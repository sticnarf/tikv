--- conflicted
+++ resolved
@@ -234,17 +234,13 @@
 
 [patch.crates-io]
 # TODO: remove this when new raft-rs is published.
-<<<<<<< HEAD
-raft = { git = "https://github.com/gengliqi/raft-rs", branch = "add-entries-size", default-features = false }
-raft-proto = { git = "https://github.com/gengliqi/raft-rs", branch = "add-entries-size", default-features = false }
-protobuf = { git = "https://github.com/hicqu/rust-protobuf", rev = "b56f6501a019d93a61407efd7822ae4c7257d94e" }
-protobuf-codegen = { git = "https://github.com/hicqu/rust-protobuf", rev = "b56f6501a019d93a61407efd7822ae4c7257d94e" }
-openssl-src = { git = "https://github.com/busyjay/openssl-src-rs", branch = "patch-for-m1" }
-=======
+# raft = { git = "https://github.com/gengliqi/raft-rs", branch = "add-entries-size", default-features = false }
+# raft-proto = { git = "https://github.com/gengliqi/raft-rs", branch = "add-entries-size", default-features = false }
 raft = { git = "https://github.com/tikv/raft-rs", branch = "master", default-features = false }
 raft-proto = { git = "https://github.com/tikv/raft-rs", branch = "master", default-features = false }
 protobuf = { git = "https://github.com/pingcap/rust-protobuf", rev = "82b49fea7e696fd647b5aca0a6c6ec944eab3189" }
 protobuf-codegen = { git = "https://github.com/pingcap/rust-protobuf", rev = "82b49fea7e696fd647b5aca0a6c6ec944eab3189" }
+openssl-src = { git = "https://github.com/busyjay/openssl-src-rs", branch = "patch-for-m1" }
 
 # TODO: remove this replacement after rusoto_s3 truly supports virtual-host style (https://github.com/rusoto/rusoto/pull/1823).
 rusoto_core = { git = "https://github.com/tikv/rusoto", branch = "gh1482-s3-addr-styles" }
@@ -253,7 +249,6 @@
 rusoto_mock = { git = "https://github.com/tikv/rusoto", branch = "gh1482-s3-addr-styles" }
 rusoto_s3 = { git = "https://github.com/tikv/rusoto", branch = "gh1482-s3-addr-styles" }
 rusoto_sts = { git = "https://github.com/tikv/rusoto", branch = "gh1482-s3-addr-styles" }
->>>>>>> 70ee9c22
 
 [target.'cfg(target_os = "linux")'.dependencies]
 procinfo = { git = "https://github.com/tikv/procinfo-rs", rev = "5125fc1a69496b73b26b3c08b6e8afc3c665a56e" }
