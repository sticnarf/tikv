//! This module startups all the components of a TiKV server.
//!
//! It is responsible for reading from configs, starting up the various server components,
//! and handling errors (mostly by aborting and reporting to the user).
//!
//! The entry point is `run_tikv`.
//!
//! Components are often used to initialize other components, and/or must be explicitly stopped.
//! We keep these components in the `TiKVServer` struct.

use crate::{setup::*, signal_handler};
use encryption::DataKeyManager;
use engine_rocks::{encryption::get_env, RocksEngine, RocksSnapshot};
use engine_traits::{KvEngines, MetricsFlusher};
use fs2::FileExt;
use futures::Future;
use futures_cpupool::Builder;
use kvproto::{
    backup::create_backup, cdcpb::create_change_data, deadlock::create_deadlock,
    debugpb::create_debug, diagnosticspb::create_diagnostics, import_sstpb::create_import_sst,
};
use pd_client::{PdClient, RpcClient};
use raftstore::{
    coprocessor::{config::SplitCheckConfigManager, CoprocessorHost, RegionInfoAccessor},
    router::ServerRaftStoreRouter,
    store::{
        config::RaftstoreConfigManager,
        fsm,
        fsm::store::{RaftBatchSystem, RaftRouter, StoreMeta, PENDING_VOTES_CAP},
        new_compaction_listener, AutoSplitController, GlobalReplicationState, LocalReader,
        SnapManagerBuilder, SplitCheckRunner, SplitConfigManager,
    },
};
use security::SecurityManager;
use std::{
    convert::TryFrom,
    env, fmt,
    fs::{self, File},
    net::SocketAddr,
    path::{Path, PathBuf},
    sync::{Arc, Mutex},
    thread::JoinHandle,
};
use tikv::{
    config::{ConfigController, DBConfigManger, DBType, TiKvConfig},
    coprocessor,
    import::{ImportSSTService, SSTImporter},
    read_pool::{build_yatp_read_pool, ReadPool},
    server::{
        config::Config as ServerConfig,
        create_raft_storage,
        gc_worker::{AutoGcConfig, GcWorker},
        lock_manager::LockManager,
        resolve,
        service::{DebugService, DiagnosticsService},
        status_server::StatusServer,
        Node, RaftKv, Server, DEFAULT_CLUSTER_ID,
    },
    storage::{self, concurrency_manager::ConcurrencyManager, config::StorageConfigManger},
};
use tikv_util::config::VersionTrack;
use tikv_util::{
    check_environment_variables,
    config::ensure_dir_exist,
    sys::sys_quota::SysQuota,
    time::Monitor,
    worker::{FutureWorker, Worker},
};

/// Run a TiKV server. Returns when the server is shutdown by the user, in which
/// case the server will be properly stopped.
pub fn run_tikv(config: TiKvConfig) {
    // Sets the global logger ASAP.
    // It is okay to use the config w/o `validate()`,
    // because `initial_logger()` handles various conditions.
    initial_logger(&config);

    // Print version information.
    tikv::log_tikv_info();

    // Print resource quota.
    SysQuota::new().log_quota();

    // Do some prepare works before start.
    pre_start();

    let mut tikv = TiKVServer::init(config);

    let _m = Monitor::default();

    tikv.check_conflict_addr();
    tikv.init_fs();
    tikv.init_yatp();
    tikv.init_encryption();
    tikv.init_engines();
    let gc_worker = tikv.init_gc_worker();
    let server_config = tikv.init_servers(&gc_worker);
    tikv.register_services();
    tikv.init_metrics_flusher();
    tikv.run_server(server_config);
    tikv.run_status_server();

    signal_handler::wait_for_signal(Some(tikv.engines.take().unwrap().engines));

    tikv.stop();
}

const RESERVED_OPEN_FDS: u64 = 1000;

/// A complete TiKV server.
struct TiKVServer {
    config: TiKvConfig,
    cfg_controller: Option<ConfigController>,
    security_mgr: Arc<SecurityManager>,
    pd_client: Arc<RpcClient>,
    router: RaftRouter<RocksSnapshot>,
    system: Option<RaftBatchSystem>,
    resolver: resolve::PdStoreAddrResolver,
    state: Arc<Mutex<GlobalReplicationState>>,
    store_path: PathBuf,
    encryption_key_manager: Option<Arc<DataKeyManager>>,
    engines: Option<Engines>,
    servers: Option<Servers>,
    region_info_accessor: RegionInfoAccessor,
    coprocessor_host: Option<CoprocessorHost<RocksEngine>>,
    to_stop: Vec<Box<dyn Stop>>,
    lock_files: Vec<File>,
}

struct Engines {
    engines: KvEngines<RocksEngine, RocksEngine>,
    store_meta: Arc<Mutex<StoreMeta>>,
    engine: RaftKv<ServerRaftStoreRouter<RocksEngine>>,
    raft_router: ServerRaftStoreRouter<RocksEngine>,
}

struct Servers {
    lock_mgr: LockManager,
    server: Server<ServerRaftStoreRouter<RocksEngine>, resolve::PdStoreAddrResolver>,
    node: Node<RpcClient>,
    importer: Arc<SSTImporter>,
    cdc_scheduler: tikv_util::worker::Scheduler<cdc::Task>,
}

impl TiKVServer {
    fn init(mut config: TiKvConfig) -> TiKVServer {
        // It is okay use pd config and security config before `init_config`,
        // because these configs must be provided by command line, and only
        // used during startup process.
        let security_mgr = Arc::new(
            SecurityManager::new(&config.security)
                .unwrap_or_else(|e| fatal!("failed to create security manager: {}", e)),
        );
        let pd_client = Self::connect_to_pd_cluster(&mut config, Arc::clone(&security_mgr));

        // Initialize and check config
        let cfg_controller = Self::init_config(config);
        let config = cfg_controller.get_current();

        let store_path = Path::new(&config.storage.data_dir).to_owned();

        // Initialize raftstore channels.
        let (router, system) = fsm::create_raft_batch_system(&config.raft_store);

        let (resolve_worker, resolver, state) =
            resolve::new_resolver(Arc::clone(&pd_client), router.clone())
                .unwrap_or_else(|e| fatal!("failed to start address resolver: {}", e));

        let mut coprocessor_host = Some(CoprocessorHost::new(router.clone()));
        let region_info_accessor = RegionInfoAccessor::new(coprocessor_host.as_mut().unwrap());
        region_info_accessor.start();

        TiKVServer {
            config,
            cfg_controller: Some(cfg_controller),
            security_mgr,
            pd_client,
            router,
            system: Some(system),
            resolver,
            state,
            store_path,
            encryption_key_manager: None,
            engines: None,
            servers: None,
            region_info_accessor,
            coprocessor_host,
            to_stop: vec![Box::new(resolve_worker)],
            lock_files: vec![],
        }
    }

    /// Initialize and check the config
    ///
    /// Warnings are logged and fatal errors exist.
    ///
    /// #  Fatal errors
    ///
    /// - If `dynamic config` feature is enabled and failed to register config to PD
    /// - If some critical configs (like data dir) are differrent from last run
    /// - If the config can't pass `validate()`
    /// - If the max open file descriptor limit is not high enough to support
    ///   the main database and the raft database.
    fn init_config(mut config: TiKvConfig) -> ConfigController {
        ensure_dir_exist(&config.storage.data_dir).unwrap();
        ensure_dir_exist(&config.raft_store.raftdb_path).unwrap();

        validate_and_persist_config(&mut config, true);
        check_system_config(&config);

        tikv_util::set_panic_hook(false, &config.storage.data_dir);

        info!(
            "using config";
            "config" => serde_json::to_string(&config).unwrap(),
        );
        if config.panic_when_unexpected_key_or_data {
            info!("panic-when-unexpected-key-or-data is on");
            tikv_util::set_panic_when_unexpected_key_or_data(true);
        }

        config.write_into_metrics();

        ConfigController::new(config)
    }

    fn connect_to_pd_cluster(
        config: &mut TiKvConfig,
        security_mgr: Arc<SecurityManager>,
    ) -> Arc<RpcClient> {
        let pd_client = Arc::new(
            RpcClient::new(&config.pd, security_mgr)
                .unwrap_or_else(|e| fatal!("failed to create rpc client: {}", e)),
        );

        let cluster_id = pd_client
            .get_cluster_id()
            .unwrap_or_else(|e| fatal!("failed to get cluster id: {}", e));
        if cluster_id == DEFAULT_CLUSTER_ID {
            fatal!("cluster id can't be {}", DEFAULT_CLUSTER_ID);
        }
        config.server.cluster_id = cluster_id;
        info!(
            "connect to PD cluster";
            "cluster_id" => cluster_id
        );

        pd_client
    }

    fn check_conflict_addr(&mut self) {
        let cur_addr: SocketAddr = self
            .config
            .server
            .addr
            .parse()
            .expect("failed to parse into a socket address");
        let cur_ip = cur_addr.ip();
        let cur_port = cur_addr.port();
        let lock_dir = get_lock_dir();

        let search_base = env::temp_dir().join(&lock_dir);
        std::fs::create_dir_all(&search_base)
            .unwrap_or_else(|_| panic!("create {} failed", search_base.display()));

        for result in fs::read_dir(&search_base).unwrap() {
            if let Ok(entry) = result {
                if !entry.file_type().unwrap().is_file() {
                    continue;
                }
                let file_path = entry.path();
                let file_name = file_path.file_name().unwrap().to_str().unwrap();
                if let Ok(addr) = file_name.replace('_', ":").parse::<SocketAddr>() {
                    let ip = addr.ip();
                    let port = addr.port();
                    if cur_port == port
                        && (cur_ip == ip || cur_ip.is_unspecified() || ip.is_unspecified())
                    {
                        let _ = try_lock_conflict_addr(file_path);
                    }
                }
            }
        }

        let cur_path = search_base.join(cur_addr.to_string().replace(':', "_"));
        let cur_file = try_lock_conflict_addr(cur_path);
        self.lock_files.push(cur_file);
    }

    fn init_fs(&mut self) {
        let lock_path = self.store_path.join(Path::new("LOCK"));

        let f = File::create(lock_path.as_path())
            .unwrap_or_else(|e| fatal!("failed to create lock at {}: {}", lock_path.display(), e));
        if f.try_lock_exclusive().is_err() {
            fatal!(
                "lock {} failed, maybe another instance is using this directory.",
                self.store_path.display()
            );
        }
        self.lock_files.push(f);

        if tikv_util::panic_mark_file_exists(&self.config.storage.data_dir) {
            fatal!(
                "panic_mark_file {} exists, there must be something wrong with the db.",
                tikv_util::panic_mark_file_path(&self.config.storage.data_dir).display()
            );
        }

        // We truncate a big file to make sure that both raftdb and kvdb of TiKV have enough space to compaction when TiKV recover. This file is created in data_dir rather than db_path, because we must not increase store size of db_path.
        tikv_util::reserve_space_for_recover(
            &self.config.storage.data_dir,
            self.config.storage.reserve_space.0,
        )
        .unwrap();
    }

    fn init_yatp(&self) {
        yatp::metrics::set_namespace(Some("tikv"));
        prometheus::register(Box::new(yatp::metrics::MULTILEVEL_LEVEL0_CHANCE.clone())).unwrap();
        prometheus::register(Box::new(yatp::metrics::MULTILEVEL_LEVEL_ELAPSED.clone())).unwrap();
    }

    fn init_encryption(&mut self) {
        self.encryption_key_manager = DataKeyManager::from_config(
            &self.config.security.encryption,
            &self.config.storage.data_dir,
        )
        .unwrap()
        .map(|key_manager| Arc::new(key_manager));
    }

    fn init_engines(&mut self) {
        let env = get_env(self.encryption_key_manager.clone(), None /*base_env*/).unwrap();
        let block_cache = self.config.storage.block_cache.build_shared_cache();

        let raft_db_path = Path::new(&self.config.raft_store.raftdb_path);
        let mut raft_db_opts = self.config.raftdb.build_opt();
        raft_db_opts.set_env(env.clone());
        let raft_db_cf_opts = self.config.raftdb.build_cf_opts(&block_cache);
        let raft_engine = engine_rocks::raw_util::new_engine_opt(
            raft_db_path.to_str().unwrap(),
            raft_db_opts,
            raft_db_cf_opts,
        )
        .unwrap_or_else(|s| fatal!("failed to create raft engine: {}", s));

        // Create kv engine.
        let mut kv_db_opts = self.config.rocksdb.build_opt();
        kv_db_opts.set_env(env);
        kv_db_opts.add_event_listener(new_compaction_listener(self.router.clone()));
        let kv_cfs_opts = self.config.rocksdb.build_cf_opts(&block_cache);
        let db_path = self
            .store_path
            .join(Path::new(storage::config::DEFAULT_ROCKSDB_SUB_DIR));
        let kv_engine = engine_rocks::raw_util::new_engine_opt(
            db_path.to_str().unwrap(),
            kv_db_opts,
            kv_cfs_opts,
        )
        .unwrap_or_else(|s| fatal!("failed to create kv engine: {}", s));

        let engines = KvEngines::new(
            RocksEngine::from_db(Arc::new(kv_engine)),
            RocksEngine::from_db(Arc::new(raft_engine)),
            block_cache.is_some(),
        );
        let store_meta = Arc::new(Mutex::new(StoreMeta::new(PENDING_VOTES_CAP)));
        let local_reader =
            LocalReader::new(engines.kv.clone(), store_meta.clone(), self.router.clone());
        let raft_router = ServerRaftStoreRouter::new(self.router.clone(), local_reader);

        let cfg_controller = self.cfg_controller.as_mut().unwrap();
        cfg_controller.register(
            tikv::config::Module::Storage,
            Box::new(StorageConfigManger::new(
                engines.kv.clone(),
                self.config.storage.block_cache.shared,
            )),
        );
        cfg_controller.register(
            tikv::config::Module::Rocksdb,
            Box::new(DBConfigManger::new(
                engines.kv.clone(),
                DBType::Kv,
                self.config.storage.block_cache.shared,
            )),
        );
        cfg_controller.register(
            tikv::config::Module::Raftdb,
            Box::new(DBConfigManger::new(
                engines.raft.clone(),
                DBType::Raft,
                self.config.storage.block_cache.shared,
            )),
        );

        let engine = RaftKv::new(raft_router.clone(), engines.kv.clone());

        self.engines = Some(Engines {
            engines,
            store_meta,
            engine,
            raft_router,
        });
    }

    fn init_gc_worker(&mut self) -> GcWorker<RaftKv<ServerRaftStoreRouter<RocksEngine>>> {
        let engines = self.engines.as_ref().unwrap();
        let mut gc_worker = GcWorker::new(
            engines.engine.clone(),
            Some(engines.engines.kv.clone()),
            Some(engines.raft_router.clone()),
            Some(self.region_info_accessor.clone()),
            self.config.gc.clone(),
            self.pd_client.cluster_version(),
        );
        gc_worker
            .start()
            .unwrap_or_else(|e| fatal!("failed to start gc worker: {}", e));
        gc_worker
            .start_observe_lock_apply(self.coprocessor_host.as_mut().unwrap())
            .unwrap_or_else(|e| fatal!("gc worker failed to observe lock apply: {}", e));

        gc_worker
    }

    fn init_servers(
        &mut self,
        gc_worker: &GcWorker<RaftKv<ServerRaftStoreRouter<RocksEngine>>>,
    ) -> Arc<ServerConfig> {
        let cfg_controller = self.cfg_controller.as_mut().unwrap();
        cfg_controller.register(
            tikv::config::Module::Gc,
            Box::new(gc_worker.get_config_manager()),
        );

        // Create CoprocessorHost.
        let mut coprocessor_host = self.coprocessor_host.take().unwrap();

        let lock_mgr = LockManager::new();
        cfg_controller.register(
            tikv::config::Module::PessimisticTxn,
            Box::new(lock_mgr.config_manager()),
        );
        lock_mgr.register_detector_role_change_observer(&mut coprocessor_host);

        let engines = self.engines.as_ref().unwrap();

        let pd_worker = FutureWorker::new("pd-worker");
        let pd_sender = pd_worker.scheduler();

        let unified_read_pool = if self.config.readpool.is_unified_pool_enabled() {
            Some(build_yatp_read_pool(
                &self.config.readpool.unified,
                pd_sender.clone(),
                engines.engine.clone(),
            ))
        } else {
            None
        };

        let storage_read_pool_handle = if self.config.readpool.storage.use_unified_pool() {
            unified_read_pool.as_ref().unwrap().handle()
        } else {
            let storage_read_pools = ReadPool::from(storage::build_read_pool(
                &self.config.readpool.storage,
                pd_sender.clone(),
                engines.engine.clone(),
            ));
            storage_read_pools.handle()
        };

        let latest_ts = self
            .pd_client
            .get_tso()
            .wait()
            .expect("failed to get timestamp from PD");
        let concurrency_manager = ConcurrencyManager::new(latest_ts.into());

        let storage = create_raft_storage(
            engines.engine.clone(),
            &self.config.storage,
            storage_read_pool_handle,
            lock_mgr.clone(),
<<<<<<< HEAD
            concurrency_manager,
=======
            self.pd_client.clone(),
>>>>>>> d1c0be1e
            self.config.pessimistic_txn.pipelined,
        )
        .unwrap_or_else(|e| fatal!("failed to create raft storage: {}", e));

        // Create snapshot manager, server.
        let snap_path = self
            .store_path
            .join(Path::new("snap"))
            .to_str()
            .unwrap()
            .to_owned();

        let bps = i64::try_from(self.config.server.snap_max_write_bytes_per_sec.0)
            .unwrap_or_else(|_| fatal!("snap_max_write_bytes_per_sec > i64::max_value"));

        let snap_mgr = SnapManagerBuilder::default()
            .max_write_bytes_per_sec(bps)
            .max_total_size(self.config.server.snap_max_total_size.0)
            .encryption_key_manager(self.encryption_key_manager.clone())
            .build(snap_path, Some(self.router.clone()));

        // Create coprocessor endpoint.
        let cop_read_pool_handle = if self.config.readpool.coprocessor.use_unified_pool() {
            unified_read_pool.as_ref().unwrap().handle()
        } else {
            let cop_read_pools = ReadPool::from(coprocessor::readpool_impl::build_read_pool(
                &self.config.readpool.coprocessor,
                pd_sender,
                engines.engine.clone(),
            ));
            cop_read_pools.handle()
        };

        // Create and register cdc.
        let mut cdc_worker = Box::new(tikv_util::worker::Worker::new("cdc"));
        let cdc_scheduler = cdc_worker.scheduler();
        let cdc_ob = cdc::CdcObserver::new(cdc_scheduler.clone());
        cdc_ob.register_to(&mut coprocessor_host);

        let server_config = Arc::new(self.config.server.clone());

        // Create server
        let server = Server::new(
            &server_config,
            &self.security_mgr,
            storage,
            coprocessor::Endpoint::new(&server_config, cop_read_pool_handle),
            engines.raft_router.clone(),
            self.resolver.clone(),
            snap_mgr.clone(),
            gc_worker.clone(),
            unified_read_pool,
        )
        .unwrap_or_else(|e| fatal!("failed to create server: {}", e));

        let import_path = self.store_path.join("import");
        let importer =
            Arc::new(SSTImporter::new(import_path, self.encryption_key_manager.clone()).unwrap());

        let mut split_check_worker = Worker::new("split-check");
        let split_check_runner = SplitCheckRunner::new(
            engines.engines.kv.clone(),
            self.router.clone(),
            coprocessor_host.clone(),
            self.config.coprocessor.clone(),
        );
        split_check_worker.start(split_check_runner).unwrap();
        cfg_controller.register(
            tikv::config::Module::Coprocessor,
            Box::new(SplitCheckConfigManager(split_check_worker.scheduler())),
        );

        self.config
            .raft_store
            .validate()
            .unwrap_or_else(|e| fatal!("failed to validate raftstore config {}", e));
        let raft_store = Arc::new(VersionTrack::new(self.config.raft_store.clone()));
        cfg_controller.register(
            tikv::config::Module::Raftstore,
            Box::new(RaftstoreConfigManager(raft_store.clone())),
        );

        let split_config_manager =
            SplitConfigManager(Arc::new(VersionTrack::new(self.config.split.clone())));
        cfg_controller.register(
            tikv::config::Module::Split,
            Box::new(split_config_manager.clone()),
        );

        let auto_split_controller = AutoSplitController::new(split_config_manager);

        let mut node = Node::new(
            self.system.take().unwrap(),
            &server_config,
            raft_store,
            self.pd_client.clone(),
            self.state.clone(),
        );

        node.start(
            engines.engines.clone(),
            server.transport(),
            snap_mgr,
            pd_worker,
            engines.store_meta.clone(),
            coprocessor_host,
            importer.clone(),
            split_check_worker,
            auto_split_controller,
        )
        .unwrap_or_else(|e| fatal!("failed to start node: {}", e));

        initial_metric(&self.config.metric, Some(node.id()));

        // Start auto gc
        let auto_gc_config = AutoGcConfig::new(
            self.pd_client.clone(),
            self.region_info_accessor.clone(),
            node.id(),
        );
        if let Err(e) = gc_worker.start_auto_gc(auto_gc_config) {
            fatal!("failed to start auto_gc on storage, error: {}", e);
        }

        // Start CDC.
        let raft_router = self.engines.as_ref().unwrap().raft_router.clone();
        let cdc_endpoint = cdc::Endpoint::new(
            self.pd_client.clone(),
            cdc_worker.scheduler(),
            raft_router,
            cdc_ob,
        );
        let cdc_timer = cdc_endpoint.new_timer();
        cdc_worker
            .start_with_timer(cdc_endpoint, cdc_timer)
            .unwrap_or_else(|e| fatal!("failed to start cdc: {}", e));
        self.to_stop.push(cdc_worker);

        self.servers = Some(Servers {
            lock_mgr,
            server,
            node,
            importer,
            cdc_scheduler,
        });

        server_config
    }

    fn register_services(&mut self) {
        let servers = self.servers.as_mut().unwrap();
        let engines = self.engines.as_ref().unwrap();

        // Import SST service.
        let import_service = ImportSSTService::new(
            self.config.import.clone(),
            engines.raft_router.clone(),
            engines.engines.kv.clone(),
            servers.importer.clone(),
            self.security_mgr.clone(),
        );
        if servers
            .server
            .register_service(create_import_sst(import_service))
            .is_some()
        {
            fatal!("failed to register import service");
        }

        // The `DebugService` and `DiagnosticsService` will share the same thread pool
        let pool = Builder::new()
            .name_prefix(thd_name!("debugger"))
            .pool_size(1)
            .create();

        // Debug service.
        let debug_service = DebugService::new(
            engines.engines.clone(),
            pool.clone(),
            engines.raft_router.clone(),
            self.cfg_controller.as_ref().unwrap().clone(),
            self.security_mgr.clone(),
        );
        if servers
            .server
            .register_service(create_debug(debug_service))
            .is_some()
        {
            fatal!("failed to register debug service");
        }

        // Create Diagnostics service
        let diag_service = DiagnosticsService::new(
            pool,
            self.config.log_file.clone(),
            self.config.slow_log_file.clone(),
            self.security_mgr.clone(),
        );
        if servers
            .server
            .register_service(create_diagnostics(diag_service))
            .is_some()
        {
            fatal!("failed to register diagnostics service");
        }

        // Lock manager.
        if servers
            .server
            .register_service(create_deadlock(
                servers.lock_mgr.deadlock_service(self.security_mgr.clone()),
            ))
            .is_some()
        {
            fatal!("failed to register deadlock service");
        }

        servers
            .lock_mgr
            .start(
                servers.node.id(),
                self.pd_client.clone(),
                self.resolver.clone(),
                self.security_mgr.clone(),
                &self.config.pessimistic_txn,
            )
            .unwrap_or_else(|e| fatal!("failed to start lock manager: {}", e));

        // Backup service.
        let mut backup_worker = Box::new(tikv_util::worker::Worker::new("backup-endpoint"));
        let backup_scheduler = backup_worker.scheduler();
        let backup_service = backup::Service::new(backup_scheduler, self.security_mgr.clone());
        if servers
            .server
            .register_service(create_backup(backup_service))
            .is_some()
        {
            fatal!("failed to register backup service");
        }

        let backup_endpoint = backup::Endpoint::new(
            servers.node.id(),
            engines.engine.clone(),
            self.region_info_accessor.clone(),
            engines.engines.kv.as_inner().clone(),
            self.config.backup.clone(),
        );
        self.cfg_controller.as_mut().unwrap().register(
            tikv::config::Module::Backup,
            Box::new(backup_endpoint.get_config_manager()),
        );
        let backup_timer = backup_endpoint.new_timer();
        backup_worker
            .start_with_timer(backup_endpoint, backup_timer)
            .unwrap_or_else(|e| fatal!("failed to start backup endpoint: {}", e));

        let cdc_service =
            cdc::Service::new(servers.cdc_scheduler.clone(), self.security_mgr.clone());
        if servers
            .server
            .register_service(create_change_data(cdc_service))
            .is_some()
        {
            fatal!("failed to register cdc service");
        }

        self.to_stop.push(backup_worker);
    }

    fn init_metrics_flusher(&mut self) {
        let mut metrics_flusher = Box::new(MetricsFlusher::new(KvEngines::new(
            self.engines.as_ref().unwrap().engines.kv.clone(),
            self.engines.as_ref().unwrap().engines.raft.clone(),
            self.engines.as_ref().unwrap().engines.shared_block_cache,
        )));

        // Start metrics flusher
        if let Err(e) = metrics_flusher.start() {
            error!(
                "failed to start metrics flusher";
                "err" => %e
            );
        }

        self.to_stop.push(metrics_flusher);
    }

    fn run_server(&mut self, server_config: Arc<ServerConfig>) {
        let server = self.servers.as_mut().unwrap();
        server
            .server
            .build_and_bind()
            .unwrap_or_else(|e| fatal!("failed to build server: {}", e));
        server
            .server
            .start(server_config, self.security_mgr.clone())
            .unwrap_or_else(|e| fatal!("failed to start server: {}", e));
    }

    fn run_status_server(&mut self) {
        // Create a status server.
        let status_enabled =
            self.config.metric.address.is_empty() && !self.config.server.status_addr.is_empty();
        if status_enabled {
            let mut status_server = match StatusServer::new(
                self.config.server.status_thread_pool_size,
                Some(self.pd_client.clone()),
                self.cfg_controller.take().unwrap(),
                Arc::new(self.config.security.clone()),
                self.router.clone(),
            ) {
                Ok(status_server) => Box::new(status_server),
                Err(e) => {
                    error!(
                        "failed to start runtime for status service";
                        "err" => %e
                    );
                    return;
                }
            };
            // Start the status server.
            if let Err(e) = status_server.start(
                self.config.server.status_addr.clone(),
                self.config.server.advertise_status_addr.clone(),
            ) {
                error!(
                    "failed to bind addr for status service";
                    "err" => %e
                );
            } else {
                self.to_stop.push(status_server);
            }
        }
    }

    fn stop(self) {
        let mut servers = self.servers.unwrap();
        servers
            .server
            .stop()
            .unwrap_or_else(|e| fatal!("failed to stop server: {}", e));

        servers.node.stop();
        self.region_info_accessor.stop();

        servers.lock_mgr.stop();

        self.to_stop.into_iter().for_each(|s| s.stop());
    }
}

/// Various sanity-checks and logging before running a server.
///
/// Warnings are logged.
///
/// # Logs
///
/// The presence of these environment variables that affect the database
/// behavior is logged.
///
/// - `GRPC_POLL_STRATEGY`
/// - `http_proxy` and `https_proxy`
///
/// # Warnings
///
/// - if `net.core.somaxconn` < 32768
/// - if `net.ipv4.tcp_syncookies` is not 0
/// - if `vm.swappiness` is not 0
/// - if data directories are not on SSDs
/// - if the "TZ" environment variable is not set on unix
fn pre_start() {
    check_environment_variables();
    for e in tikv_util::config::check_kernel() {
        warn!(
            "check: kernel";
            "err" => %e
        );
    }
}

fn check_system_config(config: &TiKvConfig) {
    info!("beginning system configuration check");
    let mut rocksdb_max_open_files = config.rocksdb.max_open_files;
    if config.rocksdb.titan.enabled {
        // Titan engine maintains yet another pool of blob files and uses the same max
        // number of open files setup as rocksdb does. So we double the max required
        // open files here
        rocksdb_max_open_files *= 2;
    }
    if let Err(e) = tikv_util::config::check_max_open_fds(
        RESERVED_OPEN_FDS + (rocksdb_max_open_files + config.raftdb.max_open_files) as u64,
    ) {
        fatal!("{}", e);
    }

    // Check RocksDB data dir
    if let Err(e) = tikv_util::config::check_data_dir(&config.storage.data_dir) {
        warn!(
            "check: rocksdb-data-dir";
            "path" => &config.storage.data_dir,
            "err" => %e
        );
    }
    // Check raft data dir
    if let Err(e) = tikv_util::config::check_data_dir(&config.raft_store.raftdb_path) {
        warn!(
            "check: raftdb-path";
            "path" => &config.raft_store.raftdb_path,
            "err" => %e
        );
    }
}

fn try_lock_conflict_addr<P: AsRef<Path>>(path: P) -> File {
    let f = File::create(path.as_ref()).unwrap_or_else(|e| {
        fatal!(
            "failed to create lock at {}: {}",
            path.as_ref().display(),
            e
        )
    });

    if f.try_lock_exclusive().is_err() {
        fatal!(
            "{} already in use, maybe another instance is binding with this address.",
            path.as_ref().file_name().unwrap().to_str().unwrap()
        );
    }
    f
}

#[cfg(unix)]
fn get_lock_dir() -> String {
    format!("{}_TIKV_LOCK_FILES", unsafe { libc::getuid() })
}

#[cfg(not(unix))]
fn get_lock_dir() -> String {
    "TIKV_LOCK_FILES".to_owned()
}

/// A small trait for components which can be trivially stopped. Lets us keep
/// a list of these in `TiKV`, rather than storing each component individually.
trait Stop {
    fn stop(self: Box<Self>);
}

impl<E, R> Stop for StatusServer<E, R>
where
    E: 'static,
    R: 'static + Send,
{
    fn stop(self: Box<Self>) {
        (*self).stop()
    }
}

impl Stop for MetricsFlusher<RocksEngine, RocksEngine> {
    fn stop(mut self: Box<Self>) {
        (*self).stop()
    }
}

impl<T: fmt::Display + Send + 'static> Stop for Worker<T> {
    fn stop(mut self: Box<Self>) {
        if let Some(Err(e)) = Worker::stop(&mut *self).map(JoinHandle::join) {
            info!(
                "ignore failure when stopping worker";
                "err" => ?e
            );
        }
    }
}<|MERGE_RESOLUTION|>--- conflicted
+++ resolved
@@ -483,11 +483,8 @@
             &self.config.storage,
             storage_read_pool_handle,
             lock_mgr.clone(),
-<<<<<<< HEAD
             concurrency_manager,
-=======
             self.pd_client.clone(),
->>>>>>> d1c0be1e
             self.config.pessimistic_txn.pipelined,
         )
         .unwrap_or_else(|e| fatal!("failed to create raft storage: {}", e));
