//! This module startups all the components of a TiKV server.
//!
//! It is responsible for reading from configs, starting up the various server components,
//! and handling errors (mostly by aborting and reporting to the user).
//!
//! The entry point is `run_tikv`.
//!
//! Components are often used to initialize other components, and/or must be explicitly stopped.
//! We keep these components in the `TiKVServer` struct.

use crate::{setup::*, signal_handler};
use engine::{
    rocks::util::{metrics_flusher::MetricsFlusher, security::encrypted_env_from_cipher_file},
    rocks::{self, util::metrics_flusher::DEFAULT_FLUSHER_INTERVAL},
};
use fs2::FileExt;
use futures_cpupool::Builder;
use kvproto::{
    backup::create_backup, deadlock::create_deadlock, debugpb::create_debug,
    diagnosticspb::create_diagnostics, import_sstpb::create_import_sst,
};
use pd_client::{PdClient, RpcClient};
use std::{
    convert::TryFrom,
    fmt,
    fs::File,
    path::{Path, PathBuf},
    sync::{Arc, Mutex},
    thread::JoinHandle,
    time::Duration,
};
use tikv::config::ConfigHandler;
use tikv::raftstore::coprocessor::config::SplitCheckConfigManager;
use tikv::raftstore::router::ServerRaftStoreRouter;
<<<<<<< HEAD
use tikv::read_pool::build_yatp_read_pool;
=======
use tikv::raftstore::store::config::RaftstoreConfigManager;
>>>>>>> a9b684cf
use tikv::{
    config::{ConfigController, DBConfigManger, DBType, TiKvConfig},
    coprocessor,
    import::{ImportSSTService, SSTImporter},
    raftstore::{
        coprocessor::{CoprocessorHost, RegionInfoAccessor},
        store::{
            fsm,
            fsm::store::{RaftBatchSystem, RaftRouter, StoreMeta, PENDING_VOTES_CAP},
            new_compaction_listener, LocalReader, PdTask, SnapManagerBuilder, SplitCheckRunner,
        },
    },
    read_pool::ReadPool,
    server::{
        config::Config as ServerConfig,
        create_raft_storage,
        gc_worker::{AutoGcConfig, GcWorker},
        lock_manager::LockManager,
        resolve,
        service::{DebugService, DiagnosticsService},
        status_server::StatusServer,
        Node, RaftKv, Server, DEFAULT_CLUSTER_ID,
    },
    storage,
};
use tikv_util::config::VersionTrack;
use tikv_util::{
    check_environment_variables,
    security::SecurityManager,
    time::Monitor,
    worker::{FutureScheduler, FutureWorker, Worker},
};

/// Run a TiKV server. Returns when the server is shutdown by the user, in which
/// case the server will be properly stopped.
pub fn run_tikv(config: TiKvConfig) {
    // Do some prepare works before start.
    pre_start(&config);

    let mut tikv = TiKVServer::init(config);

    let _m = Monitor::default();

    tikv.init_fs();
    tikv.init_yatp();
    tikv.init_engines();
    let gc_worker = tikv.init_gc_worker();
    let server_config = tikv.init_servers(&gc_worker);
    tikv.register_services(gc_worker);
    tikv.init_metrics_flusher();

    tikv.run_server(server_config);

    signal_handler::wait_for_signal(Some(tikv.engines.take().unwrap().engines));

    tikv.stop();
}

const RESERVED_OPEN_FDS: u64 = 1000;

/// A complete TiKV server.
struct TiKVServer {
    config: TiKvConfig,
    cfg_controller: Option<ConfigController>,
    security_mgr: Arc<SecurityManager>,
    pd_client: Arc<RpcClient>,
    router: RaftRouter,
    system: Option<RaftBatchSystem>,
    resolver: resolve::PdStoreAddrResolver,
    store_path: PathBuf,
    engines: Option<Engines>,
    servers: Option<Servers>,
    region_info_accessor: RegionInfoAccessor,
    coprocessor_host: Option<CoprocessorHost>,
    to_stop: Vec<Box<dyn Stop>>,
}

struct Engines {
    engines: engine::Engines,
    store_meta: Arc<Mutex<StoreMeta>>,
    engine: RaftKv<ServerRaftStoreRouter>,
    raft_router: ServerRaftStoreRouter,
}

struct Servers {
    pd_sender: FutureScheduler<PdTask>,
    lock_mgr: Option<LockManager>,
    server: Server<ServerRaftStoreRouter, resolve::PdStoreAddrResolver>,
    node: Node<RpcClient>,
    importer: Arc<SSTImporter>,
}

impl TiKVServer {
    fn init(mut config: TiKvConfig) -> TiKVServer {
        // It is okay use pd config and security config before `init_config`,
        // because these configs must be provided by command line, and only
        // used during startup process.
        let security_mgr =
            Arc::new(SecurityManager::new(&config.security).unwrap_or_else(|e| {
                fatal!("failed to create security manager: {}", e.description())
            }));
        let pd_client = Self::connect_to_pd_cluster(&mut config, Arc::clone(&security_mgr));

        // Initialize and check config
        let cfg_controller = Self::init_config(config, Arc::clone(&pd_client));
        let config = cfg_controller.get_current().clone();

        let store_path = Path::new(&config.storage.data_dir).to_owned();

        let (resolve_worker, resolver) = resolve::new_resolver(Arc::clone(&pd_client))
            .unwrap_or_else(|e| fatal!("failed to start address resolver: {}", e));

        // Initialize raftstore channels.
        let (router, system) = fsm::create_raft_batch_system(&config.raft_store);
        let mut coprocessor_host = Some(CoprocessorHost::new(router.clone()));
        let region_info_accessor = RegionInfoAccessor::new(coprocessor_host.as_mut().unwrap());
        region_info_accessor.start();

        TiKVServer {
            config,
            cfg_controller: Some(cfg_controller),
            security_mgr,
            pd_client,
            router,
            system: Some(system),
            resolver,
            store_path,
            engines: None,
            servers: None,
            region_info_accessor,
            coprocessor_host,
            to_stop: vec![Box::new(resolve_worker)],
        }
    }

    /// Initialize and check the config
    ///
    /// Warnings are logged and fatal errors exist.
    ///
    /// #  Fatal errors
    ///
    /// - If `dynamic config` feature is enabled and failed to register config to PD
    /// - If some critical configs (like data dir) are differrent from last run
    /// - If the config can't pass `validate()`
    /// - If the max open file descriptor limit is not high enough to support
    ///   the main database and the raft database.
    fn init_config(mut config: TiKvConfig, pd_client: Arc<RpcClient>) -> ConfigController {
        let version = if config.dynamic_config {
            // Advertise address and cluster id can not be changed
            if config.server.advertise_addr.is_empty() {
                config.server.advertise_addr = config.server.addr.clone();
            }
            let advertise_addr = config.server.advertise_addr.clone();
            let cluster_id = config.server.cluster_id;
            // Using the same file for initialize global logger
            // and diagnostics service
            let log_file = config.log_file.clone();

            let (v, mut cfg) =
                ConfigHandler::create(advertise_addr.clone(), Arc::clone(&pd_client), config)
                    .unwrap_or_else(|e| fatal!("failed to register config from pd: {}", e));

            cfg.server.advertise_addr = advertise_addr;
            cfg.server.cluster_id = cluster_id;
            cfg.log_file = log_file;
            cfg.dynamic_config = true;
            config = cfg;
            v
        } else {
            Default::default()
        };

        validate_and_persist_config(&mut config, true);
        check_system_config(&config);

        tikv_util::set_panic_hook(false, &config.storage.data_dir);

        // Print version information.
        tikv::log_tikv_info();
        info!(
            "using config";
            "version" => ?version,
            "config" => serde_json::to_string(&config).unwrap(),
        );
        if config.panic_when_unexpected_key_or_data {
            info!("panic-when-unexpected-key-or-data is on");
            tikv_util::set_panic_when_unexpected_key_or_data(true);
        }

        config.write_into_metrics();

        ConfigController::new(config, version)
    }

    fn connect_to_pd_cluster(
        config: &mut TiKvConfig,
        security_mgr: Arc<SecurityManager>,
    ) -> Arc<RpcClient> {
        let pd_client = Arc::new(
            RpcClient::new(&config.pd, security_mgr)
                .unwrap_or_else(|e| fatal!("failed to create rpc client: {}", e)),
        );

        let cluster_id = pd_client
            .get_cluster_id()
            .unwrap_or_else(|e| fatal!("failed to get cluster id: {}", e));
        if cluster_id == DEFAULT_CLUSTER_ID {
            fatal!("cluster id can't be {}", DEFAULT_CLUSTER_ID);
        }
        config.server.cluster_id = cluster_id;
        info!(
            "connect to PD cluster";
            "cluster_id" => cluster_id
        );

        pd_client
    }

    fn init_fs(&self) {
        let lock_path = self.store_path.join(Path::new("LOCK"));

        let f = File::create(lock_path.as_path())
            .unwrap_or_else(|e| fatal!("failed to create lock at {}: {}", lock_path.display(), e));
        if f.try_lock_exclusive().is_err() {
            fatal!(
                "lock {} failed, maybe another instance is using this directory.",
                self.store_path.display()
            );
        }

        if tikv_util::panic_mark_file_exists(&self.config.storage.data_dir) {
            fatal!(
                "panic_mark_file {} exists, there must be something wrong with the db.",
                tikv_util::panic_mark_file_path(&self.config.storage.data_dir).display()
            );
        }

        // We truncate a big file to make sure that both raftdb and kvdb of TiKV have enough space to compaction when TiKV recover. This file is created in data_dir rather than db_path, because we must not increase store size of db_path.
        tikv_util::reserve_space_for_recover(
            &self.config.storage.data_dir,
            self.config.storage.reserve_space.0,
        )
        .unwrap();
    }

    fn init_yatp(&self) {
        let yatp_enabled = self.config.readpool.unify_read_pool;
        if !yatp_enabled {
            return;
        }

        yatp::metrics::set_namespace(Some("tikv"));
        prometheus::register(Box::new(yatp::metrics::MULTILEVEL_LEVEL0_CHANCE.clone())).unwrap();
        prometheus::register(Box::new(yatp::metrics::MULTILEVEL_LEVEL_ELAPSED.clone())).unwrap();
    }

    fn init_engines(&mut self) {
        let block_cache = self.config.storage.block_cache.build_shared_cache();

        let raft_db_path = Path::new(&self.config.raft_store.raftdb_path);
        let mut raft_db_opts = self.config.raftdb.build_opt();
        // Create encrypted env from cipher file
        let encrypted_env = if !self.security_mgr.cipher_file().is_empty() {
            match encrypted_env_from_cipher_file(&self.security_mgr.cipher_file(), None) {
                Err(e) => fatal!(
                    "failed to create encrypted env from cipher file, err {:?}",
                    e
                ),
                Ok(env) => Some(env),
            }
        } else {
            None
        };
        if let Some(ref encrypted_env) = encrypted_env {
            raft_db_opts.set_env(encrypted_env.clone());
        }
        let raft_db_cf_opts = self.config.raftdb.build_cf_opts(&block_cache);
        let raft_engine = rocks::util::new_engine_opt(
            raft_db_path.to_str().unwrap(),
            raft_db_opts,
            raft_db_cf_opts,
        )
        .unwrap_or_else(|s| fatal!("failed to create raft engine: {}", s));

        // Create kv engine.
        let mut kv_db_opts = self.config.rocksdb.build_opt();
        kv_db_opts.add_event_listener(new_compaction_listener(self.router.clone()));
        if let Some(encrypted_env) = encrypted_env {
            kv_db_opts.set_env(encrypted_env);
        }
        let kv_cfs_opts = self.config.rocksdb.build_cf_opts(&block_cache);
        let db_path = self
            .store_path
            .join(Path::new(storage::config::DEFAULT_ROCKSDB_SUB_DIR));
        let kv_engine =
            rocks::util::new_engine_opt(db_path.to_str().unwrap(), kv_db_opts, kv_cfs_opts)
                .unwrap_or_else(|s| fatal!("failed to create kv engine: {}", s));

        let engines = engine::Engines::new(
            Arc::new(kv_engine),
            Arc::new(raft_engine),
            block_cache.is_some(),
        );
        let store_meta = Arc::new(Mutex::new(StoreMeta::new(PENDING_VOTES_CAP)));
        let local_reader =
            LocalReader::new(engines.kv.clone(), store_meta.clone(), self.router.clone());
        let raft_router = ServerRaftStoreRouter::new(self.router.clone(), local_reader);

        let cfg_controller = self.cfg_controller.as_mut().unwrap();
        cfg_controller.register(
            tikv::config::Module::Rocksdb,
            Box::new(DBConfigManger::new(engines.kv.clone(), DBType::Kv)),
        );
        cfg_controller.register(
            tikv::config::Module::Raftdb,
            Box::new(DBConfigManger::new(engines.raft.clone(), DBType::Raft)),
        );

        let engine = RaftKv::new(raft_router.clone());

        self.engines = Some(Engines {
            engines,
            store_meta,
            engine,
            raft_router,
        });
    }

    fn init_gc_worker(&mut self) -> GcWorker<RaftKv<ServerRaftStoreRouter>> {
        let engines = self.engines.as_ref().unwrap();
        let mut gc_worker = GcWorker::new(
            engines.engine.clone(),
            Some(engines.engines.kv.clone()),
            Some(engines.raft_router.clone()),
            Some(self.region_info_accessor.clone()),
            self.config.gc.clone(),
        );
        gc_worker
            .start()
            .unwrap_or_else(|e| fatal!("failed to start gc worker: {}", e));
        gc_worker
            .start_observe_lock_apply(self.coprocessor_host.as_mut().unwrap())
            .unwrap_or_else(|e| fatal!("gc worker failed to observe lock apply: {}", e));

        gc_worker
    }

    fn init_servers(
        &mut self,
        gc_worker: &GcWorker<RaftKv<ServerRaftStoreRouter>>,
    ) -> Arc<ServerConfig> {
        let mut cfg_controller = self.cfg_controller.take().unwrap();
        cfg_controller.register(
            tikv::config::Module::Gc,
            Box::new(gc_worker.get_config_manager()),
        );

        // Create CoprocessorHost.
        let mut coprocessor_host = self.coprocessor_host.take().unwrap();

        let lock_mgr = if self.config.pessimistic_txn.enabled {
            let lock_mgr = LockManager::new();
            cfg_controller.register(
                tikv::config::Module::PessimisticTxn,
                Box::new(lock_mgr.config_manager()),
            );
            lock_mgr.register_detector_role_change_observer(&mut coprocessor_host);
            Some(lock_mgr)
        } else {
            None
        };

        let engines = self.engines.as_ref().unwrap();

        let pd_worker = FutureWorker::new("pd-worker");
        let pd_sender = pd_worker.scheduler();

        let unified_read_pool = if self.config.readpool.unify_read_pool {
            Some(build_yatp_read_pool(
                &self.config.readpool.unified,
                pd_sender.clone(),
                engines.engine.clone(),
            ))
        } else {
            None
        };

        let storage_read_pool = if self.config.readpool.unify_read_pool {
            ReadPool::from(unified_read_pool.as_ref().unwrap().remote().clone())
        } else {
            let storage_read_pools = storage::build_read_pool(
                &self.config.readpool.storage,
                pd_sender.clone(),
                engines.engine.clone(),
            );
            ReadPool::from(storage_read_pools)
        };

        let storage = create_raft_storage(
            engines.engine.clone(),
            &self.config.storage,
            storage_read_pool,
            lock_mgr.clone(),
        )
        .unwrap_or_else(|e| fatal!("failed to create raft storage: {}", e));

        // Create snapshot manager, server.
        let snap_path = self
            .store_path
            .join(Path::new("snap"))
            .to_str()
            .unwrap()
            .to_owned();

        let bps = i64::try_from(self.config.server.snap_max_write_bytes_per_sec.0)
            .unwrap_or_else(|_| fatal!("snap_max_write_bytes_per_sec > i64::max_value"));

        let snap_mgr = SnapManagerBuilder::default()
            .max_write_bytes_per_sec(bps)
            .max_total_size(self.config.server.snap_max_total_size.0)
            .build(snap_path, Some(self.router.clone()));

        // Create coprocessor endpoint.
        let cop_read_pool = if self.config.readpool.unify_read_pool {
            ReadPool::from(unified_read_pool.as_ref().unwrap().remote().clone())
        } else {
            let cop_read_pools = coprocessor::readpool_impl::build_read_pool(
                &self.config.readpool.coprocessor,
                pd_sender.clone(),
                engines.engine.clone(),
            );
            ReadPool::from(cop_read_pools)
        };

        let server_config = Arc::new(self.config.server.clone());

        // Create server
        let server = Server::new(
            &server_config,
            &self.security_mgr,
            storage,
            coprocessor::Endpoint::new(&server_config, cop_read_pool),
            engines.raft_router.clone(),
            self.resolver.clone(),
            snap_mgr.clone(),
            gc_worker.clone(),
            unified_read_pool,
        )
        .unwrap_or_else(|e| fatal!("failed to create server: {}", e));

        let import_path = self.store_path.join("import");
        let importer = Arc::new(SSTImporter::new(import_path).unwrap());

        let mut split_check_worker = Worker::new("split-check");
        let split_check_runner = SplitCheckRunner::new(
            engines.engines.kv.clone(),
            self.router.clone(),
            coprocessor_host.clone(),
            self.config.coprocessor.clone(),
        );
        split_check_worker.start(split_check_runner).unwrap();
        cfg_controller.register(
            tikv::config::Module::Coprocessor,
            Box::new(SplitCheckConfigManager(split_check_worker.scheduler())),
        );

        self.config
            .raft_store
            .validate()
            .unwrap_or_else(|e| fatal!("failed to validate raftstore config {}", e));
        let raft_store = Arc::new(VersionTrack::new(self.config.raft_store.clone()));
        cfg_controller.register(
            tikv::config::Module::Raftstore,
            Box::new(RaftstoreConfigManager(raft_store.clone())),
        );
        let config_client = ConfigHandler::start(
            self.config.server.advertise_addr.clone(),
            cfg_controller,
            pd_worker.scheduler(),
        )
        .unwrap_or_else(|e| fatal!("failed to start config client: {}", e));

        let mut node = Node::new(
            self.system.take().unwrap(),
            &server_config,
            raft_store,
            self.pd_client.clone(),
        );
        node.start(
            engines.engines.clone(),
            server.transport(),
            snap_mgr,
            pd_worker,
            engines.store_meta.clone(),
            coprocessor_host,
            importer.clone(),
            split_check_worker,
            Box::new(config_client) as _,
        )
        .unwrap_or_else(|e| fatal!("failed to start node: {}", e));

        initial_metric(&self.config.metric, Some(node.id()));

        // Start auto gc
        let auto_gc_config = AutoGcConfig::new(
            self.pd_client.clone(),
            self.region_info_accessor.clone(),
            node.id(),
        );
        if let Err(e) = gc_worker.start_auto_gc(auto_gc_config) {
            fatal!("failed to start auto_gc on storage, error: {}", e);
        }

        self.servers = Some(Servers {
            pd_sender,
            lock_mgr,
            server,
            node,
            importer,
        });

        server_config
    }

    fn register_services(&mut self, gc_worker: GcWorker<RaftKv<ServerRaftStoreRouter>>) {
        let servers = self.servers.as_mut().unwrap();
        let engines = self.engines.as_ref().unwrap();

        // Import SST service.
        let import_service = ImportSSTService::new(
            self.config.import.clone(),
            engines.raft_router.clone(),
            engines.engines.kv.clone(),
            servers.importer.clone(),
        );
        if servers
            .server
            .register_service(create_import_sst(import_service))
            .is_some()
        {
            fatal!("failed to register import service");
        }

        // The `DebugService` and `DiagnosticsService` will share the same thread pool
        let pool = Builder::new()
            .name_prefix(thd_name!("debugger"))
            .pool_size(1)
            .create();

        // Debug service.
        let debug_service = DebugService::new(
            engines.engines.clone(),
            pool.clone(),
            engines.raft_router.clone(),
            gc_worker.get_config_manager(),
            self.config.dynamic_config,
        );
        if servers
            .server
            .register_service(create_debug(debug_service))
            .is_some()
        {
            fatal!("failed to register debug service");
        }

        // Create Diagnostics service
        let diag_service = DiagnosticsService::new(pool, self.config.log_file.clone());
        if servers
            .server
            .register_service(create_diagnostics(diag_service))
            .is_some()
        {
            fatal!("failed to register diagnostics service");
        }

        // Lock manager.
        if let Some(lock_mgr) = servers.lock_mgr.as_mut() {
            if servers
                .server
                .register_service(create_deadlock(lock_mgr.deadlock_service()))
                .is_some()
            {
                fatal!("failed to register deadlock service");
            }

            lock_mgr
                .start(
                    servers.node.id(),
                    self.pd_client.clone(),
                    self.resolver.clone(),
                    self.security_mgr.clone(),
                    &self.config.pessimistic_txn,
                )
                .unwrap_or_else(|e| fatal!("failed to start lock manager: {}", e));
        }

        // Backup service.
        let mut backup_worker = Box::new(tikv_util::worker::Worker::new("backup-endpoint"));
        let backup_scheduler = backup_worker.scheduler();
        let backup_service = backup::Service::new(backup_scheduler);
        if servers
            .server
            .register_service(create_backup(backup_service))
            .is_some()
        {
            fatal!("failed to register backup service");
        }

        let backup_endpoint = backup::Endpoint::new(
            servers.node.id(),
            engines.engine.clone(),
            self.region_info_accessor.clone(),
            engines.engines.kv.clone(),
        );
        let backup_timer = backup_endpoint.new_timer();
        backup_worker
            .start_with_timer(backup_endpoint, backup_timer)
            .unwrap_or_else(|e| fatal!("failed to start backup endpoint: {}", e));

        self.to_stop.push(backup_worker);
    }

    fn init_metrics_flusher(&mut self) {
        let mut metrics_flusher = Box::new(MetricsFlusher::new(
            self.engines.as_ref().unwrap().engines.clone(),
            Duration::from_millis(DEFAULT_FLUSHER_INTERVAL),
        ));

        // Start metrics flusher
        if let Err(e) = metrics_flusher.start() {
            error!(
                "failed to start metrics flusher";
                "err" => %e
            );
        }

        self.to_stop.push(metrics_flusher);
    }

    fn run_server(&mut self, server_config: Arc<ServerConfig>) {
        let server = self.servers.as_mut().unwrap();
        server
            .server
            .build_and_bind()
            .unwrap_or_else(|e| fatal!("failed to build server: {}", e));
        server
            .server
            .start(server_config, self.security_mgr.clone())
            .unwrap_or_else(|e| fatal!("failed to start server: {}", e));

        // Create a status server.
        let status_enabled =
            self.config.metric.address.is_empty() && !self.config.server.status_addr.is_empty();
        if status_enabled {
            let mut status_server = Box::new(StatusServer::new(
                self.config.server.status_thread_pool_size,
                server.pd_sender.clone(),
            ));
            // Start the status server.
            if let Err(e) = status_server.start(self.config.server.status_addr.clone()) {
                error!(
                    "failed to bind addr for status service";
                    "err" => %e
                );
            } else {
                self.to_stop.push(status_server);
            }
        }
    }

    fn stop(self) {
        let mut servers = self.servers.unwrap();
        servers
            .server
            .stop()
            .unwrap_or_else(|e| fatal!("failed to stop server: {}", e));

        servers.node.stop();
        self.region_info_accessor.stop();
        if let Some(lm) = servers.lock_mgr.as_mut() {
            lm.stop();
        }

        self.to_stop.into_iter().for_each(|s| s.stop());
    }
}

/// Various sanity-checks and logging before running a server.
///
/// Warnings are logged.
///
/// # Logs
///
/// The presence of these environment variables that affect the database
/// behavior is logged.
///
/// - `GRPC_POLL_STRATEGY`
/// - `http_proxy` and `https_proxy`
///
/// # Warnings
///
/// - if `net.core.somaxconn` < 32768
/// - if `net.ipv4.tcp_syncookies` is not 0
/// - if `vm.swappiness` is not 0
/// - if data directories are not on SSDs
/// - if the "TZ" environment variable is not set on unix
fn pre_start(config: &TiKvConfig) {
    // Sets the global logger ASAP.
    // It is okay to use the config w/o `validate()`,
    // because `initial_logger()` handles various conditions.
    // TODO: currently the logger config has to be provided
    // through command line. Consider remove this constraint.
    initial_logger(&config);

    check_environment_variables();

    for e in tikv_util::config::check_kernel() {
        warn!(
            "check: kernel";
            "err" => %e
        );
    }
}

fn check_system_config(config: &TiKvConfig) {
    info!("beginning system configuration check");
    let mut rocksdb_max_open_files = config.rocksdb.max_open_files;
    if config.rocksdb.titan.enabled {
        // Titan engine maintains yet another pool of blob files and uses the same max
        // number of open files setup as rocksdb does. So we double the max required
        // open files here
        rocksdb_max_open_files *= 2;
    }
    if let Err(e) = tikv_util::config::check_max_open_fds(
        RESERVED_OPEN_FDS + (rocksdb_max_open_files + config.raftdb.max_open_files) as u64,
    ) {
        fatal!("{}", e);
    }

    // Check RocksDB data dir
    if let Err(e) = tikv_util::config::check_data_dir(&config.storage.data_dir) {
        warn!(
            "check: rocksdb-data-dir";
            "path" => &config.storage.data_dir,
            "err" => %e
        );
    }
    // Check raft data dir
    if let Err(e) = tikv_util::config::check_data_dir(&config.raft_store.raftdb_path) {
        warn!(
            "check: raftdb-path";
            "path" => &config.raft_store.raftdb_path,
            "err" => %e
        );
    }
}

/// A small trait for components which can be trivially stopped. Lets us keep
/// a list of these in `TiKV`, rather than storing each component individually.
trait Stop {
    fn stop(self: Box<Self>);
}

impl Stop for StatusServer {
    fn stop(self: Box<Self>) {
        (*self).stop()
    }
}

impl Stop for MetricsFlusher {
    fn stop(mut self: Box<Self>) {
        (*self).stop()
    }
}

impl<T: fmt::Display + Send + 'static> Stop for Worker<T> {
    fn stop(mut self: Box<Self>) {
        if let Some(Err(e)) = Worker::stop(&mut *self).map(JoinHandle::join) {
            info!(
                "ignore failure when stopping worker";
                "err" => ?e
            );
        }
    }
}<|MERGE_RESOLUTION|>--- conflicted
+++ resolved
@@ -29,27 +29,21 @@
     thread::JoinHandle,
     time::Duration,
 };
-use tikv::config::ConfigHandler;
-use tikv::raftstore::coprocessor::config::SplitCheckConfigManager;
-use tikv::raftstore::router::ServerRaftStoreRouter;
-<<<<<<< HEAD
-use tikv::read_pool::build_yatp_read_pool;
-=======
-use tikv::raftstore::store::config::RaftstoreConfigManager;
->>>>>>> a9b684cf
 use tikv::{
-    config::{ConfigController, DBConfigManger, DBType, TiKvConfig},
+    config::{ConfigController, ConfigHandler, DBConfigManger, DBType, TiKvConfig},
     coprocessor,
     import::{ImportSSTService, SSTImporter},
     raftstore::{
-        coprocessor::{CoprocessorHost, RegionInfoAccessor},
+        coprocessor::{config::SplitCheckConfigManager, CoprocessorHost, RegionInfoAccessor},
+        router::ServerRaftStoreRouter,
         store::{
+            config::RaftstoreConfigManager,
             fsm,
             fsm::store::{RaftBatchSystem, RaftRouter, StoreMeta, PENDING_VOTES_CAP},
             new_compaction_listener, LocalReader, PdTask, SnapManagerBuilder, SplitCheckRunner,
         },
     },
-    read_pool::ReadPool,
+    read_pool::{build_yatp_read_pool, ReadPool},
     server::{
         config::Config as ServerConfig,
         create_raft_storage,
