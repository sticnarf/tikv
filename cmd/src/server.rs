--- conflicted
+++ resolved
@@ -394,11 +394,6 @@
             .max_total_size(self.config.server.snap_max_total_size.0)
             .build(snap_path, Some(self.router.clone()));
 
-<<<<<<< HEAD
-        // Create region collection.
-        let region_info_accessor = RegionInfoAccessor::new(&mut coprocessor_host);
-        region_info_accessor.start();
-
         let yatp_read_pool = if self.config.readpool.unify_read_pool {
             let unified_read_pool_cfg = &self.config.readpool.unified;
             let mut builder = yatp::Builder::new("yatp-read-pool");
@@ -417,8 +412,6 @@
             None
         };
 
-=======
->>>>>>> 1211ed16
         // Create coprocessor endpoint.
         let cop_read_pool = if self.config.readpool.unify_read_pool {
             ReadPool::from(yatp_read_pool.as_ref().unwrap().remote())
