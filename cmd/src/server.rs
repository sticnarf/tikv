--- conflicted
+++ resolved
@@ -56,11 +56,7 @@
         status_server::StatusServer,
         Node, RaftKv, Server, DEFAULT_CLUSTER_ID,
     },
-<<<<<<< HEAD
-    storage::{self, concurrency_manager::ConcurrencyManager},
-=======
-    storage::{self, config::StorageConfigManger},
->>>>>>> 8f7fa2a1
+    storage::{self, concurrency_manager::ConcurrencyManager, config::StorageConfigManger},
 };
 use tikv_util::config::VersionTrack;
 use tikv_util::{
