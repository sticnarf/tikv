--- conflicted
+++ resolved
@@ -28,20 +28,7 @@
 use tikv::config::{ConfigController, ConfigHandler, Module, TiKvConfig};
 use tikv::coprocessor;
 use tikv::import::{ImportSSTService, SSTImporter};
-<<<<<<< HEAD
-use tikv::raftstore::coprocessor::config::SplitCheckConfigManager;
-use tikv::raftstore::coprocessor::{CoprocessorHost, RegionInfoAccessor};
-use tikv::raftstore::router::{RaftStoreBlackHole, RaftStoreRouter, ServerRaftStoreRouter};
-use tikv::raftstore::store::config::RaftstoreConfigManager;
-use tikv::raftstore::store::fsm::store::{StoreMeta, PENDING_VOTES_CAP};
-use tikv::raftstore::store::fsm::{RaftBatchSystem, RaftRouter};
-use tikv::raftstore::store::SplitCheckRunner;
-use tikv::raftstore::store::{Callback, LocalReader, SnapManager};
-use tikv::raftstore::Result;
 use tikv::read_pool::{build_yatp_read_pool, tests::DummyReporter};
-=======
-use tikv::read_pool::ReadPool;
->>>>>>> d2af249c
 use tikv::server::gc_worker::GcWorker;
 use tikv::server::load_statistics::ThreadLoad;
 use tikv::server::lock_manager::LockManager;
@@ -158,16 +145,11 @@
 
         // Create storage.
         let pd_worker = FutureWorker::new("test-pd-worker");
-<<<<<<< HEAD
         let read_pool = build_yatp_read_pool(
             &tikv::config::UnifiedReadPoolConfig::default_for_test(),
             DummyReporter,
-=======
-        let storage_read_pool = ReadPool::from(storage::build_read_pool_for_test(
-            &tikv::config::StorageReadPoolConfig::default_for_test(),
->>>>>>> d2af249c
             raft_engine.clone(),
-        ));
+        );
 
         let engine = RaftKv::new(sim_router.clone());
 
@@ -184,11 +166,7 @@
         let store = create_raft_storage(
             engine,
             &cfg.storage,
-<<<<<<< HEAD
             read_pool.handle(),
-=======
-            storage_read_pool.handle(),
->>>>>>> d2af249c
             Some(lock_mgr.clone()),
         )?;
         self.storages.insert(node_id, raft_engine);
@@ -226,15 +204,7 @@
         let snap_mgr = SnapManager::new(tmp_str, Some(router.clone()));
         let server_cfg = Arc::new(cfg.server.clone());
         let security_mgr = Arc::new(SecurityManager::new(&cfg.security).unwrap());
-<<<<<<< HEAD
         let cop = coprocessor::Endpoint::new(&server_cfg, read_pool.handle());
-=======
-        let cop_read_pool = ReadPool::from(coprocessor::readpool_impl::build_read_pool_for_test(
-            &tikv::config::CoprReadPoolConfig::default_for_test(),
-            store.get_engine(),
-        ));
-        let cop = coprocessor::Endpoint::new(&server_cfg, cop_read_pool.handle());
->>>>>>> d2af249c
         let mut server = None;
         for _ in 0..100 {
             let mut svr = Server::new(
