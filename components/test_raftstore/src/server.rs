// Copyright 2016 TiKV Project Authors. Licensed under Apache-2.0.

use std::path::Path;
use std::sync::{Arc, Mutex, RwLock};
use std::time::Duration;
use std::{thread, usize};

<<<<<<< HEAD
use futures::Future;
use grpcio::{EnvBuilder, Error as GrpcError, Service};
=======
use grpcio::{ChannelBuilder, EnvBuilder, Environment, Error as GrpcError, Service};
>>>>>>> 8f7fa2a1
use kvproto::deadlock::create_deadlock;
use kvproto::debugpb::{create_debug, DebugClient};
use kvproto::import_sstpb::create_import_sst;
use kvproto::kvrpcpb::Context;
use kvproto::metapb;
use kvproto::raft_cmdpb::*;
use kvproto::raft_serverpb;
use kvproto::tikvpb::TikvClient;
use tempfile::{Builder, TempDir};

use super::*;
use encryption::DataKeyManager;
use engine_rocks::{RocksEngine, RocksSnapshot};
use engine_traits::{KvEngines, MiscExt};
use pd_client::PdClient;
use raftstore::coprocessor::{CoprocessorHost, RegionInfoAccessor};
use raftstore::router::{RaftStoreBlackHole, RaftStoreRouter, ServerRaftStoreRouter};
use raftstore::store::fsm::store::{StoreMeta, PENDING_VOTES_CAP};
use raftstore::store::fsm::{ApplyRouter, RaftBatchSystem, RaftRouter};
use raftstore::store::{
    AutoSplitController, Callback, LocalReader, SnapManagerBuilder, SplitCheckRunner,
};
use raftstore::Result;
use security::SecurityManager;
use tikv::config::{ConfigController, TiKvConfig};
use tikv::coprocessor;
use tikv::import::{ImportSSTService, SSTImporter};
use tikv::read_pool::ReadPool;
use tikv::server::gc_worker::GcWorker;
use tikv::server::load_statistics::ThreadLoad;
use tikv::server::lock_manager::LockManager;
use tikv::server::resolve::{self, Task as ResolveTask};
use tikv::server::service::DebugService;
use tikv::server::Result as ServerResult;
use tikv::server::{
    create_raft_storage, Config, Error, Node, PdStoreAddrResolver, RaftClient, RaftKv, Server,
    ServerTransport,
};
use tikv::storage;
use tikv::storage::concurrency_manager::ConcurrencyManager;
use tikv_util::collections::{HashMap, HashSet};
use tikv_util::config::VersionTrack;
use tikv_util::worker::{FutureWorker, Worker};
use tikv_util::HandyRwLock;

type SimulateStoreTransport = SimulateTransport<ServerRaftStoreRouter<RocksEngine>>;
type SimulateServerTransport =
    SimulateTransport<ServerTransport<SimulateStoreTransport, PdStoreAddrResolver>>;

pub type SimulateEngine = RaftKv<SimulateStoreTransport>;

struct ServerMeta {
    node: Node<TestPdClient>,
    server: Server<SimulateStoreTransport, PdStoreAddrResolver>,
    sim_router: SimulateStoreTransport,
    sim_trans: SimulateServerTransport,
    raw_router: RaftRouter<RocksSnapshot>,
    raw_apply_router: ApplyRouter,
    worker: Worker<ResolveTask>,
}

type PendingServices = Vec<Box<dyn Fn() -> Service>>;
type CopHooks = Vec<Box<dyn Fn(&mut CoprocessorHost<RocksEngine>)>>;

pub struct ServerCluster {
    metas: HashMap<u64, ServerMeta>,
    addrs: HashMap<u64, String>,
    pub storages: HashMap<u64, SimulateEngine>,
    pub region_info_accessors: HashMap<u64, RegionInfoAccessor>,
    pub importers: HashMap<u64, Arc<SSTImporter>>,
    pub pending_services: HashMap<u64, PendingServices>,
    pub coprocessor_hooks: HashMap<u64, CopHooks>,
    snap_paths: HashMap<u64, TempDir>,
    pd_client: Arc<TestPdClient>,
    raft_client: RaftClient<RaftStoreBlackHole>,
}

impl ServerCluster {
    pub fn new(pd_client: Arc<TestPdClient>) -> ServerCluster {
        let env = Arc::new(
            EnvBuilder::new()
                .cq_count(1)
                .name_prefix(thd_name!("server-cluster"))
                .build(),
        );
        let security_mgr = Arc::new(SecurityManager::new(&Default::default()).unwrap());
        let raft_client = RaftClient::new(
            env,
            Arc::new(Config::default()),
            security_mgr,
            RaftStoreBlackHole,
            Arc::new(ThreadLoad::with_threshold(usize::MAX)),
            None,
        );
        ServerCluster {
            metas: HashMap::default(),
            addrs: HashMap::default(),
            pd_client,
            storages: HashMap::default(),
            region_info_accessors: HashMap::default(),
            importers: HashMap::default(),
            snap_paths: HashMap::default(),
            pending_services: HashMap::default(),
            coprocessor_hooks: HashMap::default(),
            raft_client,
        }
    }

    pub fn get_addr(&self, node_id: u64) -> &str {
        &self.addrs[&node_id]
    }

    pub fn get_apply_router(&self, node_id: u64) -> ApplyRouter {
        self.metas.get(&node_id).unwrap().raw_apply_router.clone()
    }

    pub fn get_server_router(&self, node_id: u64) -> SimulateStoreTransport {
        self.metas.get(&node_id).unwrap().sim_router.clone()
    }
}

impl Simulator for ServerCluster {
    fn run_node(
        &mut self,
        node_id: u64,
        mut cfg: TiKvConfig,
        engines: KvEngines<RocksEngine, RocksEngine>,
        key_manager: Option<Arc<DataKeyManager>>,
        router: RaftRouter<RocksSnapshot>,
        system: RaftBatchSystem,
    ) -> ServerResult<u64> {
        let (tmp_str, tmp) = if node_id == 0 || !self.snap_paths.contains_key(&node_id) {
            let p = Builder::new().prefix("test_cluster").tempdir().unwrap();
            (p.path().to_str().unwrap().to_owned(), Some(p))
        } else {
            let p = self.snap_paths[&node_id].path().to_str().unwrap();
            (p.to_owned(), None)
        };

        // Now we cache the store address, so here we should re-use last
        // listening address for the same store.
        if let Some(addr) = self.addrs.get(&node_id) {
            cfg.server.addr = addr.clone();
        }

        let store_meta = Arc::new(Mutex::new(StoreMeta::new(PENDING_VOTES_CAP)));
        let local_reader = LocalReader::new(engines.kv.clone(), store_meta.clone(), router.clone());
        let raft_router = ServerRaftStoreRouter::new(router.clone(), local_reader);
        let sim_router = SimulateTransport::new(raft_router.clone());

        let raft_engine = RaftKv::new(sim_router.clone(), engines.kv.clone());

        // Create coprocessor.
        let mut coprocessor_host = CoprocessorHost::new(router.clone());

        let region_info_accessor = RegionInfoAccessor::new(&mut coprocessor_host);
        region_info_accessor.start();

        if let Some(hooks) = self.coprocessor_hooks.get(&node_id) {
            for hook in hooks {
                hook(&mut coprocessor_host);
            }
        }

        // Create storage.
        let pd_worker = FutureWorker::new("test-pd-worker");
        let storage_read_pool = ReadPool::from(storage::build_read_pool_for_test(
            &tikv::config::StorageReadPoolConfig::default_for_test(),
            raft_engine.clone(),
        ));

        let engine = RaftKv::new(sim_router.clone(), engines.kv.clone());

        let mut gc_worker = GcWorker::new(
            engine.clone(),
            Some(engines.kv.clone()),
            Some(raft_router.clone()),
            Some(region_info_accessor.clone()),
            cfg.gc.clone(),
            Default::default(),
        );
        gc_worker.start().unwrap();
        gc_worker
            .start_observe_lock_apply(&mut coprocessor_host)
            .unwrap();

        let latest_ts = self
            .pd_client
            .get_tso()
            .wait()
            .expect("failed to get timestamp from PD");
        let concurrency_manager = ConcurrencyManager::new(latest_ts);
        let mut lock_mgr = LockManager::new();
        let store = create_raft_storage(
            engine,
            &cfg.storage,
            storage_read_pool.handle(),
<<<<<<< HEAD
            Some(lock_mgr.clone()),
            concurrency_manager,
=======
            lock_mgr.clone(),
>>>>>>> 8f7fa2a1
            false,
        )?;
        self.storages.insert(node_id, raft_engine);

        let security_mgr = Arc::new(SecurityManager::new(&cfg.security).unwrap());
        // Create import service.
        let importer = {
            let dir = Path::new(engines.kv.path()).join("import-sst");
            Arc::new(SSTImporter::new(dir, None).unwrap())
        };
        let import_service = ImportSSTService::new(
            cfg.import.clone(),
            sim_router.clone(),
            engines.kv.clone(),
            Arc::clone(&importer),
            security_mgr.clone(),
        );
        // Create Debug service.
        let pool = futures_cpupool::Builder::new()
            .name_prefix(thd_name!("debugger"))
            .pool_size(1)
            .create();

        let debug_service = DebugService::new(
            engines.clone(),
            pool,
            raft_router,
            ConfigController::default(),
            security_mgr.clone(),
        );

        // Create deadlock service.
        let deadlock_service = lock_mgr.deadlock_service(security_mgr.clone());

        // Create pd client, snapshot manager, server.
        let (worker, resolver, state) =
            resolve::new_resolver(Arc::clone(&self.pd_client), router.clone()).unwrap();
        let snap_mgr = SnapManagerBuilder::default()
            .encryption_key_manager(key_manager)
            .build(tmp_str, Some(router.clone()));
        let server_cfg = Arc::new(cfg.server.clone());
        let cop_read_pool = ReadPool::from(coprocessor::readpool_impl::build_read_pool_for_test(
            &tikv::config::CoprReadPoolConfig::default_for_test(),
            store.get_engine(),
        ));
        let cop = coprocessor::Endpoint::new(&server_cfg, cop_read_pool.handle());
        let mut server = None;
        for _ in 0..100 {
            let mut svr = Server::new(
                &server_cfg,
                &security_mgr,
                store.clone(),
                cop.clone(),
                sim_router.clone(),
                resolver.clone(),
                snap_mgr.clone(),
                gc_worker.clone(),
                None,
            )
            .unwrap();
            svr.register_service(create_import_sst(import_service.clone()));
            svr.register_service(create_debug(debug_service.clone()));
            svr.register_service(create_deadlock(deadlock_service.clone()));
            if let Some(svcs) = self.pending_services.get(&node_id) {
                for fact in svcs {
                    svr.register_service(fact());
                }
            }
            match svr.build_and_bind() {
                Ok(_) => {
                    server = Some(svr);
                    break;
                }
                Err(Error::Grpc(GrpcError::BindFail(ref addr, ref port))) => {
                    // Servers may meet the error, when we restart them.
                    debug!("fail to create a server: bind fail {:?}", (addr, port));
                    thread::sleep(Duration::from_millis(100));
                    continue;
                }
                Err(ref e) => panic!("fail to create a server: {:?}", e),
            }
        }
        let mut server = server.unwrap();
        let addr = server.listening_addr();
        cfg.server.addr = format!("{}", addr);
        let trans = server.transport();
        let simulate_trans = SimulateTransport::new(trans);
        let server_cfg = Arc::new(cfg.server.clone());
        let apply_router = system.apply_router();

        // Create node.
        let mut raft_store = cfg.raft_store.clone();
        raft_store.validate().unwrap();
        let mut node = Node::new(
            system,
            &cfg.server,
            Arc::new(VersionTrack::new(raft_store)),
            Arc::clone(&self.pd_client),
            state,
        );

        // Register the role change observer of the lock manager.
        lock_mgr.register_detector_role_change_observer(&mut coprocessor_host);

        let pessimistic_txn_cfg = cfg.pessimistic_txn.clone();

        let mut split_check_worker = Worker::new("split-check");
        let split_check_runner = SplitCheckRunner::new(
            engines.kv.clone(),
            router.clone(),
            coprocessor_host.clone(),
            cfg.coprocessor,
        );
        split_check_worker.start(split_check_runner).unwrap();

        node.start(
            engines,
            simulate_trans.clone(),
            snap_mgr,
            pd_worker,
            store_meta,
            coprocessor_host,
            importer.clone(),
            split_check_worker,
            AutoSplitController::default(),
        )?;
        assert!(node_id == 0 || node_id == node.id());
        let node_id = node.id();
        if let Some(tmp) = tmp {
            self.snap_paths.insert(node_id, tmp);
        }
        self.region_info_accessors
            .insert(node_id, region_info_accessor);
        self.importers.insert(node_id, importer);

        lock_mgr
            .start(
                node.id(),
                Arc::clone(&self.pd_client),
                resolver,
                Arc::clone(&security_mgr),
                &pessimistic_txn_cfg,
            )
            .unwrap();

        server.start(server_cfg, security_mgr).unwrap();

        self.metas.insert(
            node_id,
            ServerMeta {
                raw_router: router,
                raw_apply_router: apply_router,
                node,
                server,
                sim_router,
                sim_trans: simulate_trans,
                worker,
            },
        );
        self.addrs.insert(node_id, format!("{}", addr));

        Ok(node_id)
    }

    fn get_snap_dir(&self, node_id: u64) -> String {
        self.snap_paths[&node_id]
            .path()
            .to_str()
            .unwrap()
            .to_owned()
    }

    fn stop_node(&mut self, node_id: u64) {
        if let Some(mut meta) = self.metas.remove(&node_id) {
            meta.server.stop().unwrap();
            meta.node.stop();
            meta.worker.stop().unwrap().join().unwrap();
        }
    }

    fn get_node_ids(&self) -> HashSet<u64> {
        self.metas.keys().cloned().collect()
    }

    fn async_command_on_node(
        &self,
        node_id: u64,
        request: RaftCmdRequest,
        cb: Callback<RocksSnapshot>,
    ) -> Result<()> {
        let router = match self.metas.get(&node_id) {
            None => return Err(box_err!("missing sender for store {}", node_id)),
            Some(meta) => meta.sim_router.clone(),
        };
        router.send_command(request, cb)
    }

    fn send_raft_msg(&mut self, raft_msg: raft_serverpb::RaftMessage) -> Result<()> {
        let store_id = raft_msg.get_to_peer().get_store_id();
        let addr = self.get_addr(store_id).to_owned();
        self.raft_client.send(store_id, &addr, raft_msg).unwrap();
        self.raft_client.flush();
        Ok(())
    }

    fn add_send_filter(&mut self, node_id: u64, filter: Box<dyn Filter>) {
        self.metas
            .get_mut(&node_id)
            .unwrap()
            .sim_trans
            .add_filter(filter);
    }

    fn clear_send_filters(&mut self, node_id: u64) {
        self.metas
            .get_mut(&node_id)
            .unwrap()
            .sim_trans
            .clear_filters();
    }

    fn add_recv_filter(&mut self, node_id: u64, filter: Box<dyn Filter>) {
        self.metas
            .get_mut(&node_id)
            .unwrap()
            .sim_router
            .add_filter(filter);
    }

    fn clear_recv_filters(&mut self, node_id: u64) {
        self.metas
            .get_mut(&node_id)
            .unwrap()
            .sim_router
            .clear_filters();
    }

    fn get_router(&self, node_id: u64) -> Option<RaftRouter<RocksSnapshot>> {
        self.metas.get(&node_id).map(|m| m.raw_router.clone())
    }
}

pub fn new_server_cluster(id: u64, count: usize) -> Cluster<ServerCluster> {
    let pd_client = Arc::new(TestPdClient::new(id, false));
    let sim = Arc::new(RwLock::new(ServerCluster::new(Arc::clone(&pd_client))));
    Cluster::new(id, count, sim, pd_client)
}

pub fn new_incompatible_server_cluster(id: u64, count: usize) -> Cluster<ServerCluster> {
    let pd_client = Arc::new(TestPdClient::new(id, true));
    let sim = Arc::new(RwLock::new(ServerCluster::new(Arc::clone(&pd_client))));
    Cluster::new(id, count, sim, pd_client)
}

pub fn must_new_cluster() -> (Cluster<ServerCluster>, metapb::Peer, Context) {
    let count = 1;
    let mut cluster = new_server_cluster(0, count);
    cluster.run();

    let region_id = 1;
    let leader = cluster.leader_of_region(region_id).unwrap();
    let epoch = cluster.get_region_epoch(region_id);
    let mut ctx = Context::default();
    ctx.set_region_id(region_id);
    ctx.set_peer(leader.clone());
    ctx.set_region_epoch(epoch);

    (cluster, leader, ctx)
}

pub fn must_new_cluster_and_kv_client() -> (Cluster<ServerCluster>, TikvClient, Context) {
    let (cluster, leader, ctx) = must_new_cluster();

    let env = Arc::new(Environment::new(1));
    let channel =
        ChannelBuilder::new(env).connect(cluster.sim.rl().get_addr(leader.get_store_id()));
    let client = TikvClient::new(channel);

    (cluster, client, ctx)
}

pub fn must_new_cluster_and_debug_client() -> (Cluster<ServerCluster>, DebugClient, u64) {
    let (cluster, leader, _) = must_new_cluster();

    let env = Arc::new(Environment::new(1));
    let channel =
        ChannelBuilder::new(env).connect(cluster.sim.rl().get_addr(leader.get_store_id()));
    let client = DebugClient::new(channel);

    (cluster, client, leader.get_store_id())
}<|MERGE_RESOLUTION|>--- conflicted
+++ resolved
@@ -5,12 +5,8 @@
 use std::time::Duration;
 use std::{thread, usize};
 
-<<<<<<< HEAD
 use futures::Future;
-use grpcio::{EnvBuilder, Error as GrpcError, Service};
-=======
 use grpcio::{ChannelBuilder, EnvBuilder, Environment, Error as GrpcError, Service};
->>>>>>> 8f7fa2a1
 use kvproto::deadlock::create_deadlock;
 use kvproto::debugpb::{create_debug, DebugClient};
 use kvproto::import_sstpb::create_import_sst;
@@ -208,12 +204,8 @@
             engine,
             &cfg.storage,
             storage_read_pool.handle(),
-<<<<<<< HEAD
-            Some(lock_mgr.clone()),
+            lock_mgr.clone(),
             concurrency_manager,
-=======
-            lock_mgr.clone(),
->>>>>>> 8f7fa2a1
             false,
         )?;
         self.storages.insert(node_id, raft_engine);
