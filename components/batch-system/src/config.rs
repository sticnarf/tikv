--- conflicted
+++ resolved
@@ -28,12 +28,8 @@
             pool_size: 2,
             batch_wait_us: 0,
             io_pool_size: 1,
-<<<<<<< HEAD
-            io_max_wait_us: 200,
-=======
             io_max_wait_us: 0,
             io_adaptive_size: true,
->>>>>>> 8ee2983d
             io_queue_size: 64,
             io_queue_init_bytes: 256 * 1024,
             io_queue_bytes_step: 1.414213562373095,
