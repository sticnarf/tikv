// Copyright 2017 TiKV Project Authors. Licensed under Apache-2.0.

pub mod cpu_time;

#[cfg(target_os = "linux")]
mod cgroup;

// re-export some traits for ease of use
pub use sysinfo::{DiskExt, NetworkExt, ProcessExt, ProcessorExt, SystemExt};

use std::sync::Mutex;

lazy_static! {
    pub static ref SYS_INFO: Mutex<sysinfo::System> = Mutex::new(sysinfo::System::new());
}

#[cfg(target_os = "linux")]
pub mod sys_quota {
    use super::super::config::KB;
    use super::{cgroup::CGroupSys, SystemExt, SYS_INFO};

    pub struct SysQuota {
        cgroup: CGroupSys,
    }

    impl SysQuota {
        pub fn new() -> Self {
            Self {
                cgroup: CGroupSys::default(),
            }
        }

<<<<<<< HEAD
        pub fn cpu_cores_quota(&self) -> usize {
            let cpu_num = num_cpus::get();
            let cgroup_quota = self.cgroup.cpu_cores_quota();
            let quota = if cgroup_quota < 0 {
                cpu_num
            } else {
                std::cmp::min(cpu_num, cgroup_quota as usize)
            };
            super::limit_cpu_cores_quota_by_env_var(quota)
=======
        pub fn cpu_cores_quota(&self) -> f64 {
            let cpu_num = num_cpus::get() as f64;
            match self.cgroup.cpu_cores_quota() {
                Some(cgroup_quota) if cgroup_quota > 0.0 && cgroup_quota < cpu_num => cgroup_quota,
                _ => cpu_num,
            }
>>>>>>> 482bd121
        }

        pub fn memory_limit_in_bytes(&self) -> u64 {
            let total_mem = {
                let mut system = SYS_INFO.lock().unwrap();
                system.refresh_memory();
                system.get_total_memory() * KB
            };
            let cgroup_memory_limits = self.cgroup.memory_limit_in_bytes();
            if cgroup_memory_limits <= 0 {
                total_mem
            } else {
                std::cmp::min(total_mem, cgroup_memory_limits as u64)
            }
        }

        pub fn log_quota(&self) {
            info!(
                "memory limit in bytes: {}, cpu cores quota: {}",
                self.memory_limit_in_bytes(),
                self.cpu_cores_quota()
            );
        }
    }
}

#[cfg(not(target_os = "linux"))]
pub mod sys_quota {
    use super::super::config::KB;
<<<<<<< HEAD
    use super::env_var_cpu_cores_quota;
=======
    use super::{SystemExt, SYS_INFO};
>>>>>>> 482bd121

    pub struct SysQuota {}

    impl SysQuota {
        pub fn new() -> Self {
            Self {}
        }

<<<<<<< HEAD
        pub fn cpu_cores_quota(&self) -> usize {
            let cpu_num = num_cpus::get();
            super::limit_cpu_cores_quota_by_env_var(cpu_num)
=======
        pub fn cpu_cores_quota(&self) -> f64 {
            num_cpus::get() as f64
>>>>>>> 482bd121
        }

        pub fn memory_limit_in_bytes(&self) -> u64 {
            let mut system = SYS_INFO.lock().unwrap();
            system.refresh_memory();
            system.get_total_memory() * KB
        }

        pub fn log_quota(&self) {
            info!(
                "memory limit in bytes: {}, cpu cores quota: {}",
                self.memory_limit_in_bytes(),
                self.cpu_cores_quota()
            );
        }
    }
}

pub const HIGH_PRI: i32 = -1;

const CPU_CORES_QUOTA_ENV_VAR_KEY: &str = "TIKV_CPU_CORES_QUOTA";

fn limit_cpu_cores_quota_by_env_var(quota: usize) -> usize {
    match std::env::var(CPU_CORES_QUOTA_ENV_VAR_KEY)
        .ok()
        .and_then(|value| value.parse().ok())
    {
        Some(env_var_quota) if quota > 0 => usize::min(quota, env_var_quota),
        _ => quota,
    }
}

#[cfg(target_os = "linux")]
pub mod thread {
    use libc::{self, c_int};
    use std::io::Error;

    pub fn set_priority(pri: i32) -> Result<(), Error> {
        // Unsafe due to FFI.
        unsafe {
            let tid = libc::syscall(libc::SYS_gettid);
            if libc::setpriority(libc::PRIO_PROCESS as u32, tid as u32, pri) != 0 {
                let e = Error::last_os_error();
                return Err(e);
            }
            Ok(())
        }
    }

    pub fn get_priority() -> Result<i32, Error> {
        // Unsafe due to FFI.
        unsafe {
            let tid = libc::syscall(libc::SYS_gettid);
            clear_errno();
            let ret = libc::getpriority(libc::PRIO_PROCESS as u32, tid as u32);
            if ret == -1 {
                let e = Error::last_os_error();
                if let Some(errno) = e.raw_os_error() {
                    if errno != 0 {
                        return Err(e);
                    }
                }
            }
            Ok(ret)
        }
    }

    // Sadly the std lib does not have any support for setting `errno`, so we
    // have to implement this ourselves.
    extern "C" {
        #[link_name = "__errno_location"]
        fn errno_location() -> *mut c_int;
    }

    fn clear_errno() {
        // Unsafe due to FFI.
        unsafe {
            *errno_location() = 0;
        }
    }

    #[cfg(test)]
    mod tests {
        use super::super::HIGH_PRI;
        use super::*;
        use std::io::ErrorKind;

        #[test]
        fn test_set_priority() {
            // priority is a value in range -20 to 19, the default priority
            // is 0, lower priorities cause more favorable scheduling.
            assert_eq!(get_priority().unwrap(), 0);
            set_priority(10).unwrap();
            assert_eq!(get_priority().unwrap(), 10);

            // only users who have `SYS_NICE_CAP` capability can increase priority.
            let ret = set_priority(HIGH_PRI);
            if let Err(e) = ret {
                assert_eq!(e.kind(), ErrorKind::PermissionDenied);
            } else {
                assert_eq!(get_priority().unwrap(), HIGH_PRI);
            }
        }
    }
}

#[cfg(not(target_os = "linux"))]
pub mod thread {
    use std::io::Error;

    pub fn set_priority(_: i32) -> Result<(), Error> {
        Ok(())
    }

    pub fn get_priority() -> Result<i32, Error> {
        Ok(0)
    }
}<|MERGE_RESOLUTION|>--- conflicted
+++ resolved
@@ -30,24 +30,13 @@
             }
         }
 
-<<<<<<< HEAD
-        pub fn cpu_cores_quota(&self) -> usize {
-            let cpu_num = num_cpus::get();
-            let cgroup_quota = self.cgroup.cpu_cores_quota();
-            let quota = if cgroup_quota < 0 {
-                cpu_num
-            } else {
-                std::cmp::min(cpu_num, cgroup_quota as usize)
+        pub fn cpu_cores_quota(&self) -> f64 {
+            let cpu_num = num_cpus::get() as f64;
+            let quota = match self.cgroup.cpu_cores_quota() {
+                Some(cgroup_quota) if cgroup_quota > 0.0 && cgroup_quota < cpu_num => cgroup_quota,
+                _ => cpu_num,
             };
             super::limit_cpu_cores_quota_by_env_var(quota)
-=======
-        pub fn cpu_cores_quota(&self) -> f64 {
-            let cpu_num = num_cpus::get() as f64;
-            match self.cgroup.cpu_cores_quota() {
-                Some(cgroup_quota) if cgroup_quota > 0.0 && cgroup_quota < cpu_num => cgroup_quota,
-                _ => cpu_num,
-            }
->>>>>>> 482bd121
         }
 
         pub fn memory_limit_in_bytes(&self) -> u64 {
@@ -77,11 +66,7 @@
 #[cfg(not(target_os = "linux"))]
 pub mod sys_quota {
     use super::super::config::KB;
-<<<<<<< HEAD
-    use super::env_var_cpu_cores_quota;
-=======
-    use super::{SystemExt, SYS_INFO};
->>>>>>> 482bd121
+    use super::{env_var_cpu_cores_quota, SystemExt, SYS_INFO};
 
     pub struct SysQuota {}
 
@@ -90,14 +75,9 @@
             Self {}
         }
 
-<<<<<<< HEAD
-        pub fn cpu_cores_quota(&self) -> usize {
-            let cpu_num = num_cpus::get();
+        pub fn cpu_cores_quota(&self) -> f64 {
+            let cpu_num = num_cpus::get() as f64;
             super::limit_cpu_cores_quota_by_env_var(cpu_num)
-=======
-        pub fn cpu_cores_quota(&self) -> f64 {
-            num_cpus::get() as f64
->>>>>>> 482bd121
         }
 
         pub fn memory_limit_in_bytes(&self) -> u64 {
@@ -120,12 +100,12 @@
 
 const CPU_CORES_QUOTA_ENV_VAR_KEY: &str = "TIKV_CPU_CORES_QUOTA";
 
-fn limit_cpu_cores_quota_by_env_var(quota: usize) -> usize {
+fn limit_cpu_cores_quota_by_env_var(quota: f64) -> f64 {
     match std::env::var(CPU_CORES_QUOTA_ENV_VAR_KEY)
         .ok()
         .and_then(|value| value.parse().ok())
     {
-        Some(env_var_quota) if quota > 0 => usize::min(quota, env_var_quota),
+        Some(env_var_quota) if quota.is_sign_positive() => f64::min(quota, env_var_quota),
         _ => quota,
     }
 }
