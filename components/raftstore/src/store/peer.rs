// Copyright 2016 TiKV Project Authors. Licensed under Apache-2.0.

use seahash::SeaHasher;
use std::collections::VecDeque;
use std::hash::Hasher;
use std::sync::atomic::{AtomicU64, AtomicUsize, Ordering};
use std::sync::{Arc, Mutex};
use std::time::{Duration, Instant};
use std::{cell::RefCell, ops::Sub};
use std::{cmp, mem, u64, usize};

use bitflags::bitflags;
use crossbeam::atomic::AtomicCell;
use crossbeam::channel::TrySendError;
use engine_traits::{Engines, KvEngine, RaftEngine, Snapshot, WriteBatch, WriteOptions};
use error_code::ErrorCodeExt;
use fail::fail_point;
use kvproto::errorpb;
use kvproto::kvrpcpb::ExtraOp as TxnExtraOp;
use kvproto::metapb::{self, PeerRole};
use kvproto::pdpb::PeerStats;
use kvproto::raft_cmdpb::{
    self, AdminCmdType, AdminResponse, ChangePeerRequest, CmdType, CommitMergeRequest,
    RaftCmdRequest, RaftCmdResponse, TransferLeaderRequest, TransferLeaderResponse,
};
use kvproto::raft_serverpb::{
    ExtraMessage, ExtraMessageType, MergeState, PeerState, RaftApplyState, RaftMessage,
};
use kvproto::replication_modepb::{
    DrAutoSyncState, RegionReplicationState, RegionReplicationStatus, ReplicationMode,
};
use protobuf::Message;
use raft::eraftpb::{self, ConfChangeType, Entry, EntryType, MessageType};
use raft::{
    self, Changer, LightReady, ProgressState, ProgressTracker, RawNode, Ready, SnapshotStatus,
    StateRole, INVALID_INDEX, NO_LIMIT,
};
use raft_proto::ConfChangeI;
use smallvec::SmallVec;
use time::Timespec;
use uuid::Uuid;

use crate::coprocessor::{CoprocessorHost, RegionChangeEvent};
use crate::errors::RAFTSTORE_IS_BUSY;
use crate::store::fsm::apply::CatchUpLogs;
use crate::store::fsm::store::PollContext;
use crate::store::fsm::{apply, Apply, ApplyMetrics, ApplyTask, CollectedReady, Proposal};
use crate::store::hibernate_state::GroupState;
use crate::store::msg::RaftCommand;
use crate::store::util::{admin_cmd_epoch_lookup, RegionReadProgress};
use crate::store::worker::{HeartbeatTask, ReadDelegate, ReadExecutor, ReadProgress, RegionTask};
use crate::store::{
    Callback, Config, GlobalReplicationState, PdTask, ReadIndexContext, ReadResponse,
};
use crate::{Error, Result};
use collections::{HashMap, HashSet};
use pd_client::INVALID_ID;
use tikv_util::codec::number::decode_u64;
use tikv_util::time::{duration_to_sec, monotonic_raw_now};
use tikv_util::time::{Instant as UtilInstant, ThreadReadId};
use tikv_util::worker::{FutureScheduler, Scheduler};
use tikv_util::Either;
use tikv_util::{box_err, debug, error, info, warn};
use txn_types::WriteBatchFlags;

use super::cmd_resp;
use super::local_metrics::{RaftReadyMetrics, RaftSendMessageMetrics};
use super::metrics::*;
use super::peer_storage::{
    write_peer_state, ApplySnapResult, CheckApplyingSnapStatus, InvokeContext, PeerStorage,
};
use super::read_queue::{ReadIndexQueue, ReadIndexRequest};
use super::transport::Transport;
use super::util::{
    self, check_region_epoch, is_initial_msg, AdminCmdEpochState, ChangePeerI, ConfChangeKind,
    Lease, LeaseState, NORMAL_REQ_CHECK_CONF_VER, NORMAL_REQ_CHECK_VER,
};
use super::DestroyPeerJob;

const SHRINK_CACHE_CAPACITY: usize = 64;
const MIN_BCAST_WAKE_UP_INTERVAL: u64 = 1_000; // 1s
const REGION_READ_PROGRESS_CAP: usize = 128;

/// The returned states of the peer after checking whether it is stale
#[derive(Debug, PartialEq, Eq)]
pub enum StaleState {
    Valid,
    ToValidate,
    LeaderMissing,
}

#[derive(Debug)]
struct ProposalQueue<S>
where
    S: Snapshot,
{
    tag: String,
    queue: VecDeque<Proposal<S>>,
}

impl<S: Snapshot> ProposalQueue<S> {
    fn new(tag: String) -> ProposalQueue<S> {
        ProposalQueue {
            tag,
            queue: VecDeque::new(),
        }
    }

<<<<<<< HEAD
    fn find_scheduled_ts(&self, index: u64) -> Option<(u64, Instant)> {
        let map = |p: &Proposal<_>| (p.index);
        let idx = self.queue.binary_search_by_key(&index, map);
        if let Ok(i) = idx {
            self.queue[i]
                .cb
                .get_scheduled_ts()
                .map(|ts| (self.queue[i].term, ts))
        } else {
            None
        }
    }

    fn find_propose_time(&self, term: u64, index: u64) -> Option<Timespec> {
        self.queue
            .binary_search_by_key(&(term, index), |p: &Proposal<_>| (p.term, p.index))
            .ok()
            .map(|i| self.queue[i].propose_time)
            .flatten()
    }

=======
    fn find_propose_time(&self, term: u64, index: u64) -> Option<Timespec> {
        self.queue
            .binary_search_by_key(&(term, index), |p: &Proposal<_>| (p.term, p.index))
            .ok()
            .map(|i| self.queue[i].propose_time)
            .flatten()
    }

>>>>>>> 0447554b
    // Find proposal in front or at the given term and index
    fn pop(&mut self, term: u64, index: u64) -> Option<Proposal<S>> {
        self.queue.pop_front().and_then(|p| {
            // Comparing the term first then the index, because the term is
            // increasing among all log entries and the index is increasing
            // inside a given term
            if (p.term, p.index) > (term, index) {
                self.queue.push_front(p);
                return None;
            }
            Some(p)
        })
    }

    /// Find proposal at the given term and index and notify stale proposals
    /// in front that term and index
    fn find_proposal(&mut self, term: u64, index: u64, current_term: u64) -> Option<Proposal<S>> {
        while let Some(p) = self.pop(term, index) {
            if p.term == term {
                if p.index == index {
                    return if p.cb.is_none() { None } else { Some(p) };
                } else {
                    panic!(
                        "{} unexpected callback at term {}, found index {}, expected {}",
                        self.tag, term, p.index, index
                    );
                }
            } else {
                apply::notify_stale_req(current_term, p.cb);
            }
        }
        None
    }

    fn push(&mut self, p: Proposal<S>) {
        if let Some(f) = self.queue.back() {
            // The term must be increasing among all log entries and the index
            // must be increasing inside a given term
            assert!((p.term, p.index) > (f.term, f.index));
        }
        self.queue.push_back(p);
    }

    fn is_empty(&self) -> bool {
        self.queue.is_empty()
    }

    fn gc(&mut self) {
        if self.queue.capacity() > SHRINK_CACHE_CAPACITY && self.queue.len() < SHRINK_CACHE_CAPACITY
        {
            self.queue.shrink_to_fit();
        }
    }
}

bitflags! {
    // TODO: maybe declare it as protobuf struct is better.
    /// A bitmap contains some useful flags when dealing with `eraftpb::Entry`.
    pub struct ProposalContext: u8 {
        const SYNC_LOG       = 0b0000_0001;
        const SPLIT          = 0b0000_0010;
        const PREPARE_MERGE  = 0b0000_0100;
    }
}

impl ProposalContext {
    /// Converts itself to a vector.
    pub fn to_vec(self) -> Vec<u8> {
        if self.is_empty() {
            return vec![];
        }
        let ctx = self.bits();
        vec![ctx]
    }

    /// Initializes a `ProposalContext` from a byte slice.
    pub fn from_bytes(ctx: &[u8]) -> ProposalContext {
        if ctx.is_empty() {
            ProposalContext::empty()
        } else if ctx.len() == 1 {
            ProposalContext::from_bits_truncate(ctx[0])
        } else {
            panic!("invalid ProposalContext {:?}", ctx);
        }
    }
}

/// `ConsistencyState` is used for consistency check.
pub struct ConsistencyState {
    pub last_check_time: Instant,
    // (computed_result_or_to_be_verified, index, hash)
    pub index: u64,
    pub context: Vec<u8>,
    pub hash: Vec<u8>,
}

/// Statistics about raft peer.
#[derive(Default, Clone)]
pub struct PeerStat {
    pub written_bytes: u64,
    pub written_keys: u64,
}

#[derive(Default, Debug, Clone, Copy)]
pub struct CheckTickResult {
    leader: bool,
    up_to_date: bool,
    reason: &'static str,
}

pub struct ProposedAdminCmd<S: Snapshot> {
    cmd_type: AdminCmdType,
    epoch_state: AdminCmdEpochState,
    index: u64,
    cbs: Vec<Callback<S>>,
}

impl<S: Snapshot> ProposedAdminCmd<S> {
    fn new(
        cmd_type: AdminCmdType,
        epoch_state: AdminCmdEpochState,
        index: u64,
    ) -> ProposedAdminCmd<S> {
        ProposedAdminCmd {
            cmd_type,
            epoch_state,
            index,
            cbs: Vec::new(),
        }
    }
}

struct CmdEpochChecker<S: Snapshot> {
    // Although it's a deque, because of the characteristics of the settings from `admin_cmd_epoch_lookup`,
    // the max size of admin cmd is 2, i.e. split/merge and change peer.
    proposed_admin_cmd: VecDeque<ProposedAdminCmd<S>>,
    term: u64,
}

impl<S: Snapshot> Default for CmdEpochChecker<S> {
    fn default() -> CmdEpochChecker<S> {
        CmdEpochChecker {
            proposed_admin_cmd: VecDeque::new(),
            term: 0,
        }
    }
}

impl<S: Snapshot> CmdEpochChecker<S> {
    fn maybe_update_term(&mut self, term: u64) {
        assert!(term >= self.term);
        if term > self.term {
            self.term = term;
            for cmd in self.proposed_admin_cmd.drain(..) {
                for cb in cmd.cbs {
                    apply::notify_stale_req(term, cb);
                }
            }
        }
    }

    /// Check if the proposal can be proposed on the basis of its epoch and previous proposed admin cmds.
    ///
    /// Returns None if passing the epoch check, otherwise returns a index which is the last
    /// admin cmd index conflicted with this proposal.
    pub fn propose_check_epoch(&mut self, req: &RaftCmdRequest, term: u64) -> Option<u64> {
        self.maybe_update_term(term);
        let (check_ver, check_conf_ver) = if !req.has_admin_request() {
            (NORMAL_REQ_CHECK_VER, NORMAL_REQ_CHECK_CONF_VER)
        } else {
            let cmd_type = req.get_admin_request().get_cmd_type();
            let epoch_state = admin_cmd_epoch_lookup(cmd_type);
            (epoch_state.check_ver, epoch_state.check_conf_ver)
        };
        self.last_conflict_index(check_ver, check_conf_ver)
    }

    pub fn post_propose(&mut self, cmd_type: AdminCmdType, index: u64, term: u64) {
        self.maybe_update_term(term);
        let epoch_state = admin_cmd_epoch_lookup(cmd_type);
        assert!(
            self.last_conflict_index(epoch_state.check_ver, epoch_state.check_conf_ver)
                .is_none()
        );

        if epoch_state.change_conf_ver || epoch_state.change_ver {
            if let Some(cmd) = self.proposed_admin_cmd.back() {
                assert!(cmd.index < index);
            }
            self.proposed_admin_cmd
                .push_back(ProposedAdminCmd::new(cmd_type, epoch_state, index));
        }
    }

    fn last_conflict_index(&self, check_ver: bool, check_conf_ver: bool) -> Option<u64> {
        self.proposed_admin_cmd
            .iter()
            .rev()
            .find(|cmd| {
                (check_ver && cmd.epoch_state.change_ver)
                    || (check_conf_ver && cmd.epoch_state.change_conf_ver)
            })
            .map(|cmd| cmd.index)
    }

    /// Returns the last proposed admin cmd index.
    ///
    /// Note that the cmd of this type must change epoch otherwise it can not be
    /// recorded to `proposed_admin_cmd`.
    pub fn last_cmd_index(&mut self, cmd_type: AdminCmdType) -> Option<u64> {
        self.proposed_admin_cmd
            .iter()
            .rev()
            .find(|cmd| cmd.cmd_type == cmd_type)
            .map(|cmd| cmd.index)
    }

    pub fn advance_apply(&mut self, index: u64, term: u64, region: &metapb::Region) {
        self.maybe_update_term(term);
        while !self.proposed_admin_cmd.is_empty() {
            let cmd = self.proposed_admin_cmd.front_mut().unwrap();
            if cmd.index <= index {
                for cb in cmd.cbs.drain(..) {
                    let mut resp = cmd_resp::new_error(Error::EpochNotMatch(
                        format!(
                            "current epoch of region {} is {:?}",
                            region.get_id(),
                            region.get_region_epoch(),
                        ),
                        vec![region.to_owned()],
                    ));
                    cmd_resp::bind_term(&mut resp, term);
                    cb.invoke_with_response(resp);
                }
            } else {
                break;
            }
            self.proposed_admin_cmd.pop_front();
        }
    }

    pub fn attach_to_conflict_cmd(&mut self, index: u64, cb: Callback<S>) {
        if let Some(cmd) = self
            .proposed_admin_cmd
            .iter_mut()
            .rev()
            .find(|cmd| cmd.index == index)
        {
            cmd.cbs.push(cb);
        } else {
            panic!(
                "index {} can not found in proposed_admin_cmd, callback {:?}",
                index, cb
            );
        }
    }
}

impl<S: Snapshot> Drop for CmdEpochChecker<S> {
    fn drop(&mut self) {
        for state in self.proposed_admin_cmd.drain(..) {
            for cb in state.cbs {
                apply::notify_stale_req(self.term, cb);
            }
        }
    }
}

pub struct Peer<EK, ER>
where
    EK: KvEngine,
    ER: RaftEngine,
{
    /// The ID of the Region which this Peer belongs to.
    region_id: u64,
    // TODO: remove it once panic!() support slog fields.
    /// Peer_tag, "[region <region_id>] <peer_id>"
    pub tag: String,
    /// The Peer meta information.
    pub peer: metapb::Peer,

    /// The Raft state machine of this Peer.
    pub raft_group: RawNode<PeerStorage<EK, ER>>,
    /// The cache of meta information for Region's other Peers.
    peer_cache: RefCell<HashMap<u64, metapb::Peer>>,
    /// Record the last instant of each peer's heartbeat response.
    pub peer_heartbeats: HashMap<u64, Instant>,

    proposals: ProposalQueue<EK::Snapshot>,
    leader_missing_time: Option<Instant>,
    leader_lease: Lease,
    pending_reads: ReadIndexQueue<EK::Snapshot>,

    /// If it fails to send messages to leader.
    pub leader_unreachable: bool,
    /// Indicates whether the peer should be woken up.
    pub should_wake_up: bool,
    /// Whether this peer is destroyed asynchronously.
    /// If it's true,
    /// 1. when merging, its data in storeMeta will be removed early by the target peer.
    /// 2. all read requests must be rejected.
    pub pending_remove: bool,

    /// Record the instants of peers being added into the configuration.
    /// Remove them after they are not pending any more.
    pub peers_start_pending_time: Vec<(u64, Instant)>,
    /// A inaccurate cache about which peer is marked as down.
    down_peer_ids: Vec<u64>,

    /// An inaccurate difference in region size since last reset.
    /// It is used to decide whether split check is needed.
    pub size_diff_hint: u64,
    /// The count of deleted keys since last reset.
    delete_keys_hint: u64,
    /// An inaccurate difference in region size after compaction.
    /// It is used to trigger check split to update approximate size and keys after space reclamation
    /// of deleted entries.
    pub compaction_declined_bytes: u64,
    /// Approximate size of the region.
    pub approximate_size: u64,
    /// Approximate keys of the region.
    pub approximate_keys: u64,
    /// Whether this region has calculated region size by split-check thread. If we just splitted
    ///  the region or ingested one file which may be overlapped with the existed data, the
    /// `approximate_size` is not very accurate.
    pub has_calculated_region_size: bool,

    /// The state for consistency check.
    pub consistency_state: ConsistencyState,

    /// The counter records pending snapshot requests.
    pub pending_request_snapshot_count: Arc<AtomicUsize>,
    /// The index of last scheduled committed raft log.
    pub last_applying_idx: u64,
    /// The index of last compacted raft log. It is used for the next compact log task.
    pub last_compacted_idx: u64,
    /// The index of the latest urgent proposal index.
    last_urgent_proposal_idx: u64,
    /// The index of the latest committed split command.
    last_committed_split_idx: u64,
    /// Approximate size of logs that is applied but not compacted yet.
    pub raft_log_size_hint: u64,

    /// The index of the latest proposed prepare merge command.
    last_proposed_prepare_merge_idx: u64,
    /// The index of the latest committed prepare merge command.
    last_committed_prepare_merge_idx: u64,
    /// The merge related state. It indicates this Peer is in merging.
    pub pending_merge_state: Option<MergeState>,
    /// The rollback merge proposal can be proposed only when the number
    /// of peers is greater than the majority of all peers.
    /// There are more details in the annotation above
    /// `test_node_merge_write_data_to_source_region_after_merging`
    /// The peers who want to rollback merge.
    pub want_rollback_merge_peers: HashSet<u64>,
    /// Source region is catching up logs for merge.
    pub catch_up_logs: Option<CatchUpLogs>,

    /// Write Statistics for PD to schedule hot spot.
    pub peer_stat: PeerStat,

    /// Time of the last attempt to wake up inactive leader.
    pub bcast_wake_up_time: Option<UtilInstant>,
    /// Current replication mode version.
    pub replication_mode_version: u64,
    /// The required replication state at current version.
    pub dr_auto_sync_state: DrAutoSyncState,
    /// A flag that caches sync state. It's set to true when required replication
    /// state is reached for current region.
    pub replication_sync: bool,

    /// The known newest conf version and its corresponding peer list
    /// Send to these peers to check whether itself is stale.
    pub check_stale_conf_ver: u64,
    pub check_stale_peers: Vec<metapb::Peer>,
    /// Whether this peer is created by replication and is the first
    /// one of this region on local store.
    pub local_first_replicate: bool,

    pub txn_extra_op: Arc<AtomicCell<TxnExtraOp>>,

    /// The max timestamp recorded in the concurrency manager is only updated at leader.
    /// So if a peer becomes leader from a follower, the max timestamp can be outdated.
    /// We need to update the max timestamp with a latest timestamp from PD before this
    /// peer can work.
    /// From the least significant to the most, 1 bit marks whether the timestamp is
    /// updated, 31 bits for the current epoch version, 32 bits for the current term.
    /// The version and term are stored to prevent stale UpdateMaxTimestamp task from
    /// marking the lowest bit.
    pub max_ts_sync_status: Arc<AtomicU64>,

    /// Check whether this proposal can be proposed based on its epoch.
    cmd_epoch_checker: CmdEpochChecker<EK::Snapshot>,

<<<<<<< HEAD
    /// The number of pending pd heartbeat tasks. Pd heartbeat task may be blocked by
    /// reading rocksdb. To avoid unnecessary io operations, we always let the later
    /// task run when there are more than 1 pending tasks.
    pub pending_pd_heartbeat_tasks: Arc<AtomicU64>,

    /// The number of unpersisted readies: (ready number, the max number of following ready
    /// whose must-sync is false)
    unpersisted_numbers: VecDeque<(u64, u64)>,
    /// (The number of ready which has a snapshot, Whether this snapshot is scheduled)
    snapshot_ready_status: (u64, bool),
    persisted_number: u64,
    /// The choose id of async writer thread
    async_writer_id: usize,
=======
    /// The number of the last unpersisted ready.
    last_unpersisted_number: u64,
>>>>>>> 0447554b

    pub read_progress: Arc<RegionReadProgress>,
}

impl<EK, ER> Peer<EK, ER>
where
    EK: KvEngine,
    ER: RaftEngine,
{
    pub fn new(
        store_id: u64,
        cfg: &Config,
        sched: Scheduler<RegionTask<EK::Snapshot>>,
        engines: Engines<EK, ER>,
        region: &metapb::Region,
        peer: metapb::Peer,
    ) -> Result<Peer<EK, ER>> {
        if peer.get_id() == raft::INVALID_ID {
            return Err(box_err!("invalid peer id"));
        }

        let tag = format!("[region {}] {}", region.get_id(), peer.get_id());

        let ps = PeerStorage::new(engines, region, sched, peer.get_id(), tag.clone())?;

        let applied_index = ps.applied_index();

        let raft_cfg = raft::Config {
            id: peer.get_id(),
            election_tick: cfg.raft_election_timeout_ticks,
            heartbeat_tick: cfg.raft_heartbeat_ticks,
            min_election_tick: cfg.raft_min_election_timeout_ticks,
            max_election_tick: cfg.raft_max_election_timeout_ticks,
            max_size_per_msg: cfg.raft_max_size_per_msg.0,
            max_inflight_msgs: cfg.raft_max_inflight_msgs,
            applied: applied_index,
            check_quorum: true,
            skip_bcast_commit: true,
            pre_vote: cfg.prevote,
            ..Default::default()
        };

        let logger = slog_global::get_global().new(slog::o!("region_id" => region.get_id()));
        let raft_group = RawNode::new(&raft_cfg, ps, &logger)?;
        let async_writer_id = {
            let mut hasher = SeaHasher::new();
            hasher.write_u64(region.get_id());
            hasher.finish() as usize % cfg.store_io_pool_size
        };
        let mut peer = Peer {
            peer,
            region_id: region.get_id(),
            raft_group,
            proposals: ProposalQueue::new(tag.clone()),
            pending_reads: Default::default(),
            peer_cache: RefCell::new(HashMap::default()),
            peer_heartbeats: HashMap::default(),
            peers_start_pending_time: vec![],
            down_peer_ids: vec![],
            size_diff_hint: 0,
            delete_keys_hint: 0,
            approximate_size: 0,
            approximate_keys: 0,
            has_calculated_region_size: false,
            compaction_declined_bytes: 0,
            leader_unreachable: false,
            pending_remove: false,
            should_wake_up: false,
            pending_merge_state: None,
            want_rollback_merge_peers: HashSet::default(),
            pending_request_snapshot_count: Arc::new(AtomicUsize::new(0)),
            last_proposed_prepare_merge_idx: 0,
            last_committed_prepare_merge_idx: 0,
            leader_missing_time: Some(Instant::now()),
            tag,
            last_applying_idx: applied_index,
            last_compacted_idx: 0,
            last_urgent_proposal_idx: u64::MAX,
            last_committed_split_idx: 0,
            consistency_state: ConsistencyState {
                last_check_time: Instant::now(),
                index: INVALID_INDEX,
                context: vec![],
                hash: vec![],
            },
            raft_log_size_hint: 0,
            leader_lease: Lease::new(cfg.raft_store_max_leader_lease()),
            peer_stat: PeerStat::default(),
            catch_up_logs: None,
            bcast_wake_up_time: None,
            replication_mode_version: 0,
            dr_auto_sync_state: DrAutoSyncState::Async,
            replication_sync: false,
            check_stale_conf_ver: 0,
            check_stale_peers: vec![],
            local_first_replicate: false,
            txn_extra_op: Arc::new(AtomicCell::new(TxnExtraOp::Noop)),
            max_ts_sync_status: Arc::new(AtomicU64::new(0)),
            cmd_epoch_checker: Default::default(),
<<<<<<< HEAD
            pending_pd_heartbeat_tasks: Arc::new(AtomicU64::new(0)),
            unpersisted_numbers: VecDeque::default(),
            snapshot_ready_status: (0, false),
            persisted_number: 0,
            async_writer_id,
=======
            last_unpersisted_number: 0,
>>>>>>> 0447554b
            read_progress: Arc::new(RegionReadProgress::new(
                applied_index,
                REGION_READ_PROGRESS_CAP,
            )),
        };

        // If this region has only one peer and I am the one, campaign directly.
        if region.get_peers().len() == 1 && region.get_peers()[0].get_store_id() == store_id {
            peer.raft_group.campaign()?;
        }

        Ok(peer)
    }

    /// Sets commit group to the peer.
    pub fn init_replication_mode(&mut self, state: &mut GlobalReplicationState) {
        debug!("init commit group"; "state" => ?state, "region_id" => self.region_id, "peer_id" => self.peer.id);
        if self.is_initialized() {
            let version = state.status().get_dr_auto_sync().state_id;
            let gb = state.calculate_commit_group(version, self.get_store().region().get_peers());
            self.raft_group.raft.assign_commit_groups(gb);
        }
        self.replication_sync = false;
        if state.status().get_mode() == ReplicationMode::Majority {
            self.raft_group.raft.enable_group_commit(false);
            self.replication_mode_version = 0;
            self.dr_auto_sync_state = DrAutoSyncState::Async;
            return;
        }
        self.replication_mode_version = state.status().get_dr_auto_sync().state_id;
        let enable = state.status().get_dr_auto_sync().get_state() != DrAutoSyncState::Async;
        self.raft_group.raft.enable_group_commit(enable);
        self.dr_auto_sync_state = state.status().get_dr_auto_sync().get_state();
    }

    /// Updates replication mode.
    pub fn switch_replication_mode(&mut self, state: &Mutex<GlobalReplicationState>) {
        self.replication_sync = false;
        let mut guard = state.lock().unwrap();
        let enable_group_commit = if guard.status().get_mode() == ReplicationMode::Majority {
            self.replication_mode_version = 0;
            self.dr_auto_sync_state = DrAutoSyncState::Async;
            false
        } else {
            self.dr_auto_sync_state = guard.status().get_dr_auto_sync().get_state();
            self.replication_mode_version = guard.status().get_dr_auto_sync().state_id;
            guard.status().get_dr_auto_sync().get_state() != DrAutoSyncState::Async
        };
        if enable_group_commit {
            let ids = mem::replace(
                guard.calculate_commit_group(
                    self.replication_mode_version,
                    self.region().get_peers(),
                ),
                Vec::with_capacity(self.region().get_peers().len()),
            );
            drop(guard);
            self.raft_group.raft.clear_commit_group();
            self.raft_group.raft.assign_commit_groups(&ids);
        } else {
            drop(guard);
        }
        self.raft_group
            .raft
            .enable_group_commit(enable_group_commit);
        info!("switch replication mode"; "version" => self.replication_mode_version, "region_id" => self.region_id, "peer_id" => self.peer.id);
    }

    /// Register self to apply_scheduler so that the peer is then usable.
    /// Also trigger `RegionChangeEvent::Create` here.
    pub fn activate<T>(&self, ctx: &PollContext<EK, ER, T>) {
        ctx.apply_router
            .schedule_task(self.region_id, ApplyTask::register(self));

        ctx.coprocessor_host.on_region_changed(
            self.region(),
            RegionChangeEvent::Create,
            self.get_role(),
        );
    }

    #[inline]
    fn next_proposal_index(&self) -> u64 {
        self.raft_group.raft.raft_log.last_index() + 1
    }

    #[inline]
    pub fn get_index_term(&self, idx: u64) -> u64 {
        match self.raft_group.raft.raft_log.term(idx) {
            Ok(t) => t,
            Err(e) => panic!("{} fail to load term for {}: {:?}", self.tag, idx, e),
        }
    }

    pub fn maybe_append_merge_entries(&mut self, merge: &CommitMergeRequest) -> Option<u64> {
        let mut entries = merge.get_entries();
        if entries.is_empty() {
            // Though the entries is empty, it is possible that one source peer has caught up the logs
            // but commit index is not updated. If other source peers are already destroyed, so the raft
            // group will not make any progress, namely the source peer can not get the latest commit index anymore.
            // Here update the commit index to let source apply rest uncommitted entries.
            return if merge.get_commit() > self.raft_group.raft.raft_log.committed {
                self.raft_group.raft.raft_log.commit_to(merge.get_commit());
                Some(merge.get_commit())
            } else {
                None
            };
        }
        let first = entries.first().unwrap();
        // make sure message should be with index not smaller than committed
        let mut log_idx = first.get_index() - 1;
        debug!(
            "append merge entries";
            "log_index" => log_idx,
            "merge_commit" => merge.get_commit(),
            "commit_index" => self.raft_group.raft.raft_log.committed,
        );
        if log_idx < self.raft_group.raft.raft_log.committed {
            // There are maybe some logs not included in CommitMergeRequest's entries, like CompactLog,
            // so the commit index may exceed the last index of the entires from CommitMergeRequest.
            // If that, no need to append
            if self.raft_group.raft.raft_log.committed - log_idx > entries.len() as u64 {
                return None;
            }
            entries = &entries[(self.raft_group.raft.raft_log.committed - log_idx) as usize..];
            log_idx = self.raft_group.raft.raft_log.committed;
        }
        let log_term = self.get_index_term(log_idx);

        self.raft_group
            .raft
            .raft_log
            .maybe_append(log_idx, log_term, merge.get_commit(), entries)
            .map(|(_, last_index)| last_index)
    }

    /// Tries to destroy itself. Returns a job (if needed) to do more cleaning tasks.
    pub fn maybe_destroy<T>(&mut self, ctx: &PollContext<EK, ER, T>) -> Option<DestroyPeerJob> {
        if self.pending_remove {
            info!(
                "is being destroyed, skip";
                "region_id" => self.region_id,
                "peer_id" => self.peer.get_id(),
            );
            return None;
        }

        {
            let meta = ctx.store_meta.lock().unwrap();
            if meta.atomic_snap_regions.contains_key(&self.region_id) {
                info!(
                    "stale peer is applying atomic snapshot, will destroy next time";
                    "region_id" => self.region_id,
                    "peer_id" => self.peer.get_id(),
                );
                return None;
            }
        }

        if self.is_applying_snapshot() && !self.mut_store().cancel_applying_snap() {
            info!(
                "stale peer is applying snapshot, will destroy next time";
                "region_id" => self.region_id,
                "peer_id" => self.peer.get_id(),
            );
            return None;
        }

        self.pending_remove = true;

        Some(DestroyPeerJob {
            initialized: self.get_store().is_initialized(),
            region_id: self.region_id,
            peer: self.peer.clone(),
        })
    }

    /// Does the real destroy task which includes:
    /// 1. Set the region to tombstone;
    /// 2. Clear data;
    /// 3. Notify all pending requests.
    pub fn destroy<T>(&mut self, ctx: &PollContext<EK, ER, T>, keep_data: bool) -> Result<()> {
        fail_point!("raft_store_skip_destroy_peer", |_| Ok(()));
        let t = Instant::now();

        let region = self.region().clone();
        info!(
            "begin to destroy";
            "region_id" => self.region_id,
            "peer_id" => self.peer.get_id(),
        );

        // Set Tombstone state explicitly
        let mut kv_wb = ctx.engines.kv.write_batch();
        let mut raft_wb = ctx.engines.raft.log_batch(1024);
        self.mut_store().clear_meta(&mut kv_wb, &mut raft_wb)?;
        write_peer_state(
            &mut kv_wb,
            &region,
            PeerState::Tombstone,
            self.pending_merge_state.clone(),
        )?;
        // write kv rocksdb first in case of restart happen between two write
        let mut write_opts = WriteOptions::new();
        write_opts.set_sync(true);
        kv_wb.write_opt(&write_opts)?;
        ctx.engines.raft.consume(&mut raft_wb, true)?;

        if self.get_store().is_initialized() && !keep_data {
            // If we meet panic when deleting data and raft log, the dirty data
            // will be cleared by a newer snapshot applying or restart.
            if let Err(e) = self.get_store().clear_data() {
                error!(?e;
                    "failed to schedule clear data task";
                    "region_id" => self.region_id,
                    "peer_id" => self.peer.get_id(),
                );
            }
        }

        self.pending_reads.clear_all(Some(region.get_id()));

        for Proposal { cb, .. } in self.proposals.queue.drain(..) {
            apply::notify_req_region_removed(region.get_id(), cb);
        }

        info!(
            "peer destroy itself";
            "region_id" => self.region_id,
            "peer_id" => self.peer.get_id(),
            "takes" => ?t.elapsed(),
        );

        Ok(())
    }

    #[inline]
    pub fn is_initialized(&self) -> bool {
        self.get_store().is_initialized()
    }

    #[inline]
    pub fn region(&self) -> &metapb::Region {
        self.get_store().region()
    }

    /// Check whether the peer can be hibernated.
    ///
    /// This should be used with `check_after_tick` to get a correct conclusion.
    pub fn check_before_tick(&self, cfg: &Config) -> CheckTickResult {
        let mut res = CheckTickResult::default();
        if !self.is_leader() {
            return res;
        }
        res.leader = true;
        if self.raft_group.raft.election_elapsed + 1 < cfg.raft_election_timeout_ticks {
            return res;
        }
        let status = self.raft_group.status();
        let last_index = self.raft_group.raft.raft_log.last_index();
        for (id, pr) in status.progress.unwrap().iter() {
            // Even a recent inactive node is also considered. If we put leader into sleep,
            // followers or learners may not sync its logs for a long time and become unavailable.
            // We choose availability instead of performance in this case.
            if *id == self.peer.get_id() {
                continue;
            }
            if pr.matched != last_index {
                res.reason = "replication";
                return res;
            }
        }
        if self.raft_group.raft.pending_read_count() > 0 {
            res.reason = "pending read";
            return res;
        }
        if self.raft_group.raft.lead_transferee.is_some() {
            res.reason = "transfer leader";
            return res;
        }
        // Unapplied entries can change the configuration of the group.
        if self.get_store().applied_index() < last_index {
            res.reason = "unapplied";
            return res;
        }
        if self.replication_mode_need_catch_up() {
            res.reason = "replication mode";
            return res;
        }
        res.up_to_date = true;
        res
    }

    pub fn check_after_tick(&self, state: GroupState, res: CheckTickResult) -> bool {
        if res.leader {
            if res.up_to_date {
                self.is_leader()
            } else {
                if !res.reason.is_empty() {
                    debug!("rejecting sleeping"; "reason" => res.reason, "region_id" => self.region_id, "peer_id" => self.peer_id());
                }
                false
            }
        } else {
            // If follower keeps receiving data from leader, then it's safe to stop
            // ticking, as leader will make sure it has the latest logs.
            // Checking term to make sure campaign has finished and the leader starts
            // doing its job, it's not required but a safe options.
            state != GroupState::Chaos
                && self.has_valid_leader()
                && self.raft_group.raft.raft_log.last_term() == self.raft_group.raft.term
                && !self.has_unresolved_reads()
                // If it becomes leader, the stats is not valid anymore.
                && !self.is_leader()
        }
    }

    #[inline]
    pub fn has_valid_leader(&self) -> bool {
        if self.raft_group.raft.leader_id == raft::INVALID_ID {
            return false;
        }
        for p in self.region().get_peers() {
            if p.get_id() == self.raft_group.raft.leader_id && p.get_role() != PeerRole::Learner {
                return true;
            }
        }
        false
    }

    /// Pings if followers are still connected.
    ///
    /// Leader needs to know exact progress of followers, and
    /// followers just need to know whether leader is still alive.
    pub fn ping(&mut self) {
        if self.is_leader() {
            self.raft_group.ping();
        }
    }

    pub fn has_uncommitted_log(&self) -> bool {
        self.raft_group.raft.raft_log.committed < self.raft_group.raft.raft_log.last_index()
    }

    /// Set the region of a peer.
    ///
    /// This will update the region of the peer, caller must ensure the region
    /// has been preserved in a durable device.
    pub fn set_region(
        &mut self,
        host: &CoprocessorHost<impl KvEngine>,
        reader: &mut ReadDelegate,
        region: metapb::Region,
    ) {
        if self.region().get_region_epoch().get_version() < region.get_region_epoch().get_version()
        {
            // Epoch version changed, disable read on the localreader for this region.
            self.leader_lease.expire_remote_lease();
        }
        self.mut_store().set_region(region.clone());
        let progress = ReadProgress::region(region);
        // Always update read delegate's region to avoid stale region info after a follower
        // becoming a leader.
        self.maybe_update_read_progress(reader, progress);

        if !self.pending_remove {
            host.on_region_changed(self.region(), RegionChangeEvent::Update, self.get_role());
        }
    }

    #[inline]
    pub fn peer_id(&self) -> u64 {
        self.peer.get_id()
    }

    #[inline]
    pub fn leader_id(&self) -> u64 {
        self.raft_group.raft.leader_id
    }

    #[inline]
    pub fn is_leader(&self) -> bool {
        self.raft_group.raft.state == StateRole::Leader
    }

    #[inline]
    pub fn get_role(&self) -> StateRole {
        self.raft_group.raft.state
    }

    #[inline]
    pub fn get_store(&self) -> &PeerStorage<EK, ER> {
        self.raft_group.store()
    }

    #[inline]
    pub fn mut_store(&mut self) -> &mut PeerStorage<EK, ER> {
        self.raft_group.mut_store()
    }

    #[inline]
    pub fn is_applying_snapshot(&self) -> bool {
        self.get_store().is_applying_snapshot()
    }

    #[inline]
    pub fn is_applying_snapshot_strictly(&self) -> bool {
        self.snapshot_ready_status.0 != 0 || self.get_store().is_applying_snapshot()
    }

    /// Returns `true` if the raft group has replicated a snapshot but not committed it yet.
    #[inline]
    pub fn has_pending_snapshot(&self) -> bool {
        self.get_pending_snapshot().is_some()
    }

    #[inline]
    pub fn get_pending_snapshot(&self) -> Option<&eraftpb::Snapshot> {
        self.raft_group.snap()
    }

    fn add_ready_metric(&self, ready: &Ready, metrics: &mut RaftReadyMetrics) {
        metrics.message += ready.messages().len() as u64;
        metrics.commit += ready.committed_entries().len() as u64;
        metrics.append += ready.entries().len() as u64;

        if !ready.snapshot().is_empty() {
            metrics.snapshot += 1;
        }
    }

    fn add_light_ready_metric(&self, light_ready: &LightReady, metrics: &mut RaftReadyMetrics) {
        metrics.message += light_ready.messages().len() as u64;
        metrics.commit += light_ready.committed_entries().len() as u64;
    }

    pub fn in_joint_state(&self) -> bool {
        self.region().get_peers().iter().any(|p| {
            p.get_role() == PeerRole::IncomingVoter || p.get_role() == PeerRole::DemotingVoter
        })
    }

    #[inline]
<<<<<<< HEAD
=======
    pub fn in_joint_state(&self) -> bool {
        self.region().get_peers().iter().any(|p| {
            p.get_role() == PeerRole::IncomingVoter || p.get_role() == PeerRole::DemotingVoter
        })
    }

    #[inline]
>>>>>>> 0447554b
    fn send<T, I>(&mut self, trans: &mut T, msgs: I, metrics: &mut RaftSendMessageMetrics)
    where
        T: Transport,
        I: IntoIterator<Item = eraftpb::Message>,
    {
        for msg in msgs {
            let msg_type = msg.get_msg_type();
<<<<<<< HEAD
            if msg_type == MessageType::MsgTimeoutNow && self.is_leader() {
                // After a leader transfer procedure is triggered, the lease for
                // the old leader may be expired earlier than usual, since a new leader
                // may be elected and the old leader doesn't step down due to
                // network partition from the new leader.
                // For lease safety during leader transfer, transit `leader_lease`
                // to suspect.
                self.leader_lease.suspect(monotonic_raw_now());
            }
            let send_msg = if let Some(msg) = self.fill_raft_message(msg) {
                msg
            } else {
                continue;
            };
            let to_peer_id = send_msg.get_to_peer().get_id();
            let to_store_id = send_msg.get_to_peer().get_store_id();
            if let Err(e) = trans.send(send_msg) {
                // We use metrics to observe failure on production.
                debug!(
                    "failed to send msg to other peer";
                    "region_id" => self.region_id,
                    "peer_id" => self.peer.get_id(),
                    "target_peer_id" => to_peer_id,
                    "target_store_id" => to_store_id,
                    "err" => ?e,
                    "error_code" => %e.error_code(),
                );
                if to_peer_id == self.leader_id() {
                    self.leader_unreachable = true;
                }
                // unreachable store
                self.raft_group.report_unreachable(to_peer_id);
                if msg_type == eraftpb::MessageType::MsgSnapshot {
                    self.raft_group
                        .report_snapshot(to_peer_id, SnapshotStatus::Failure);
=======
            let snapshot_index = msg.get_request_snapshot();
            let i = self.send_raft_message(msg, trans) as usize;
            match msg_type {
                MessageType::MsgAppend => metrics.append[i] += 1,
                MessageType::MsgAppendResponse => {
                    if snapshot_index != raft::INVALID_INDEX {
                        metrics.request_snapshot[i] += 1;
                    }
                    metrics.append_resp[i] += 1;
                }
                MessageType::MsgRequestPreVote => metrics.prevote[i] += 1,
                MessageType::MsgRequestPreVoteResponse => metrics.prevote_resp[i] += 1,
                MessageType::MsgRequestVote => metrics.vote[i] += 1,
                MessageType::MsgRequestVoteResponse => metrics.vote_resp[i] += 1,
                MessageType::MsgSnapshot => metrics.snapshot[i] += 1,
                MessageType::MsgHeartbeat => metrics.heartbeat[i] += 1,
                MessageType::MsgHeartbeatResponse => metrics.heartbeat_resp[i] += 1,
                MessageType::MsgTransferLeader => metrics.transfer_leader[i] += 1,
                MessageType::MsgReadIndex => metrics.read_index[i] += 1,
                MessageType::MsgReadIndexResp => metrics.read_index_resp[i] += 1,
                MessageType::MsgTimeoutNow => {
                    // After a leader transfer procedure is triggered, the lease for
                    // the old leader may be expired earlier than usual, since a new leader
                    // may be elected and the old leader doesn't step down due to
                    // network partition from the new leader.
                    // For lease safety during leader transfer, transit `leader_lease`
                    // to suspect.
                    self.leader_lease.suspect(monotonic_raw_now());

                    metrics.timeout_now[i] += 1;
>>>>>>> 0447554b
                }
                metrics.add(msg_type, false);
            } else {
                metrics.add(msg_type, true);
            }
        }
    }

    #[inline]
    fn switch_to_raft_msg(&mut self, msgs: Vec<eraftpb::Message>) -> Vec<RaftMessage> {
        let mut raft_msgs = Vec::with_capacity(msgs.len());
        for msg in msgs {
            if let Some(m) = self.fill_raft_message(msg) {
                raft_msgs.push(m);
            }
        }
        raft_msgs
    }

    /// Steps the raft message.
    pub fn step<T>(
        &mut self,
        ctx: &mut PollContext<EK, ER, T>,
        mut m: eraftpb::Message,
    ) -> Result<()> {
        fail_point!(
            "step_message_3_1",
            self.peer.get_store_id() == 3 && self.region_id == 1,
            |_| Ok(())
        );
        if self.is_leader() && m.get_from() != INVALID_ID {
            self.peer_heartbeats.insert(m.get_from(), Instant::now());
            // As the leader we know we are not missing.
            self.leader_missing_time.take();
        } else if m.get_from() == self.leader_id() {
            // As another role know we're not missing.
            self.leader_missing_time.take();
        }
        let msg_type = m.get_msg_type();
        if msg_type == MessageType::MsgReadIndex {
            fail_point!("on_step_read_index_msg");
            ctx.coprocessor_host.on_step_read_index(&mut m);
            // Must use the commit index of `PeerStorage` instead of the commit index
            // in raft-rs which may be greater than the former one.
            // For more details, see the annotations above `on_leader_commit_idx_changed`.
            let index = self.get_store().commit_index();
            // Check if the log term of this index is equal to current term, if so,
            // this index can be used to reply the read index request if the leader holds
            // the lease. Please also take a look at raft-rs.
            if self.get_store().term(index).unwrap() == self.term() {
                let state = self.inspect_lease();
                if let LeaseState::Valid = state {
                    // If current peer has valid lease, then we could handle the
                    // request directly, rather than send a heartbeat to check quorum.
                    let mut resp = eraftpb::Message::default();
                    resp.set_msg_type(MessageType::MsgReadIndexResp);
                    resp.term = self.term();
                    resp.to = m.from;

                    resp.index = index;
                    resp.set_entries(m.take_entries());

                    self.raft_group.raft.msgs.push(resp);
                    return Ok(());
                }
                self.should_wake_up = state == LeaseState::Expired;
            }
        } else if msg_type == MessageType::MsgTransferLeader {
            self.execute_transfer_leader(ctx, &m);
            return Ok(());
        }

        let from_id = m.get_from();
        let has_snap_task = self.get_store().has_gen_snap_task();
<<<<<<< HEAD
        let pre_commit_index = self.raft_group.raft.raft_log.committed;
        self.raft_group.step(m)?;
        self.report_know_commit_duration(pre_commit_index);
=======
        self.raft_group.step(m)?;
>>>>>>> 0447554b

        let mut for_balance = false;
        if !has_snap_task && self.get_store().has_gen_snap_task() {
            if let Some(progress) = self.raft_group.status().progress {
                if let Some(pr) = progress.get(from_id) {
                    // When a peer is uninitialized (e.g. created by load balance),
                    // the last index of the peer is 0 which makes the matched index to be 0.
                    if pr.matched == 0 {
                        for_balance = true;
                    }
                }
            }
        }
        if for_balance {
            if let Some(gen_task) = self.mut_store().mut_gen_snap_task() {
                gen_task.set_for_balance();
            }
        }
        Ok(())
    }

    fn report_know_persist_duration(&self, pre_persist_index: u64) {
        for index in pre_persist_index + 1..=self.raft_group.raft.raft_log.persisted {
            if let Some((term, scheduled_ts)) = self.proposals.find_scheduled_ts(index) {
                if self
                    .get_store()
                    .term(index)
                    .map(|t| t == term)
                    .unwrap_or(false)
                {
                    STORE_KNOW_PERSIST_DURATION_HISTOGRAM
                        .observe(duration_to_sec(scheduled_ts.elapsed()));
                }
            }
        }
    }

    fn report_know_commit_duration(&self, pre_commit_index: u64) {
        for index in pre_commit_index + 1..=self.raft_group.raft.raft_log.committed {
            if let Some((term, scheduled_ts)) = self.proposals.find_scheduled_ts(index) {
                if self
                    .get_store()
                    .term(index)
                    .map(|t| t == term)
                    .unwrap_or(false)
                {
                    if index <= self.raft_group.raft.raft_log.persisted {
                        STORE_KNOW_COMMIT_DURATION_HISTOGRAM
                            .observe(duration_to_sec(scheduled_ts.elapsed()));
                    } else {
                        STORE_KNOW_COMMIT_NOT_PERSIST_DURATION_HISTOGRAM
                            .observe(duration_to_sec(scheduled_ts.elapsed()));
                    }
                }
            }
        }
    }

    /// Checks and updates `peer_heartbeats` for the peer.
    pub fn check_peers(&mut self) {
        if !self.is_leader() {
            self.peer_heartbeats.clear();
            self.peers_start_pending_time.clear();
            return;
        }

        if self.peer_heartbeats.len() == self.region().get_peers().len() {
            return;
        }

        // Insert heartbeats in case that some peers never response heartbeats.
        let region = self.raft_group.store().region();
        for peer in region.get_peers() {
            self.peer_heartbeats
                .entry(peer.get_id())
                .or_insert_with(Instant::now);
        }
    }

    /// Collects all down peers.
    pub fn collect_down_peers(&mut self, max_duration: Duration) -> Vec<PeerStats> {
        let mut down_peers = Vec::new();
        let mut down_peer_ids = Vec::new();
        for p in self.region().get_peers() {
            if p.get_id() == self.peer.get_id() {
                continue;
            }
            if let Some(instant) = self.peer_heartbeats.get(&p.get_id()) {
                if instant.elapsed() >= max_duration {
                    let mut stats = PeerStats::default();
                    stats.set_peer(p.clone());
                    stats.set_down_seconds(instant.elapsed().as_secs());
                    down_peers.push(stats);
                    down_peer_ids.push(p.get_id());
                }
            }
        }
        self.down_peer_ids = down_peer_ids;
        down_peers
    }

    /// Collects all pending peers and update `peers_start_pending_time`.
    pub fn collect_pending_peers<T>(&mut self, ctx: &PollContext<EK, ER, T>) -> Vec<metapb::Peer> {
        let mut pending_peers = Vec::with_capacity(self.region().get_peers().len());
        let status = self.raft_group.status();
        let truncated_idx = self.get_store().truncated_index();

        if status.progress.is_none() {
            return pending_peers;
        }

        for i in 0..self.peers_start_pending_time.len() {
            let (_, pending_after) = self.peers_start_pending_time[i];
            let elapsed = duration_to_sec(pending_after.elapsed());
            RAFT_PEER_PENDING_DURATION.observe(elapsed);
        }

        let progresses = status.progress.unwrap().iter();
        for (&id, progress) in progresses {
            if id == self.peer.get_id() {
                continue;
            }
            // The `matched` is 0 only in these two cases:
            // 1. Current leader hasn't communicated with this peer.
            // 2. This peer does not exist yet(maybe it is created but not initialized)
            //
            // The correctness of region merge depends on the fact that all target peers must exist during merging.
            // (PD rely on `pending_peers` to check whether all target peers exist)
            //
            // So if the `matched` is 0, it must be a pending peer.
            // It can be ensured because `truncated_index` must be greater than `RAFT_INIT_LOG_INDEX`(5).
            if progress.matched < truncated_idx {
                if let Some(p) = self.get_peer_from_cache(id) {
                    pending_peers.push(p);
                    if !self
                        .peers_start_pending_time
                        .iter()
                        .any(|&(pid, _)| pid == id)
                    {
                        let now = Instant::now();
                        self.peers_start_pending_time.push((id, now));
                        debug!(
                            "peer start pending";
                            "region_id" => self.region_id,
                            "peer_id" => self.peer.get_id(),
                            "time" => ?now,
                        );
                    }
                } else {
                    if ctx.cfg.dev_assert {
                        panic!("{} failed to get peer {} from cache", self.tag, id);
                    }
                    error!(
                        "failed to get peer from cache";
                        "region_id" => self.region_id,
                        "peer_id" => self.peer.get_id(),
                        "get_peer_id" => id,
                    );
                }
            }
        }
        pending_peers
    }

    /// Returns `true` if any peer recover from connectivity problem.
    ///
    /// A peer can become pending or down if it has not responded for a
    /// long time. If it becomes normal again, PD need to be notified.
    pub fn any_new_peer_catch_up(&mut self, peer_id: u64) -> bool {
        if self.peers_start_pending_time.is_empty() && self.down_peer_ids.is_empty() {
            return false;
        }
        if !self.is_leader() {
            self.down_peer_ids = vec![];
            self.peers_start_pending_time = vec![];
            return false;
        }
        for i in 0..self.peers_start_pending_time.len() {
            if self.peers_start_pending_time[i].0 != peer_id {
                continue;
            }
            let truncated_idx = self.raft_group.store().truncated_index();
            if let Some(progress) = self.raft_group.raft.prs().get(peer_id) {
                if progress.matched >= truncated_idx {
                    let (_, pending_after) = self.peers_start_pending_time.swap_remove(i);
                    let elapsed = duration_to_sec(pending_after.elapsed());
                    RAFT_PEER_PENDING_DURATION.observe(elapsed);
                    debug!(
                        "peer has caught up logs";
                        "region_id" => self.region_id,
                        "peer_id" => self.peer.get_id(),
                        "takes" => elapsed,
                    );
                    return true;
                }
            }
        }
        if self.down_peer_ids.contains(&peer_id) {
            return true;
        }
        false
    }

    pub fn check_stale_state<T>(&mut self, ctx: &mut PollContext<EK, ER, T>) -> StaleState {
        if self.is_leader() {
            // Leaders always have valid state.
            //
            // We update the leader_missing_time in the `fn step`. However one peer region
            // does not send any raft messages, so we have to check and update it before
            // reporting stale states.
            self.leader_missing_time = None;
            return StaleState::Valid;
        }
        let naive_peer = !self.is_initialized() || !self.raft_group.raft.promotable();
        // Updates the `leader_missing_time` according to the current state.
        //
        // If we are checking this it means we suspect the leader might be missing.
        // Mark down the time when we are called, so we can check later if it's been longer than it
        // should be.
        match self.leader_missing_time {
            None => {
                self.leader_missing_time = Instant::now().into();
                StaleState::Valid
            }
            Some(instant) if instant.elapsed() >= ctx.cfg.max_leader_missing_duration.0 => {
                // Resets the `leader_missing_time` to avoid sending the same tasks to
                // PD worker continuously during the leader missing timeout.
                self.leader_missing_time = Instant::now().into();
                StaleState::ToValidate
            }
            Some(instant)
                if instant.elapsed() >= ctx.cfg.abnormal_leader_missing_duration.0
                    && !naive_peer =>
            {
                // A peer is considered as in the leader missing state
                // if it's initialized but is isolated from its leader or
                // something bad happens that the raft group can not elect a leader.
                StaleState::LeaderMissing
            }
            _ => StaleState::Valid,
        }
    }

    fn on_role_changed<T>(&mut self, ctx: &mut PollContext<EK, ER, T>, ready: &Ready) {
        // Update leader lease when the Raft state changes.
        if let Some(ss) = ready.ss() {
            match ss.raft_state {
                StateRole::Leader => {
                    // The local read can only be performed after a new leader has applied
                    // the first empty entry on its term. After that the lease expiring time
                    // should be updated to
                    //   send_to_quorum_ts + max_lease
                    // as the comments in `Lease` explain.
                    // It is recommended to update the lease expiring time right after
                    // this peer becomes leader because it's more convenient to do it here and
                    // it has no impact on the correctness.
                    let progress_term = ReadProgress::term(self.term());
                    self.maybe_renew_leader_lease(monotonic_raw_now(), ctx, Some(progress_term));
                    debug!(
                        "becomes leader with lease";
                        "region_id" => self.region_id,
                        "peer_id" => self.peer.get_id(),
                        "lease" => ?self.leader_lease,
                    );
                    // If the predecessor reads index during transferring leader and receives
                    // quorum's heartbeat response after that, it may wait for applying to
                    // current term to apply the read. So broadcast eagerly to avoid unexpected
                    // latency.
                    //
                    // TODO: Maybe the predecessor should just drop all the read requests directly?
                    // All the requests need to be redirected in the end anyway and executing
                    // prewrites or commits will be just a waste.
                    self.last_urgent_proposal_idx = self.raft_group.raft.raft_log.last_index();
                    self.raft_group.skip_bcast_commit(false);

                    // A more recent read may happen on the old leader. So max ts should
                    // be updated after a peer becomes leader.
                    self.require_updating_max_ts(&ctx.pd_scheduler);
                }
                StateRole::Follower => {
                    self.leader_lease.expire();
                    self.mut_store().cancel_generating_snap(None);
                }
                _ => {}
            }
            self.on_leader_changed(ctx, ss.leader_id, self.term());
            ctx.coprocessor_host
                .on_role_change(self.region(), ss.raft_state);
            self.cmd_epoch_checker.maybe_update_term(self.term());
        } else if ready.must_sync() {
            match ready.hs() {
                Some(hs) if hs.get_term() != self.get_store().hard_state().get_term() => {
                    self.on_leader_changed(ctx, self.leader_id(), hs.get_term());
                }
                _ => (),
            }
        }
    }

    /// Correctness depends on the order between calling this function and notifying other peers
    /// the new commit index.
    /// It is due to the interaction between lease and split/merge.(details are decribed below)
    ///
    /// Note that in addition to the hearbeat/append msg, the read index response also can notify
    /// other peers the new commit index. There are three place where TiKV handles read index resquest.
    /// The first place is in raft-rs, so it's like hearbeat/append msg, call this function and
    /// then send the response. The second place is in `Step`, we should use the commit index
    /// of `PeerStorage` which is the greatest commit index that can be observed outside.
    /// The third place is in `read_index`, handle it like the second one.
    fn on_leader_commit_idx_changed(&mut self, pre_commit_index: u64, commit_index: u64) {
        if commit_index <= pre_commit_index || !self.is_leader() {
            return;
        }

        // The admin cmds in `CmdEpochChecker` are proposed by the current leader so we can
        // use it to get the split/prepare-merge cmds which was committed just now.

        // BatchSplit and Split cmd are mutually exclusive because they both change epoch's
        // version so only one of them can be proposed and the other one will be rejected
        // by `CmdEpochChecker`.
        let last_split_idx = self
            .cmd_epoch_checker
            .last_cmd_index(AdminCmdType::BatchSplit)
            .or_else(|| self.cmd_epoch_checker.last_cmd_index(AdminCmdType::Split));
        if let Some(idx) = last_split_idx {
            if idx > pre_commit_index && idx <= commit_index {
                // We don't need to suspect its lease because peers of new region that
                // in other store do not start election before theirs election timeout
                // which is longer than the max leader lease.
                // It's safe to read local within its current lease, however, it's not
                // safe to renew its lease.
                self.last_committed_split_idx = idx;
            }
        } else {
            // BatchSplit/Split and PrepareMerge cmd are mutually exclusive too.
            // So if there is no Split cmd, we should check PrepareMerge cmd.
            let last_prepare_merge_idx = self
                .cmd_epoch_checker
                .last_cmd_index(AdminCmdType::PrepareMerge);
            if let Some(idx) = last_prepare_merge_idx {
                if idx > pre_commit_index && idx <= commit_index {
                    // We committed prepare merge, to prevent unsafe read index,
                    // we must record its index.
                    self.last_committed_prepare_merge_idx = idx;
                    // After prepare_merge is committed and the leader broadcasts commit
                    // index to followers, the leader can not know when the target region
                    // merges majority of this region, also it can not know when the target
                    // region writes new values.
                    // To prevent unsafe local read, we suspect its leader lease.
                    self.leader_lease.suspect(monotonic_raw_now());
                }
            }
        }
    }

    fn on_leader_changed<T>(
        &mut self,
        ctx: &mut PollContext<EK, ER, T>,
        leader_id: u64,
        term: u64,
    ) {
        debug!(
            "insert leader info to meta";
            "region_id" => self.region_id,
            "leader_id" => leader_id,
            "term" => term,
            "peer_id" => self.peer_id(),
        );
        let mut meta = ctx.store_meta.lock().unwrap();
        meta.leaders.insert(self.region_id, (term, leader_id));
    }

    #[inline]
    pub fn ready_to_handle_pending_snap(&self) -> bool {
        // If apply worker is still working, written apply state may be overwritten
        // by apply worker. So we have to wait here.
        // Please note that commit_index can't be used here. When applying a snapshot,
        // a stale heartbeat can make the leader think follower has already applied
        // the snapshot, and send remaining log entries, which may increase commit_index.
        // TODO: add more test
        self.last_applying_idx == self.get_store().applied_index()
            // Requesting snapshots also triggers apply workers to write
            // apply states even if there is no pending committed entry.
            // TODO: Instead of sharing the counter, we should apply snapshots
            //       in apply workers.
            && self.pending_request_snapshot_count.load(Ordering::SeqCst) == 0
    }

    #[inline]
    fn ready_to_handle_read(&self) -> bool {
        // TODO: It may cause read index to wait a long time.

        // There may be some values that are not applied by this leader yet but the old leader,
        // if applied_index_term isn't equal to current term.
        self.get_store().applied_index_term() == self.term()
            // There may be stale read if the old leader splits really slow,
            // the new region may already elected a new leader while
            // the old leader still think it owns the split range.
            && !self.is_splitting()
            // There may be stale read if a target leader is in another store and
            // applied commit merge, written new values, but the sibling peer in
            // this store does not apply commit merge, so the leader is not ready
            // to read, until the merge is rollbacked.
            && !self.is_merging()
    }

    fn ready_to_handle_unsafe_replica_read(&self, read_index: u64) -> bool {
        // Wait until the follower applies all values before the read. There is still a
        // problem if the leader applies fewer values than the follower, the follower read
        // could get a newer value, and after that, the leader may read a stale value,
        // which violates linearizability.
        self.get_store().applied_index() >= read_index
            // If it is in pending merge state(i.e. applied PrepareMerge), the data may be stale.
            // TODO: Add a test to cover this case
            && self.pending_merge_state.is_none()
            // a peer which is applying snapshot will clean up its data and ingest a snapshot file,
            // during between the two operations a replica read could read empty data.
            && !self.is_applying_snapshot_strictly()
    }

    #[inline]
    fn is_splitting(&self) -> bool {
        self.last_committed_split_idx > self.get_store().applied_index()
    }

    #[inline]
    fn is_merging(&self) -> bool {
        self.last_committed_prepare_merge_idx > self.get_store().applied_index()
            || self.pending_merge_state.is_some()
    }

    // Checks merge strictly, it checks whether there is any ongoing merge by
    // tracking last proposed prepare merge.
    // TODO: There is a false positives, proposed prepare merge may never be
    //       committed.
    fn is_merging_strict(&self) -> bool {
        self.last_proposed_prepare_merge_idx > self.get_store().applied_index() || self.is_merging()
    }

    // Check if this peer can handle request_snapshot.
    pub fn ready_to_handle_request_snapshot(&mut self, request_index: u64) -> bool {
        let reject_reason = if !self.is_leader() {
            // Only leader can handle request snapshot.
            "not_leader"
        } else if self.get_store().applied_index_term() != self.term()
            || self.get_store().applied_index() < request_index
        {
            // Reject if there are any unapplied raft log.
            // We don't want to handle request snapshot if there is any ongoing
            // merge, because it is going to be destroyed. This check prevents
            // handling request snapshot after leadership being transferred.
            "stale_apply"
        } else if self.is_merging_strict() || self.is_splitting() {
            // Reject if it is merging or splitting.
            // `is_merging_strict` also checks last proposed prepare merge, it
            // prevents handling request snapshot while a prepare merge going
            // to be committed.
            "split_merge"
        } else {
            return true;
        };

        info!("can not handle request snapshot";
            "reason" => reject_reason,
            "region_id" => self.region().get_id(),
            "peer_id" => self.peer_id(),
            "request_index" => request_index);
        false
    }

    /// Checks if leader needs to keep sending logs for follower.
    ///
    /// In DrAutoSync mode, if leader goes to sleep before the region is sync,
    /// PD may wait longer time to reach sync state.
    pub fn replication_mode_need_catch_up(&self) -> bool {
        self.replication_mode_version > 0
            && self.dr_auto_sync_state != DrAutoSyncState::Async
            && !self.replication_sync
    }

<<<<<<< HEAD
    /// Check the current snapshot status.
    /// Returns whether it's valid to handle raft ready.
    ///
    /// The snapshot process order would be:
    /// 1.  Get the snapshot from the ready
    /// 2.  Wait for the notify of persisting this ready through `check_new_persisted`
    /// 3.  Schedule the snapshot task to region worker through `schedule_applying_snapshot`
    /// 4.  Wait for applying snapshot to complete(`check_snap_status`)
    /// Then it's valid to handle the next ready.
    fn check_snap_status<T: Transport>(&mut self, ctx: &mut PollContext<EK, ER, T>) -> bool {
        if self.snapshot_ready_status.0 != 0 && !self.snapshot_ready_status.1 {
            // There is a snapshot from ready but it is not scheduled because the ready has
            // not been persisted yet. We should wait for the notify of persisting ready and
            // do not get a new ready.
            return false;
=======
    pub fn handle_raft_ready_append<T: Transport>(
        &mut self,
        ctx: &mut PollContext<EK, ER, T>,
    ) -> Option<CollectedReady> {
        if self.pending_remove {
            return None;
>>>>>>> 0447554b
        }
        match self.mut_store().check_applying_snap() {
            CheckApplyingSnapStatus::Applying => {
                // If this peer is applying snapshot, we should not get a new ready.
                // There are two reasons in my opinion:
                //   1. If we handle a new ready and persist the data(e.g. entries),
                //      we can not tell raft-rs that this ready has been persisted because
                //      the ready need to be persisted one by one from raft-rs's view.
                //   2. When this peer is applying snapshot, the response msg should not
                //      be sent to leader, thus the leader will not send new entries to
                //      this peer. Although it's possible a new leader may send a AppendEntries
                //      msg to this peer, this possibility is very low. In most cases, there
                //      is no msg need to be handled.
                // So we choose to not get a new ready which makes the logic more clear.
                debug!(
                    "still applying snapshot, skip further handling";
                    "region_id" => self.region_id,
                    "peer_id" => self.peer.get_id(),
                );
                return false;
            }
            CheckApplyingSnapStatus::Success => {
                // 0 means snapshot is scheduled after being restarted.
                if self.last_unpersisted_number != 0 {
                    // Because we only handle raft ready when not applying snapshot, so following
                    // line won't be called twice for the same snapshot.
                    self.raft_group.advance_apply_to(self.last_applying_idx);
                    self.cmd_epoch_checker.advance_apply(
                        self.last_applying_idx,
                        self.term(),
                        self.raft_group.store().region(),
                    );
                }
                self.post_pending_read_index_on_replica(ctx);
                self.read_progress.update_applied(self.last_applying_idx);
<<<<<<< HEAD

                if self.snapshot_ready_status.0 != 0 {
                    // This snapshot must be scheduled
                    assert!(self.snapshot_ready_status.1);

                    self.snapshot_ready_status = (0, false);

                    // Snapshot's has been applied.
                    self.last_applying_idx = self.get_store().truncated_index();
                    self.raft_group.advance_apply_to(self.last_applying_idx);
                    self.cmd_epoch_checker.advance_apply(
                        self.last_applying_idx,
                        self.term(),
                        self.raft_group.store().region(),
                    );
                }
                // If `snapshot_ready_status.0` is 0, it means this snapshot does not
                // come from the ready but comes from the unfinished snapshot task
                // after restarting.
=======
>>>>>>> 0447554b
            }
            CheckApplyingSnapStatus::Idle => {}
        }
        assert_eq!(self.snapshot_ready_status, (0, false));
        true
    }

    pub fn handle_raft_ready_append<T: Transport>(
        &mut self,
        ctx: &mut PollContext<EK, ER, T>,
    ) -> Option<CollectedReady> {
        if self.pending_remove {
            return None;
        }

        if !self.check_snap_status(ctx) {
            return None;
        }

        let mut destroy_regions = vec![];
        if self.has_pending_snapshot() {
            if !self.ready_to_handle_pending_snap() {
                let count = self.pending_request_snapshot_count.load(Ordering::SeqCst);
                debug!(
                    "not ready to apply snapshot";
                    "region_id" => self.region_id,
                    "peer_id" => self.peer.get_id(),
                    "applied_index" => self.get_store().applied_index(),
                    "last_applying_index" => self.last_applying_idx,
                    "pending_request_snapshot_count" => count,
                );
                return None;
            }

            if !self.unpersisted_numbers.is_empty() {
                debug!(
                    "not ready to apply snapshot because some unpersisted readies have not persisted yet";
                    "region_id" => self.region_id,
                    "peer_id" => self.peer.get_id(),
                    "unpersisted_numbers" => ?self.unpersisted_numbers,
                );
                return None;
            }

            let meta = ctx.store_meta.lock().unwrap();
            // For merge process, the stale source peer is destroyed asynchronously when applying
            // snapshot or creating new peer. So here checks whether there is any overlap, if so,
            // wait and do not handle raft ready.
            if let Some(wait_destroy_regions) = meta.atomic_snap_regions.get(&self.region_id) {
                for (source_region_id, is_ready) in wait_destroy_regions {
                    if !is_ready {
                        info!(
                            "snapshot range overlaps, wait source destroy finish";
                            "region_id" => self.region_id,
                            "peer_id" => self.peer.get_id(),
                            "apply_index" => self.get_store().applied_index(),
                            "last_applying_index" => self.last_applying_idx,
                            "overlap_region_id" => source_region_id,
                        );
                        return None;
                    }
                    destroy_regions.push(meta.regions[source_region_id].clone());
                }
            }
        }

        if !self.raft_group.has_ready() {
            fail_point!("before_no_ready_gen_snap_task", |_| None);
            // Generating snapshot task won't set ready for raft group.
            if let Some(gen_task) = self.mut_store().take_gen_snap_task() {
                self.pending_request_snapshot_count
                    .fetch_add(1, Ordering::SeqCst);
                ctx.apply_router
                    .schedule_task(self.region_id, ApplyTask::Snapshot(gen_task));
            }
        }

        if !self.raft_group.has_ready() {
            return None;
        }

        fail_point!(
            "before_handle_raft_ready_1003",
            self.peer.get_id() == 1003 && self.is_leader(),
            |_| None
        );

        fail_point!(
            "before_handle_snapshot_ready_3",
            self.peer.get_id() == 3 && self.get_pending_snapshot().is_some(),
            |_| None
        );

        debug!(
            "handle raft ready";
            "region_id" => self.region_id,
            "peer_id" => self.peer.get_id(),
        );

        let mut proposal_times = vec![];

        let mut ready = self.raft_group.ready();
        for entry in ready.entries() {
            if let Some((term, scheduled_ts)) = self.proposals.find_scheduled_ts(entry.get_index())
            {
                if entry.term == term {
                    proposal_times.push(scheduled_ts);
                }
            }
        }

        if !ready.must_sync() {
            // If this ready need not to sync, the term, vote must not be changed,
            // entries and snapshot must be empty.
            if let Some(hs) = ready.hs() {
                assert_eq!(hs.get_term(), self.get_store().hard_state().get_term());
                assert_eq!(hs.get_vote(), self.get_store().hard_state().get_vote());
            }
            assert!(ready.entries().is_empty());
            assert!(ready.snapshot().is_empty());
        }

        self.add_ready_metric(&ready, &mut ctx.raft_metrics.ready);

        self.on_role_changed(ctx, &ready);

        if let Some(hs) = ready.hs() {
            let pre_commit_index = self.get_store().commit_index();
            assert!(hs.get_commit() >= pre_commit_index);
            if self.is_leader() {
                self.on_leader_commit_idx_changed(pre_commit_index, hs.get_commit());
            }
        }

<<<<<<< HEAD
        let msgs = if !ready.messages().is_empty() {
            if self.is_leader() {
                self.send(
                    &mut ctx.trans,
                    ready.take_messages(),
                    &mut ctx.raft_metrics.send_message,
                );
                Vec::new()
            } else {
                self.switch_to_raft_msg(ready.take_messages())
=======
        if !ready.messages().is_empty() {
            if !self.is_leader() {
                fail_point!("raft_before_follower_send");
            }
            for vec_msg in ready.take_messages() {
                self.send(&mut ctx.trans, vec_msg, &mut ctx.raft_metrics.send_message);
>>>>>>> 0447554b
            }
        } else {
            Vec::new()
        };

        self.apply_reads(ctx, &ready);

        if !ready.committed_entries().is_empty() {
            self.handle_raft_committed_entries(ctx, ready.take_committed_entries());
        }
        // Check whether there is a pending generate snapshot task, the task
        // needs to be sent to the apply system.
        // Always sending snapshot task behind apply task, so it gets latest
        // snapshot.
        if let Some(gen_task) = self.mut_store().take_gen_snap_task() {
            self.pending_request_snapshot_count
                .fetch_add(1, Ordering::SeqCst);
            ctx.apply_router
                .schedule_task(self.region_id, ApplyTask::Snapshot(gen_task));
        }

        let async_writer_id = self.async_writer_id;
        let invoke_ctx = match self.mut_store().handle_raft_ready(
            ctx,
            &mut ready,
            destroy_regions,
            async_writer_id,
            msgs,
            proposal_times,
        ) {
            Ok(r) => r,
            Err(e) => {
                // We may have written something to writebatch and it can't be reverted, so has
                // to panic here.
                panic!("{} failed to handle raft ready: {:?}", self.tag, e)
            }
        };

        Some(CollectedReady::new(invoke_ctx, ready))
    }

    pub fn post_raft_ready_append<T: Transport>(
        &mut self,
        ctx: &mut PollContext<EK, ER, T>,
        invoke_ctx: InvokeContext,
    ) -> Option<ApplySnapResult> {
        if invoke_ctx.has_snapshot() {
            // When apply snapshot, there is no log applied and not compacted yet.
            self.raft_log_size_hint = 0;
        }

        let apply_snap_result = self.mut_store().post_ready(invoke_ctx);
        if apply_snap_result.is_some() {
            // The peer may change from learner to voter after snapshot applied.
            let peer = self
                .region()
                .get_peers()
                .iter()
                .find(|p| p.get_id() == self.peer.get_id())
                .unwrap()
                .clone();
            if peer != self.peer {
                info!(
                    "meta changed in applying snapshot";
                    "region_id" => self.region_id,
                    "peer_id" => self.peer.get_id(),
                    "before" => ?self.peer,
                    "after" => ?peer,
                );
                self.peer = peer;
            };
        }

        if apply_snap_result.is_some() {
            self.activate(ctx);
            let mut meta = ctx.store_meta.lock().unwrap();
            meta.readers
                .insert(self.region_id, ReadDelegate::from_peer(self));
        }

        apply_snap_result
    }

    pub fn handle_raft_committed_entries<T>(
        &mut self,
        ctx: &mut PollContext<EK, ER, T>,
        committed_entries: Vec<Entry>,
    ) {
        assert!(
            !self.is_applying_snapshot_strictly(),
            "{} is applying snapshot when it is ready to handle committed entries",
            self.tag
        );
        if !committed_entries.is_empty() {
            // We must renew current_time because this value may be created a long time ago.
            // If we do not renew it, this time may be smaller than propose_time of a command,
            // which was proposed in another thread while this thread receives its AppendEntriesResponse
            // and is ready to calculate its commit-log-duration.
            ctx.current_time.replace(monotonic_raw_now());
        }
        // Leader needs to update lease.
        let mut lease_to_be_updated = self.is_leader();
        for entry in committed_entries.iter().rev() {
            // raft meta is very small, can be ignored.
            self.raft_log_size_hint += entry.get_data().len() as u64;
            if lease_to_be_updated {
                let propose_time = self
                    .proposals
                    .find_propose_time(entry.get_term(), entry.get_index());
                if let Some(propose_time) = propose_time {
                    ctx.raft_metrics.commit_log.observe(duration_to_sec(
                        (ctx.current_time.unwrap() - propose_time).to_std().unwrap(),
                    ));
                    self.maybe_renew_leader_lease(propose_time, ctx, None);
                    lease_to_be_updated = false;
                }
            }
            if let Some((term, scheduled_ts)) = self.proposals.find_scheduled_ts(entry.get_index())
            {
                if term == entry.get_term() {
                    STORE_SCHEDULE_COMMIT_DURATION_HISTOGRAM
                        .observe(duration_to_sec(scheduled_ts.elapsed()));
                }
            }

            fail_point!(
                "leader_commit_prepare_merge",
                {
                    let ctx = ProposalContext::from_bytes(&entry.context);
                    self.is_leader()
                        && entry.term == self.term()
                        && ctx.contains(ProposalContext::PREPARE_MERGE)
                },
                |_| {}
            );
        }
        if let Some(last_entry) = committed_entries.last() {
            self.last_applying_idx = last_entry.get_index();
            if self.last_applying_idx >= self.last_urgent_proposal_idx {
                // Urgent requests are flushed, make it lazy again.
                self.raft_group.skip_bcast_commit(true);
                self.last_urgent_proposal_idx = u64::MAX;
            }
            let cbs = if !self.proposals.is_empty() {
                let current_term = self.term();
                let cbs = committed_entries
                    .iter()
                    .filter_map(|e| {
                        self.proposals
                            .find_proposal(e.get_term(), e.get_index(), current_term)
                    })
                    .map(|mut p| {
                        if p.must_pass_epoch_check {
                            // In this case the apply can be guaranteed to be successful. Invoke the
                            // on_committed callback if necessary.
                            p.cb.invoke_committed();
                        }
                        p
                    })
                    .collect();
                self.proposals.gc();
                cbs
            } else {
                vec![]
            };
<<<<<<< HEAD
            let mut apply = Apply::new(
=======
            let apply = Apply::new(
>>>>>>> 0447554b
                self.peer_id(),
                self.region_id,
                self.term(),
                committed_entries,
                cbs,
            );
            apply.on_schedule();
            ctx.apply_router
                .schedule_task(self.region_id, ApplyTask::apply(apply));
        }
        fail_point!("after_send_to_apply_1003", self.peer_id() == 1003, |_| {});
    }

    pub fn handle_raft_ready_advance<T: Transport>(
        &mut self,
        ctx: &mut PollContext<EK, ER, T>,
        ready: Ready,
    ) {
        let is_synced = if ready.must_sync() {
            self.unpersisted_numbers
                .push_back((ready.number(), ready.number()));
            false
        } else if let Some(last) = self.unpersisted_numbers.back_mut() {
            // Attach to the last unpersisted ready so that it can be considered to be
            // persisted with the last ready at the same time.
            last.1 = ready.number();
            false
        } else {
            // If this ready need not to be synced and there is no previous unpersisted ready,
            // we can safely consider it is persisted and call `advance_append` latter.
            // It's probably the case that the follower of a cold region receives a heartbeat.
            true
        };

        if !is_synced {
            if !ready.snapshot().is_empty() {
                // Snapshot will be scheduled after persisting this ready
                self.snapshot_ready_status = (ready.number(), false);
            }

            self.raft_group.advance_append_async(ready);
<<<<<<< HEAD
        } else {
            self.unpersisted_numbers.clear();
            self.persisted_number = ready.number();
=======
            // The ready is persisted, but we don't want to handle following light
            // ready immediately to avoid flow out of control, so use
            // `on_persist_ready` instead of `advance_append`.
            // We don't need to set `has_ready` to true, as snapshot is always
            // checked when ticking.
            self.raft_group
                .on_persist_ready(self.last_unpersisted_number);
            return;
        }
>>>>>>> 0447554b

            let mut light_rd = self.raft_group.advance_append(ready);

            self.add_light_ready_metric(&light_rd, &mut ctx.raft_metrics.ready);

            if let Some(commit_index) = light_rd.commit_index() {
                let pre_commit_index = self.get_store().commit_index();
                assert!(commit_index >= pre_commit_index);
                // No need to persist the commit index but the one in memory
                // (i.e. commit of hardstate in PeerStorage) should be updated.
                self.mut_store().set_commit_index(commit_index);
                if self.is_leader() {
                    self.on_leader_commit_idx_changed(pre_commit_index, commit_index);
                }
            }

            if !light_rd.messages().is_empty() {
                assert!(self.is_leader());

                self.send(
                    &mut ctx.trans,
                    light_rd.take_messages(),
                    &mut ctx.raft_metrics.send_message,
                );
            }

            if !light_rd.committed_entries().is_empty() {
                self.handle_raft_committed_entries(ctx, light_rd.take_committed_entries());
            }
        }
    }

    /// Returns if there are new persisted readies.
    pub fn check_new_persisted(&mut self, number: u64) -> bool {
        if self.unpersisted_numbers.is_empty() {
            return false;
        }
        if self.persisted_number >= number {
            return false;
        }
        self.persisted_number = number;
        if number < self.unpersisted_numbers.front().unwrap().0 {
            return false;
        }
        let last_unpersisted_number = self.unpersisted_numbers.back().unwrap().0;
        assert!(
            number <= last_unpersisted_number,
            "{} persisted number {} > last_unpersisted_number {}, unpersisted numbers {:?}",
            self.tag,
            number,
            last_unpersisted_number,
            self.unpersisted_numbers
        );
        // There must be a match in `self.unpersisted_numbers`
        let mut persisted_number = 0;
        while let Some(v) = self.unpersisted_numbers.front() {
            if number < v.0 {
                break;
            }
<<<<<<< HEAD
            let v = self.unpersisted_numbers.pop_front().unwrap();
            if number == v.0 {
                persisted_number = v.1;
                break;
=======
            for vec_msg in light_rd.take_messages() {
                self.send(&mut ctx.trans, vec_msg, &mut ctx.raft_metrics.send_message);
>>>>>>> 0447554b
            }
        }
        if persisted_number == 0 {
            panic!(
                "{} no match of persisted number {}, unpersisted numbers {:?}",
                self.tag, number, self.unpersisted_numbers
            );
        }

        let pre_persist_index = self.raft_group.raft.raft_log.persisted;
        let pre_commit_index = self.raft_group.raft.raft_log.committed;
        self.raft_group.on_persist_ready(persisted_number);
        self.report_know_persist_duration(pre_persist_index);
        self.report_know_commit_duration(pre_commit_index);

        if self.snapshot_ready_status.0 != 0 && self.unpersisted_numbers.is_empty() {
            // Since the snapshot must belong to the last ready, if `unpersisted_numbers`
            // is empty, it means this persisted number is the last one.
            assert_eq!(self.snapshot_ready_status.0, number);
            assert_eq!(self.snapshot_ready_status.1, false);

            self.snapshot_ready_status.1 = true;
            if !self.pending_remove {
                // If pending_remove is true, snapshot should not be scheduled.
                self.mut_store().schedule_applying_snapshot();
            }
        }
        true
    }

    pub fn has_unpersisted_ready(&self) -> bool {
        !self.unpersisted_numbers.is_empty()
    }

    fn response_read<T>(
        &self,
        read: &mut ReadIndexRequest<EK::Snapshot>,
        ctx: &mut PollContext<EK, ER, T>,
        replica_read: bool,
    ) {
        debug!(
            "handle reads with a read index";
            "request_id" => ?read.id,
            "region_id" => self.region_id,
            "peer_id" => self.peer.get_id(),
        );
        RAFT_READ_INDEX_PENDING_COUNT.sub(read.cmds.len() as i64);
        for (req, cb, mut read_index) in read.cmds.drain(..) {
            // leader reports key is locked
            if let Some(locked) = read.locked.take() {
                let mut response = raft_cmdpb::Response::default();
                response.mut_read_index().set_locked(*locked);
                let mut cmd_resp = RaftCmdResponse::default();
                cmd_resp.mut_responses().push(response);
                cb.invoke_read(ReadResponse {
                    response: cmd_resp,
                    snapshot: None,
                    txn_extra_op: TxnExtraOp::Noop,
                });
                continue;
            }
            if !replica_read {
                if read_index.is_none() {
                    // Actually, the read_index is none if and only if it's the first one in read.cmds.
                    // Starting from the second, all the following ones' read_index is not none.
                    read_index = read.read_index;
                }
                cb.invoke_read(self.handle_read(ctx, req, true, read_index));
                continue;
            }
            if req.get_header().get_replica_read() {
                // We should check epoch since the range could be changed.
                cb.invoke_read(self.handle_read(ctx, req, true, read.read_index));
            } else {
                // The request could be proposed when the peer was leader.
                // TODO: figure out that it's necessary to notify stale or not.
                let term = self.term();
                apply::notify_stale_req(term, cb);
            }
        }
    }

    /// Responses to the ready read index request on the replica, the replica is not a leader.
    fn post_pending_read_index_on_replica<T>(&mut self, ctx: &mut PollContext<EK, ER, T>) {
        while let Some(mut read) = self.pending_reads.pop_front() {
            // The response of this read index request is lost, but we need it for
            // the memory lock checking result. Resend the request.
            if let Some(read_index) = read.addition_request.take() {
                assert_eq!(read.cmds.len(), 1);
                let (mut req, cb, _) = read.cmds.pop().unwrap();
                assert_eq!(req.requests.len(), 1);
                req.requests[0].set_read_index(*read_index);
                let read_cmd = RaftCommand::new(req, cb);
                info!(
                    "re-propose read index request because the response is lost";
                    "region_id" => self.region_id,
                    "peer_id" => self.peer.get_id(),
                );
                RAFT_READ_INDEX_PENDING_COUNT.sub(1);
                self.send_read_command(ctx, read_cmd);
                continue;
            }

            assert!(read.read_index.is_some());
            let is_read_index_request = read.cmds.len() == 1
                && read.cmds[0].0.get_requests().len() == 1
                && read.cmds[0].0.get_requests()[0].get_cmd_type() == CmdType::ReadIndex;

            if is_read_index_request {
                self.response_read(&mut read, ctx, false);
            } else if self.ready_to_handle_unsafe_replica_read(read.read_index.unwrap()) {
                self.response_read(&mut read, ctx, true);
            } else {
                // TODO: `ReadIndex` requests could be blocked.
                self.pending_reads.push_front(read);
                break;
            }
        }
    }

    fn send_read_command<T>(
        &self,
        ctx: &mut PollContext<EK, ER, T>,
        read_cmd: RaftCommand<EK::Snapshot>,
    ) {
        let mut err = errorpb::Error::default();
        let read_cb = match ctx.router.send_raft_command(read_cmd) {
            Ok(()) => return,
            Err(TrySendError::Full(cmd)) => {
                err.set_message(RAFTSTORE_IS_BUSY.to_owned());
                err.mut_server_is_busy()
                    .set_reason(RAFTSTORE_IS_BUSY.to_owned());
                cmd.callback
            }
            Err(TrySendError::Disconnected(cmd)) => {
                err.set_message(format!("region {} is missing", self.region_id));
                err.mut_region_not_found().set_region_id(self.region_id);
                cmd.callback
            }
        };
        let mut resp = RaftCmdResponse::default();
        resp.mut_header().set_error(err);
        let read_resp = ReadResponse {
            response: resp,
            snapshot: None,
            txn_extra_op: TxnExtraOp::Noop,
        };
        read_cb.invoke_read(read_resp);
    }

    fn apply_reads<T>(&mut self, ctx: &mut PollContext<EK, ER, T>, ready: &Ready) {
        let mut propose_time = None;
        let states = ready.read_states().iter().map(|state| {
            let read_index_ctx = ReadIndexContext::parse(state.request_ctx.as_slice()).unwrap();
            (read_index_ctx.id, read_index_ctx.locked, state.index)
        });
        // The follower may lost `ReadIndexResp`, so the pending_reads does not
        // guarantee the orders are consistent with read_states. `advance` will
        // update the `read_index` of read request that before this successful
        // `ready`.
        if !self.is_leader() {
            // NOTE: there could still be some pending reads proposed by the peer when it was
            // leader. They will be cleared in `clear_uncommitted_on_role_change` later in
            // the function.
            self.pending_reads.advance_replica_reads(states);
            self.post_pending_read_index_on_replica(ctx);
        } else {
            self.pending_reads.advance_leader_reads(states);
            propose_time = self.pending_reads.last_ready().map(|r| r.propose_time);
            if self.ready_to_handle_read() {
                while let Some(mut read) = self.pending_reads.pop_front() {
                    self.response_read(&mut read, ctx, false);
                }
            }
        }

        // Note that only after handle read_states can we identify what requests are
        // actually stale.
        if ready.ss().is_some() {
            let term = self.term();
            // all uncommitted reads will be dropped silently in raft.
            self.pending_reads.clear_uncommitted_on_role_change(term);
        }

        if let Some(propose_time) = propose_time {
            // `propose_time` is a placeholder, here cares about `Suspect` only,
            // and if it is in `Suspect` phase, the actual timestamp is useless.
            if self.leader_lease.inspect(Some(propose_time)) == LeaseState::Suspect {
                return;
            }
            self.maybe_renew_leader_lease(propose_time, ctx, None);
        }
    }

    pub fn post_apply<T>(
        &mut self,
        ctx: &mut PollContext<EK, ER, T>,
        apply_state: RaftApplyState,
        applied_index_term: u64,
        apply_metrics: &ApplyMetrics,
    ) -> bool {
        let mut has_ready = false;

        if self.is_applying_snapshot_strictly() {
            panic!("{} should not applying snapshot.", self.tag);
        }

        let applied_index = apply_state.get_applied_index();
        self.raft_group.advance_apply_to(applied_index);

        self.cmd_epoch_checker.advance_apply(
            applied_index,
            self.term(),
            self.raft_group.store().region(),
        );

        let progress_to_be_updated = self.mut_store().applied_index_term() != applied_index_term;
        self.mut_store().set_applied_state(apply_state);
        self.mut_store().set_applied_term(applied_index_term);

        self.peer_stat.written_keys += apply_metrics.written_keys;
        self.peer_stat.written_bytes += apply_metrics.written_bytes;
        self.delete_keys_hint += apply_metrics.delete_keys_hint;
        let diff = self.size_diff_hint as i64 + apply_metrics.size_diff_hint;
        self.size_diff_hint = cmp::max(diff, 0) as u64;

        if self.has_pending_snapshot() && self.ready_to_handle_pending_snap() {
            has_ready = true;
        }
        if !self.is_leader() {
            self.post_pending_read_index_on_replica(ctx)
        } else if self.ready_to_handle_read() {
            while let Some(mut read) = self.pending_reads.pop_front() {
                self.response_read(&mut read, ctx, false);
            }
        }
        self.pending_reads.gc();

        self.read_progress.update_applied(applied_index);

        // Only leaders need to update applied_index_term.
        if progress_to_be_updated && self.is_leader() {
            let progress = ReadProgress::applied_index_term(applied_index_term);
            let mut meta = ctx.store_meta.lock().unwrap();
            let reader = meta.readers.get_mut(&self.region_id).unwrap();
            self.maybe_update_read_progress(reader, progress);
        }
        has_ready
    }

    pub fn post_split(&mut self) {
        // Reset delete_keys_hint and size_diff_hint.
        self.delete_keys_hint = 0;
        self.size_diff_hint = 0;
    }

    /// Try to renew leader lease.
    fn maybe_renew_leader_lease<T>(
        &mut self,
        ts: Timespec,
        ctx: &mut PollContext<EK, ER, T>,
        progress: Option<ReadProgress>,
    ) {
        // A nonleader peer should never has leader lease.
        let read_progress = if !self.is_leader() {
            None
        } else if self.is_splitting() {
            // A splitting leader should not renew its lease.
            // Because we split regions asynchronous, the leader may read stale results
            // if splitting runs slow on the leader.
            debug!(
                "prevents renew lease while splitting";
                "region_id" => self.region_id,
                "peer_id" => self.peer.get_id(),
            );
            None
        } else if self.is_merging() {
            // A merging leader should not renew its lease.
            // Because we merge regions asynchronous, the leader may read stale results
            // if commit merge runs slow on sibling peers.
            debug!(
                "prevents renew lease while merging";
                "region_id" => self.region_id,
                "peer_id" => self.peer.get_id(),
            );
            None
        } else {
            self.leader_lease.renew(ts);
            let term = self.term();
            self.leader_lease
                .maybe_new_remote_lease(term)
                .map(ReadProgress::leader_lease)
        };
        if let Some(progress) = progress {
            let mut meta = ctx.store_meta.lock().unwrap();
            let reader = meta.readers.get_mut(&self.region_id).unwrap();
            self.maybe_update_read_progress(reader, progress);
        }
        if let Some(progress) = read_progress {
            let mut meta = ctx.store_meta.lock().unwrap();
            let reader = meta.readers.get_mut(&self.region_id).unwrap();
            self.maybe_update_read_progress(reader, progress);
        }
    }

    fn maybe_update_read_progress(&self, reader: &mut ReadDelegate, progress: ReadProgress) {
        if self.pending_remove {
            return;
        }
        debug!(
            "update read progress";
            "region_id" => self.region_id,
            "peer_id" => self.peer.get_id(),
            "progress" => ?progress,
        );
        reader.update(progress);
    }

    pub fn maybe_campaign(&mut self, parent_is_leader: bool) -> bool {
        if self.region().get_peers().len() <= 1 {
            // The peer campaigned when it was created, no need to do it again.
            return false;
        }

        if !parent_is_leader {
            return false;
        }

        // If last peer is the leader of the region before split, it's intuitional for
        // it to become the leader of new split region.
        let _ = self.raft_group.campaign();
        true
    }

    /// Propose a request.
    ///
    /// Return true means the request has been proposed successfully.
    pub fn propose<T: Transport>(
        &mut self,
        ctx: &mut PollContext<EK, ER, T>,
        mut cb: Callback<EK::Snapshot>,
        req: RaftCmdRequest,
        mut err_resp: RaftCmdResponse,
    ) -> bool {
        if self.pending_remove {
            return false;
        }

        ctx.raft_metrics.propose.all += 1;

        let req_admin_cmd_type = if !req.has_admin_request() {
            None
        } else {
            Some(req.get_admin_request().get_cmd_type())
        };
        let is_urgent = is_request_urgent(&req);

        let policy = self.inspect(&req);
        let res = match policy {
            Ok(RequestPolicy::ReadLocal) | Ok(RequestPolicy::StaleRead) => {
                self.read_local(ctx, req, cb);
                return false;
            }
            Ok(RequestPolicy::ReadIndex) => return self.read_index(ctx, req, err_resp, cb),
            Ok(RequestPolicy::ProposeNormal) => self.propose_normal(ctx, req),
            Ok(RequestPolicy::ProposeTransferLeader) => {
                return self.propose_transfer_leader(ctx, req, cb);
            }
            Ok(RequestPolicy::ProposeConfChange) => self.propose_conf_change(ctx, &req),
            Err(e) => Err(e),
        };

        match res {
            Err(e) => {
                cmd_resp::bind_error(&mut err_resp, e);
                cb.invoke_with_response(err_resp);
                false
            }
            Ok(Either::Right(idx)) => {
                if !cb.is_none() {
                    self.cmd_epoch_checker.attach_to_conflict_cmd(idx, cb);
                }
                false
            }
            Ok(Either::Left(idx)) => {
                let has_applied_to_current_term = self.has_applied_to_current_term();
                if has_applied_to_current_term {
                    // After this peer has applied to current term and passed above checking including `cmd_epoch_checker`,
                    // we can safely guarantee that this proposal will be committed if there is no abnormal leader transfer
                    // in the near future. Thus proposed callback can be called.
                    cb.invoke_proposed();
                }
                if is_urgent {
                    self.last_urgent_proposal_idx = idx;
                    // Eager flush to make urgent proposal be applied on all nodes as soon as
                    // possible.
                    self.raft_group.skip_bcast_commit(false);
                }
                self.should_wake_up = true;
                let p = Proposal {
                    is_conf_change: req_admin_cmd_type == Some(AdminCmdType::ChangePeer)
                        || req_admin_cmd_type == Some(AdminCmdType::ChangePeerV2),
                    index: idx,
                    term: self.term(),
                    cb,
                    propose_time: None,
                    must_pass_epoch_check: has_applied_to_current_term,
                };
                if let Some(cmd_type) = req_admin_cmd_type {
                    self.cmd_epoch_checker
                        .post_propose(cmd_type, idx, self.term());
                }
                self.post_propose(ctx, p);
                true
            }
        }
    }

    fn post_propose<T>(
        &mut self,
        poll_ctx: &mut PollContext<EK, ER, T>,
        mut p: Proposal<EK::Snapshot>,
    ) {
        // Try to renew leader lease on every consistent read/write request.
        if poll_ctx.current_time.is_none() {
            poll_ctx.current_time = Some(monotonic_raw_now());
        }
        p.propose_time = poll_ctx.current_time;

        self.proposals.push(p);
    }

    // TODO: set higher election priority of voter/incoming voter than demoting voter
    /// Validate the `ConfChange` requests and check whether it's safe to
    /// propose these conf change requests.
    /// It's safe iff at least the quorum of the Raft group is still healthy
    /// right after all conf change is applied.
    /// If 'allow_remove_leader' is false then the peer to be removed should
    /// not be the leader.
    fn check_conf_change<T>(
        &mut self,
        ctx: &mut PollContext<EK, ER, T>,
        change_peers: &[ChangePeerRequest],
        cc: &impl ConfChangeI,
    ) -> Result<()> {
        // Check whether current joint state can handle this request
        let mut after_progress = self.check_joint_state(cc)?;
        let current_progress = self.raft_group.status().progress.unwrap().clone();
        let kind = ConfChangeKind::confchange_kind(change_peers.len());

        if kind == ConfChangeKind::LeaveJoint {
            if self.peer.get_role() == PeerRole::DemotingVoter {
                return Err(box_err!(
                    "{} ignore leave joint command that demoting leader",
                    self.tag
                ));
            }
            // Leaving joint state, skip check
            return Ok(());
        }

        // Check whether this request is valid
        let mut check_dup = HashSet::default();
        let mut only_learner_change = true;
        let current_voter = current_progress.conf().voters().ids();
        for cp in change_peers.iter() {
            let (change_type, peer) = (cp.get_change_type(), cp.get_peer());
            match (change_type, peer.get_role()) {
                (ConfChangeType::RemoveNode, PeerRole::Voter) if kind != ConfChangeKind::Simple => {
                    return Err(box_err!(
                        "{} invalid conf change request: {:?}, can not remove voter directly",
                        self.tag,
                        cp
                    ));
                }
                (ConfChangeType::RemoveNode, _)
                | (ConfChangeType::AddNode, PeerRole::Voter)
                | (ConfChangeType::AddLearnerNode, PeerRole::Learner) => {}
                _ => {
                    return Err(box_err!(
                        "{} invalid conf change request: {:?}",
                        self.tag,
                        cp
                    ));
                }
            }

            if !check_dup.insert(peer.get_id()) {
                return Err(box_err!(
                    "{} invalid conf change request, have multiple commands for the same peer {}",
                    self.tag,
                    peer.get_id()
                ));
            }

            if peer.get_id() == self.peer_id()
                && (change_type == ConfChangeType::RemoveNode
                    // In Joint confchange, the leader is allowed to be DemotingVoter
                    || (kind == ConfChangeKind::Simple
                        && change_type == ConfChangeType::AddLearnerNode))
                && !ctx.cfg.allow_remove_leader
            {
                return Err(box_err!(
                    "{} ignore remove leader or demote leader",
                    self.tag
                ));
            }

            if current_voter.contains(peer.get_id()) || change_type == ConfChangeType::AddNode {
                only_learner_change = false;
            }
        }

        // Multiple changes that only effect learner will not product `IncommingVoter` or `DemotingVoter`
        // after apply, but raftstore layer and PD rely on these roles to detect joint state
        if kind != ConfChangeKind::Simple && only_learner_change {
            return Err(box_err!(
                "{} invalid conf change request, multiple changes that only effect learner",
                self.tag
            ));
        }

        let promoted_commit_index = after_progress.maximal_committed_index().0;
        if current_progress.is_singleton() // It's always safe if there is only one node in the cluster.
            || promoted_commit_index >= self.get_store().truncated_index()
        {
            return Ok(());
        }

        PEER_ADMIN_CMD_COUNTER_VEC
            .with_label_values(&["conf_change", "reject_unsafe"])
            .inc();

        // Waking it up to replicate logs to candidate.
        self.should_wake_up = true;
        Err(box_err!(
            "{} unsafe to perform conf change {:?}, before: {:?}, after: {:?}, truncated index {}, promoted commit index {}",
            self.tag,
            change_peers,
            current_progress.conf().to_conf_state(),
            after_progress.conf().to_conf_state(),
            self.get_store().truncated_index(),
            promoted_commit_index
        ))
    }

    /// Check if current joint state can handle this confchange
    fn check_joint_state(&mut self, cc: &impl ConfChangeI) -> Result<ProgressTracker> {
        let cc = &cc.as_v2();
        let mut prs = self.raft_group.status().progress.unwrap().clone();
        let mut changer = Changer::new(&prs);
        let (cfg, changes) = if cc.leave_joint() {
            changer.leave_joint()?
        } else if let Some(auto_leave) = cc.enter_joint() {
            changer.enter_joint(auto_leave, &cc.changes)?
        } else {
            changer.simple(&cc.changes)?
        };
        prs.apply_conf(cfg, changes, self.raft_group.raft.raft_log.last_index());
        Ok(prs)
    }

    fn transfer_leader(&mut self, peer: &metapb::Peer) {
        info!(
            "transfer leader";
            "region_id" => self.region_id,
            "peer_id" => self.peer.get_id(),
            "peer" => ?peer,
        );

        self.raft_group.transfer_leader(peer.get_id());
    }

    fn pre_transfer_leader(&mut self, peer: &metapb::Peer) -> bool {
        // Checks if safe to transfer leader.
        if self.raft_group.raft.has_pending_conf() {
            info!(
                "reject transfer leader due to pending conf change";
                "region_id" => self.region_id,
                "peer_id" => self.peer.get_id(),
                "peer" => ?peer,
            );
            return false;
        }

        // Broadcast heartbeat to make sure followers commit the entries immediately.
        // It's only necessary to ping the target peer, but ping all for simplicity.
        self.raft_group.ping();
        let mut msg = eraftpb::Message::new();
        msg.set_to(peer.get_id());
        msg.set_msg_type(eraftpb::MessageType::MsgTransferLeader);
        msg.set_from(self.peer_id());
        // log term here represents the term of last log. For leader, the term of last
        // log is always its current term. Not just set term because raft library forbids
        // setting it for MsgTransferLeader messages.
        msg.set_log_term(self.term());
        self.raft_group.raft.msgs.push(msg);
        true
    }

    fn ready_to_transfer_leader<T>(
        &self,
        ctx: &mut PollContext<EK, ER, T>,
        mut index: u64,
        peer: &metapb::Peer,
    ) -> Option<&'static str> {
        let peer_id = peer.get_id();
        let status = self.raft_group.status();
        let progress = status.progress.unwrap();

        if !progress.conf().voters().contains(peer_id) {
            return Some("non voter");
        }

        for (id, pr) in progress.iter() {
            if pr.state == ProgressState::Snapshot {
                return Some("pending snapshot");
            }
            if *id == peer_id && index == 0 {
                // index will be zero if it's sent from an instance without
                // pre-transfer-leader feature. Set it to matched to make it
                // possible to transfer leader to an older version. It may be
                // useful during rolling restart.
                index = pr.matched;
            }
        }

        if self.raft_group.raft.has_pending_conf()
            || self.raft_group.raft.pending_conf_index > index
        {
            return Some("pending conf change");
        }

        let last_index = self.get_store().last_index();
        if last_index >= index + ctx.cfg.leader_transfer_max_log_lag {
            return Some("log gap");
        }
        None
    }

    fn read_local<T>(
        &mut self,
        ctx: &mut PollContext<EK, ER, T>,
        req: RaftCmdRequest,
        cb: Callback<EK::Snapshot>,
    ) {
        ctx.raft_metrics.propose.local_read += 1;
        cb.invoke_read(self.handle_read(ctx, req, false, Some(self.get_store().commit_index())))
    }

    fn pre_read_index(&self) -> Result<()> {
        fail_point!(
            "before_propose_readindex",
            |s| if s.map_or(true, |s| s.parse().unwrap_or(true)) {
                Ok(())
            } else {
                Err(box_err!(
                    "{} can not read due to injected failure",
                    self.tag
                ))
            }
        );

        // See more in ready_to_handle_read().
        if self.is_splitting() {
            return Err(Error::ReadIndexNotReady {
                reason: "can not read index due to split",
                region_id: self.region_id,
            });
        }
        if self.is_merging() {
            return Err(Error::ReadIndexNotReady {
                reason: "can not read index due to merge",
                region_id: self.region_id,
            });
        }
        Ok(())
    }

    pub fn has_unresolved_reads(&self) -> bool {
        self.pending_reads.has_unresolved()
    }

    /// `ReadIndex` requests could be lost in network, so on followers commands could queue in
    /// `pending_reads` forever. Sending a new `ReadIndex` periodically can resolve this.
    pub fn retry_pending_reads(&mut self, cfg: &Config) {
        if self.is_leader()
            || !self.pending_reads.check_needs_retry(cfg)
            || self.pre_read_index().is_err()
        {
            return;
        }

        let read = self.pending_reads.back_mut().unwrap();
        debug_assert!(read.read_index.is_none());
        self.raft_group
            .read_index(ReadIndexContext::fields_to_bytes(
                read.id,
                read.addition_request.as_deref(),
                None,
            ));
        debug!(
            "request to get a read index";
            "request_id" => ?read.id,
            "region_id" => self.region_id,
            "peer_id" => self.peer.get_id(),
        );
    }

    // Returns a boolean to indicate whether the `read` is proposed or not.
    // For these cases it won't be proposed:
    // 1. The region is in merging or splitting;
    // 2. The message is stale and dropped by the Raft group internally;
    // 3. There is already a read request proposed in the current lease;
    fn read_index<T: Transport>(
        &mut self,
        poll_ctx: &mut PollContext<EK, ER, T>,
        mut req: RaftCmdRequest,
        mut err_resp: RaftCmdResponse,
        cb: Callback<EK::Snapshot>,
    ) -> bool {
        if let Err(e) = self.pre_read_index() {
            debug!(
                "prevents unsafe read index";
                "region_id" => self.region_id,
                "peer_id" => self.peer.get_id(),
                "err" => ?e,
            );
            poll_ctx.raft_metrics.propose.unsafe_read_index += 1;
            cmd_resp::bind_error(&mut err_resp, e);
            cb.invoke_with_response(err_resp);
            self.should_wake_up = true;
            return false;
        }

        let now = monotonic_raw_now();
        if self.is_leader() {
            match self.inspect_lease() {
                // Here combine the new read request with the previous one even if the lease expired is
                // ok because in this case, the previous read index must be sent out with a valid
                // lease instead of a suspect lease. So there must no pending transfer-leader proposals
                // before or after the previous read index, and the lease can be renewed when get
                // heartbeat responses.
                LeaseState::Valid | LeaseState::Expired => {
                    // Must use the commit index of `PeerStorage` instead of the commit index
                    // in raft-rs which may be greater than the former one.
                    // For more details, see the annotations above `on_leader_commit_idx_changed`.
                    let commit_index = self.get_store().commit_index();
                    if let Some(read) = self.pending_reads.back_mut() {
                        let max_lease = poll_ctx.cfg.raft_store_max_leader_lease();
                        if read.propose_time + max_lease > now {
                            // A read request proposed in the current lease is found; combine the new
                            // read request to that previous one, so that no proposing needed.
                            read.push_command(req, cb, commit_index);
                            return false;
                        }
                    }
                }
                // If the current lease is suspect, new read requests can't be appended into
                // `pending_reads` because if the leader is transferred, the latest read could
                // be dirty.
                _ => {}
            }
        }

        // When a replica cannot detect any leader, `MsgReadIndex` will be dropped, which would
        // cause a long time waiting for a read response. Then we should return an error directly
        // in this situation.
        if !self.is_leader() && self.leader_id() == INVALID_ID {
            poll_ctx.raft_metrics.invalid_proposal.read_index_no_leader += 1;
            // The leader may be hibernated, send a message for trying to awaken the leader.
            if self.bcast_wake_up_time.is_none()
                || self.bcast_wake_up_time.as_ref().unwrap().elapsed()
                    >= Duration::from_millis(MIN_BCAST_WAKE_UP_INTERVAL)
            {
                self.bcast_wake_up_message(poll_ctx);
                self.bcast_wake_up_time = Some(UtilInstant::now_coarse());

                let task = PdTask::QueryRegionLeader {
                    region_id: self.region_id,
                };
                if let Err(e) = poll_ctx.pd_scheduler.schedule(task) {
                    error!(
                        "failed to notify pd";
                        "region_id" => self.region_id,
                        "peer_id" => self.peer_id(),
                        "err" => %e,
                    )
                }
            }
            self.should_wake_up = true;
            cmd_resp::bind_error(&mut err_resp, Error::NotLeader(self.region_id, None));
            cb.invoke_with_response(err_resp);
            return false;
        }

        // Should we call pre_propose here?
        let last_pending_read_count = self.raft_group.raft.pending_read_count();
        let last_ready_read_count = self.raft_group.raft.ready_read_count();

        poll_ctx.raft_metrics.propose.read_index += 1;

        self.bcast_wake_up_time = None;

        let id = Uuid::new_v4();
        let request = req
            .mut_requests()
            .get_mut(0)
            .filter(|req| req.has_read_index())
            .map(|req| req.take_read_index());
        self.raft_group
            .read_index(ReadIndexContext::fields_to_bytes(
                id,
                request.as_ref(),
                None,
            ));

        let pending_read_count = self.raft_group.raft.pending_read_count();
        let ready_read_count = self.raft_group.raft.ready_read_count();

        if pending_read_count == last_pending_read_count
            && ready_read_count == last_ready_read_count
            && self.is_leader()
        {
            // The message gets dropped silently, can't be handled anymore.
            apply::notify_stale_req(self.term(), cb);
            return false;
        }

        let mut read = ReadIndexRequest::with_command(id, req, cb, now);
        read.addition_request = request.map(Box::new);
        self.pending_reads.push_back(read, self.is_leader());
        self.should_wake_up = true;

        debug!(
            "request to get a read index";
            "request_id" => ?id,
            "region_id" => self.region_id,
            "peer_id" => self.peer.get_id(),
            "is_leader" => self.is_leader(),
        );

        // TimeoutNow has been sent out, so we need to propose explicitly to
        // update leader lease.
        if self.leader_lease.inspect(Some(now)) == LeaseState::Suspect {
            let req = RaftCmdRequest::default();
            if let Ok(Either::Left(index)) = self.propose_normal(poll_ctx, req) {
                let p = Proposal {
                    is_conf_change: false,
                    index,
                    term: self.term(),
                    cb: Callback::None,
                    propose_time: Some(now),
                    must_pass_epoch_check: false,
                };
                self.post_propose(poll_ctx, p);
            }
        }

        true
    }

    /// Returns (minimal matched, minimal committed_index)
    ///
    /// For now, it is only used in merge.
    pub fn get_min_progress(&self) -> Result<(u64, u64)> {
        let (mut min_m, mut min_c) = (None, None);
        if let Some(progress) = self.raft_group.status().progress {
            for (id, pr) in progress.iter() {
                // Reject merge if there is any pending request snapshot,
                // because a target region may merge a source region which is in
                // an invalid state.
                if pr.state == ProgressState::Snapshot
                    || pr.pending_request_snapshot != INVALID_INDEX
                {
                    return Err(box_err!(
                        "there is a pending snapshot peer {} [{:?}], skip merge",
                        id,
                        pr
                    ));
                }
                if min_m.unwrap_or(u64::MAX) > pr.matched {
                    min_m = Some(pr.matched);
                }
                if min_c.unwrap_or(u64::MAX) > pr.committed_index {
                    min_c = Some(pr.committed_index);
                }
            }
        }
        let (mut min_m, min_c) = (min_m.unwrap_or(0), min_c.unwrap_or(0));
        if min_m < min_c {
            warn!(
                "min_matched < min_committed, raft progress is inaccurate";
                "region_id" => self.region_id,
                "peer_id" => self.peer.get_id(),
                "min_matched" => min_m,
                "min_committed" => min_c,
            );
            // Reset `min_matched` to `min_committed`, since the raft log at `min_committed` is
            // known to be committed in all peers, all of the peers should also have replicated it
            min_m = min_c;
        }
        Ok((min_m, min_c))
    }

    fn pre_propose_prepare_merge<T>(
        &self,
        ctx: &mut PollContext<EK, ER, T>,
        req: &mut RaftCmdRequest,
    ) -> Result<()> {
        let last_index = self.raft_group.raft.raft_log.last_index();
        let (min_matched, min_committed) = self.get_min_progress()?;
        if min_matched == 0
            || min_committed == 0
            || last_index - min_matched > ctx.cfg.merge_max_log_gap
            || last_index - min_committed > ctx.cfg.merge_max_log_gap * 2
        {
            return Err(box_err!(
                "log gap from matched: {} or committed: {} to last index: {} is too large, skip merge",
                min_matched,
                min_committed,
                last_index
            ));
        }
        let mut entry_size = 0;
        for entry in self
            .raft_group
            .raft
            .raft_log
            .entries(min_committed + 1, NO_LIMIT)?
        {
            // commit merge only contains entries start from min_matched + 1
            if entry.index > min_matched {
                entry_size += entry.get_data().len();
            }
            if entry.get_entry_type() == EntryType::EntryConfChange
                || entry.get_entry_type() == EntryType::EntryConfChangeV2
            {
                return Err(box_err!(
                    "{} log gap contains conf change, skip merging.",
                    self.tag
                ));
            }
            if entry.get_data().is_empty() {
                continue;
            }
            let cmd: RaftCmdRequest =
                util::parse_data_at(entry.get_data(), entry.get_index(), &self.tag);
            if !cmd.has_admin_request() {
                continue;
            }
            let cmd_type = cmd.get_admin_request().get_cmd_type();
            match cmd_type {
                AdminCmdType::TransferLeader
                | AdminCmdType::ComputeHash
                | AdminCmdType::VerifyHash
                | AdminCmdType::InvalidAdmin => continue,
                _ => {}
            }
            // Any command that can change epoch or log gap should be rejected.
            return Err(box_err!(
                "log gap contains admin request {:?}, skip merging.",
                cmd_type
            ));
        }
        if entry_size as f64 > ctx.cfg.raft_entry_max_size.0 as f64 * 0.9 {
            return Err(box_err!(
                "log gap size exceed entry size limit, skip merging."
            ));
        }
        req.mut_admin_request()
            .mut_prepare_merge()
            .set_min_index(min_matched + 1);
        Ok(())
    }

    fn pre_propose<T>(
        &self,
        poll_ctx: &mut PollContext<EK, ER, T>,
        req: &mut RaftCmdRequest,
    ) -> Result<ProposalContext> {
        poll_ctx.coprocessor_host.pre_propose(self.region(), req)?;
        let mut ctx = ProposalContext::empty();

        if get_sync_log_from_request(req) {
            ctx.insert(ProposalContext::SYNC_LOG);
        }

        if !req.has_admin_request() {
            return Ok(ctx);
        }

        match req.get_admin_request().get_cmd_type() {
            AdminCmdType::Split | AdminCmdType::BatchSplit => ctx.insert(ProposalContext::SPLIT),
            AdminCmdType::PrepareMerge => {
                self.pre_propose_prepare_merge(poll_ctx, req)?;
                ctx.insert(ProposalContext::PREPARE_MERGE);
            }
            _ => {}
        }

        Ok(ctx)
    }

    /// Propose normal request to raft
    ///
    /// Returns Ok(Either::Left(index)) means the proposal is proposed successfully and is located on `index` position.
    /// Ok(Either::Right(index)) means the proposal is rejected by `CmdEpochChecker` and the `index` is the position of
    /// the last conflict admin cmd.
    fn propose_normal<T>(
        &mut self,
        poll_ctx: &mut PollContext<EK, ER, T>,
        mut req: RaftCmdRequest,
    ) -> Result<Either<u64, u64>> {
        if self.pending_merge_state.is_some()
            && req.get_admin_request().get_cmd_type() != AdminCmdType::RollbackMerge
        {
            return Err(Error::ProposalInMergingMode(self.region_id));
        }

        poll_ctx.raft_metrics.propose.normal += 1;

        if self.has_applied_to_current_term() {
            // Only when applied index's term is equal to current leader's term, the information
            // in epoch checker is up to date and can be used to check epoch.
            if let Some(index) = self
                .cmd_epoch_checker
                .propose_check_epoch(&req, self.term())
            {
                return Ok(Either::Right(index));
            }
        } else if req.has_admin_request() {
            // The admin request is rejected because it may need to update epoch checker which
            // introduces an uncertainty and may breaks the correctness of epoch checker.
            return Err(box_err!(
                "{} peer has not applied to current term, applied_term {}, current_term {}",
                self.tag,
                self.get_store().applied_index_term(),
                self.term()
            ));
        }

        // TODO: validate request for unexpected changes.
        let ctx = match self.pre_propose(poll_ctx, &mut req) {
            Ok(ctx) => ctx,
            Err(e) => {
                warn!(
                    "skip proposal";
                    "region_id" => self.region_id,
                    "peer_id" => self.peer.get_id(),
                    "err" => ?e,
                    "error_code" => %e.error_code(),
                );
                return Err(e);
            }
        };

        let data = req.write_to_bytes()?;

        // TODO: use local histogram metrics
        PEER_PROPOSE_LOG_SIZE_HISTOGRAM.observe(data.len() as f64);

        if data.len() as u64 > poll_ctx.cfg.raft_entry_max_size.0 {
            error!(
                "entry is too large";
                "region_id" => self.region_id,
                "peer_id" => self.peer.get_id(),
                "size" => data.len(),
            );
            return Err(Error::RaftEntryTooLarge {
                region_id: self.region_id,
                entry_size: data.len() as u64,
            });
        }

        let propose_index = self.next_proposal_index();
        self.raft_group.propose(ctx.to_vec(), data)?;
        if self.next_proposal_index() == propose_index {
            // The message is dropped silently, this usually due to leader absence
            // or transferring leader. Both cases can be considered as NotLeader error.
            return Err(Error::NotLeader(self.region_id, None));
        }

        if ctx.contains(ProposalContext::PREPARE_MERGE) {
            self.last_proposed_prepare_merge_idx = propose_index;
        }

        Ok(Either::Left(propose_index))
    }

    fn execute_transfer_leader<T>(
        &mut self,
        ctx: &mut PollContext<EK, ER, T>,
        msg: &eraftpb::Message,
    ) {
        // log_term is set by original leader, represents the term last log is written
        // in, which should be equal to the original leader's term.
        if msg.get_log_term() != self.term() {
            return;
        }

        if self.is_leader() {
            let from = match self.get_peer_from_cache(msg.get_from()) {
                Some(p) => p,
                None => return,
            };
            match self.ready_to_transfer_leader(ctx, msg.get_index(), &from) {
                Some(reason) => {
                    info!(
                        "reject to transfer leader";
                        "region_id" => self.region_id,
                        "peer_id" => self.peer.get_id(),
                        "to" => ?from,
                        "reason" => reason,
                        "index" => msg.get_index(),
                        "last_index" => self.get_store().last_index(),
                    );
                }
                None => {
                    self.transfer_leader(&from);
                    self.should_wake_up = true;
                }
            }
            return;
        }

        #[allow(clippy::suspicious_operation_groupings)]
<<<<<<< HEAD
        if self.is_applying_snapshot_strictly()
=======
        if self.is_applying_snapshot()
>>>>>>> 0447554b
            || self.has_pending_snapshot()
            || msg.get_from() != self.leader_id()
        {
            info!(
                "reject transferring leader";
                "region_id" => self.region_id,
                "peer_id" => self.peer.get_id(),
                "from" => msg.get_from(),
            );
            return;
        }

        let mut msg = eraftpb::Message::new();
        msg.set_from(self.peer_id());
        msg.set_to(self.leader_id());
        msg.set_msg_type(eraftpb::MessageType::MsgTransferLeader);
        msg.set_index(self.get_store().applied_index());
        msg.set_log_term(self.term());
        self.raft_group.raft.msgs.push(msg);
    }

    /// Return true to if the transfer leader request is accepted.
    ///
    /// When transferring leadership begins, leader sends a pre-transfer
    /// to target follower first to ensures it's ready to become leader.
    /// After that the real transfer leader process begin.
    ///
    /// 1. pre_transfer_leader on leader:
    ///     Leader will send a MsgTransferLeader to follower.
    /// 2. execute_transfer_leader on follower
    ///     If follower passes all necessary checks, it will reply an
    ///     ACK with type MsgTransferLeader and its promised persistent index.
    /// 3. execute_transfer_leader on leader:
    ///     Leader checks if it's appropriate to transfer leadership. If it
    ///     does, it calls raft transfer_leader API to do the remaining work.
    ///
    /// See also: tikv/rfcs#37.
    fn propose_transfer_leader<T>(
        &mut self,
        ctx: &mut PollContext<EK, ER, T>,
        req: RaftCmdRequest,
        cb: Callback<EK::Snapshot>,
    ) -> bool {
        ctx.raft_metrics.propose.transfer_leader += 1;

        let transfer_leader = get_transfer_leader_cmd(&req).unwrap();
        let peer = transfer_leader.get_peer();

        let transferred = self.pre_transfer_leader(peer);

        // transfer leader command doesn't need to replicate log and apply, so we
        // return immediately. Note that this command may fail, we can view it just as an advice
        cb.invoke_with_response(make_transfer_leader_response());

        transferred
    }

    // Fails in such cases:
    // 1. A pending conf change has not been applied yet;
    // 2. Removing the leader is not allowed in the configuration;
    // 3. The conf change makes the raft group not healthy;
    // 4. The conf change is dropped by raft group internally.
    /// Returns Ok(Either::Left(index)) means the proposal is proposed successfully and is located on `index` position.
    /// Ok(Either::Right(index)) means the proposal is rejected by `CmdEpochChecker` and the `index` is the position of
    /// the last conflict admin cmd.
    fn propose_conf_change<T>(
        &mut self,
        ctx: &mut PollContext<EK, ER, T>,
        req: &RaftCmdRequest,
    ) -> Result<Either<u64, u64>> {
        if self.pending_merge_state.is_some() {
            return Err(Error::ProposalInMergingMode(self.region_id));
        }
        if self.raft_group.raft.pending_conf_index > self.get_store().applied_index() {
            info!(
                "there is a pending conf change, try later";
                "region_id" => self.region_id,
                "peer_id" => self.peer.get_id(),
            );
            return Err(box_err!(
                "{} there is a pending conf change, try later",
                self.tag
            ));
        }
        // Actually, according to the implementation of conf change in raft-rs, this check must be
        // passed if the previous check that `pending_conf_index` should be less than or equal to
        // `self.get_store().applied_index()` is passed.
        if self.get_store().applied_index_term() != self.term() {
            return Err(box_err!(
                "{} peer has not applied to current term, applied_term {}, current_term {}",
                self.tag,
                self.get_store().applied_index_term(),
                self.term()
            ));
        }
        if let Some(index) = self
            .cmd_epoch_checker
            .propose_check_epoch(&req, self.term())
        {
            return Ok(Either::Right(index));
        }

        let data = req.write_to_bytes()?;
        let admin = req.get_admin_request();
        let res = if admin.has_change_peer() {
            self.propose_conf_change_internal(ctx, admin.get_change_peer(), data)
        } else if admin.has_change_peer_v2() {
            self.propose_conf_change_internal(ctx, admin.get_change_peer_v2(), data)
        } else {
            unreachable!()
        };
        if let Err(ref e) = res {
            warn!("failed to propose confchange"; "error" => ?e);
        }
        res.map(Either::Left)
    }

    // Fails in such cases:
    // 1. A pending conf change has not been applied yet;
    // 2. Removing the leader is not allowed in the configuration;
    // 3. The conf change makes the raft group not healthy;
    // 4. The conf change is dropped by raft group internally.
    fn propose_conf_change_internal<T, CP: ChangePeerI>(
        &mut self,
        ctx: &mut PollContext<EK, ER, T>,
        change_peer: CP,
        data: Vec<u8>,
    ) -> Result<u64> {
        let data_size = data.len();
        let cc = change_peer.to_confchange(data);
        let changes = change_peer.get_change_peers();

        self.check_conf_change(ctx, changes.as_ref(), &cc)?;

        ctx.raft_metrics.propose.conf_change += 1;
        // TODO: use local histogram metrics
        PEER_PROPOSE_LOG_SIZE_HISTOGRAM.observe(data_size as f64);
        info!(
            "propose conf change peer";
            "region_id" => self.region_id,
            "peer_id" => self.peer.get_id(),
            "changes" => ?changes.as_ref(),
            "kind" => ?ConfChangeKind::confchange_kind(changes.as_ref().len()),
        );

        let propose_index = self.next_proposal_index();
        self.raft_group
            .propose_conf_change(ProposalContext::SYNC_LOG.to_vec(), cc)?;
        if self.next_proposal_index() == propose_index {
            // The message is dropped silently, this usually due to leader absence
            // or transferring leader. Both cases can be considered as NotLeader error.
            return Err(Error::NotLeader(self.region_id, None));
        }

        Ok(propose_index)
    }

    fn handle_read<T>(
        &self,
        ctx: &mut PollContext<EK, ER, T>,
        req: RaftCmdRequest,
        check_epoch: bool,
        read_index: Option<u64>,
    ) -> ReadResponse<EK::Snapshot> {
        let region = self.region().clone();
        if check_epoch {
            if let Err(e) = check_region_epoch(&req, &region, true) {
                debug!("epoch not match"; "region_id" => region.get_id(), "err" => ?e);
                let mut response = cmd_resp::new_error(e);
                cmd_resp::bind_term(&mut response, self.term());
                return ReadResponse {
                    response,
                    snapshot: None,
                    txn_extra_op: TxnExtraOp::Noop,
                };
            }
        }
        let flags = WriteBatchFlags::from_bits_check(req.get_header().get_flags());
        if flags.contains(WriteBatchFlags::STALE_READ) {
            let read_ts = decode_u64(&mut req.get_header().get_flag_data()).unwrap();
            let safe_ts = self.read_progress.safe_ts();
            if safe_ts < read_ts {
                warn!(
                    "read rejected by safe timestamp";
                    "safe ts" => safe_ts,
                    "read ts" => read_ts,
                    "tag" => &self.tag
                );
                let mut response = cmd_resp::new_error(Error::DataIsNotReady {
                    region_id: region.get_id(),
                    peer_id: self.peer_id(),
                    safe_ts,
                });
                cmd_resp::bind_term(&mut response, self.term());
                return ReadResponse {
                    response,
                    snapshot: None,
                    txn_extra_op: TxnExtraOp::Noop,
                };
            }
        }

        let mut resp = ctx.execute(&req, &Arc::new(region), read_index, None);
        if let Some(snap) = resp.snapshot.as_mut() {
            snap.max_ts_sync_status = Some(self.max_ts_sync_status.clone());
        }
        resp.txn_extra_op = self.txn_extra_op.load();
        cmd_resp::bind_term(&mut resp.response, self.term());
        resp
    }

    pub fn term(&self) -> u64 {
        self.raft_group.raft.term
    }

    pub fn stop(&mut self) {
        self.mut_store().cancel_applying_snap();
        self.pending_reads.clear_all(None);
    }

    pub fn maybe_add_want_rollback_merge_peer(&mut self, peer_id: u64, extra_msg: &ExtraMessage) {
        if !self.is_leader() {
            return;
        }
        if let Some(ref state) = self.pending_merge_state {
            if state.get_commit() == extra_msg.get_premerge_commit() {
                self.add_want_rollback_merge_peer(peer_id);
            }
        }
    }

    pub fn add_want_rollback_merge_peer(&mut self, peer_id: u64) {
        assert!(self.pending_merge_state.is_some());
        self.want_rollback_merge_peers.insert(peer_id);
    }
}

impl<EK, ER> Peer<EK, ER>
where
    EK: KvEngine,
    ER: RaftEngine,
{
    pub fn insert_peer_cache(&mut self, peer: metapb::Peer) {
        self.peer_cache.borrow_mut().insert(peer.get_id(), peer);
    }

    pub fn remove_peer_from_cache(&mut self, peer_id: u64) {
        self.peer_cache.borrow_mut().remove(&peer_id);
    }

    pub fn get_peer_from_cache(&self, peer_id: u64) -> Option<metapb::Peer> {
        if peer_id == 0 {
            return None;
        }
        fail_point!("stale_peer_cache_2", peer_id == 2, |_| None);
        if let Some(peer) = self.peer_cache.borrow().get(&peer_id) {
            return Some(peer.clone());
        }

        // Try to find in region, if found, set in cache.
        for peer in self.region().get_peers() {
            if peer.get_id() == peer_id {
                self.peer_cache.borrow_mut().insert(peer_id, peer.clone());
                return Some(peer.clone());
            }
        }

        None
    }

    fn region_replication_status(&mut self) -> Option<RegionReplicationStatus> {
        if self.replication_mode_version == 0 {
            return None;
        }
        let mut status = RegionReplicationStatus {
            state_id: self.replication_mode_version,
            ..Default::default()
        };
        let state = if !self.replication_sync {
            if self.dr_auto_sync_state != DrAutoSyncState::Async {
                let res = self.raft_group.raft.check_group_commit_consistent();
                if Some(true) != res {
                    let mut buffer: SmallVec<[(u64, u64, u64); 5]> = SmallVec::new();
                    if self.get_store().applied_index_term() >= self.term() {
                        let progress = self.raft_group.raft.prs();
                        for (id, p) in progress.iter() {
                            if !progress.conf().voters().contains(*id) {
                                continue;
                            }
                            buffer.push((*id, p.commit_group_id, p.matched));
                        }
                    };
                    info!(
                        "still not reach integrity over label";
                        "status" => ?res,
                        "region_id" => self.region_id,
                        "peer_id" => self.peer.id,
                        "progress" => ?buffer
                    );
                } else {
                    self.replication_sync = true;
                }
                match res {
                    Some(true) => RegionReplicationState::IntegrityOverLabel,
                    Some(false) => RegionReplicationState::SimpleMajority,
                    None => RegionReplicationState::Unknown,
                }
            } else {
                RegionReplicationState::SimpleMajority
            }
        } else {
            RegionReplicationState::IntegrityOverLabel
        };
        status.set_state(state);
        Some(status)
    }

    pub fn heartbeat_pd<T>(&mut self, ctx: &PollContext<EK, ER, T>) {
        let task = PdTask::Heartbeat(HeartbeatTask {
            term: self.term(),
            region: self.region().clone(),
            peer: self.peer.clone(),
            down_peers: self.collect_down_peers(ctx.cfg.max_peer_down_duration.0),
            pending_peers: self.collect_pending_peers(ctx),
            written_bytes: self.peer_stat.written_bytes,
            written_keys: self.peer_stat.written_keys,
            approximate_size: self.approximate_size,
            approximate_keys: self.approximate_keys,
            replication_status: self.region_replication_status(),
        });
        if let Err(e) = ctx.pd_scheduler.schedule(task) {
            error!(
                "failed to notify pd";
                "region_id" => self.region_id,
                "peer_id" => self.peer.get_id(),
                "err" => ?e,
            );
            return;
        }
        fail_point!("schedule_check_split");
    }

    fn prepare_raft_message(&self) -> RaftMessage {
        let mut send_msg = RaftMessage::default();
        send_msg.set_region_id(self.region_id);
        // set current epoch
        send_msg.set_region_epoch(self.region().get_region_epoch().clone());
        send_msg.set_from_peer(self.peer.clone());
        send_msg
    }

    pub fn send_extra_message<T: Transport>(
        &self,
        msg: ExtraMessage,
        trans: &mut T,
        to: &metapb::Peer,
    ) {
        let mut send_msg = self.prepare_raft_message();
        let ty = msg.get_type();
        debug!("send extra msg";
        "region_id" => self.region_id,
        "peer_id" => self.peer.get_id(),
        "msg_type" => ?ty,
        "to" => to.get_id());
        send_msg.set_extra_msg(msg);
        send_msg.set_to_peer(to.clone());
        if let Err(e) = trans.send(send_msg) {
            error!(?e;
                "failed to send extra message";
                "type" => ?ty,
                "region_id" => self.region_id,
                "peer_id" => self.peer.get_id(),
                "target" => ?to,
            );
        }
    }

<<<<<<< HEAD
    fn fill_raft_message(&mut self, msg: eraftpb::Message) -> Option<RaftMessage> {
=======
    fn send_raft_message<T: Transport>(&mut self, msg: eraftpb::Message, trans: &mut T) -> bool {
>>>>>>> 0447554b
        let mut send_msg = self.prepare_raft_message();

        let to_peer = match self.get_peer_from_cache(msg.get_to()) {
            Some(p) => p,
            None => {
                warn!(
                    "failed to look up recipient peer";
                    "region_id" => self.region_id,
                    "peer_id" => self.peer.get_id(),
                    "to_peer" => msg.get_to(),
                );
<<<<<<< HEAD
                return None;
=======
                return false;
>>>>>>> 0447554b
            }
        };

        let to_peer_id = to_peer.get_id();
        let msg_type = msg.get_msg_type();
        debug!(
            "send raft msg";
            "region_id" => self.region_id,
            "peer_id" => self.peer.get_id(),
            "msg_type" => ?msg_type,
            "msg_size" => msg.compute_size(),
            "to" => to_peer_id,
        );

        send_msg.set_to_peer(to_peer);

        // There could be two cases:
        // 1. Target peer already exists but has not established communication with leader yet
        // 2. Target peer is added newly due to member change or region split, but it's not
        //    created yet
        // For both cases the region start key and end key are attached in RequestVote and
        // Heartbeat message for the store of that peer to check whether to create a new peer
        // when receiving these messages, or just to wait for a pending region split to perform
        // later.
        if self.get_store().is_initialized() && is_initial_msg(&msg) {
            let region = self.region();
            send_msg.set_start_key(region.get_start_key().to_vec());
            send_msg.set_end_key(region.get_end_key().to_vec());
        }

        send_msg.set_message(msg);

<<<<<<< HEAD
        Some(send_msg)
=======
        if let Err(e) = trans.send(send_msg) {
            // We use metrics to observe failure on production.
            debug!(
                "failed to send msg to other peer";
                "region_id" => self.region_id,
                "peer_id" => self.peer.get_id(),
                "target_peer_id" => to_peer_id,
                "target_store_id" => to_store_id,
                "err" => ?e,
                "error_code" => %e.error_code(),
            );
            if to_peer_id == self.leader_id() {
                self.leader_unreachable = true;
            }
            // unreachable store
            self.raft_group.report_unreachable(to_peer_id);
            if msg_type == eraftpb::MessageType::MsgSnapshot {
                self.raft_group
                    .report_snapshot(to_peer_id, SnapshotStatus::Failure);
            }
            return false;
        }
        true
>>>>>>> 0447554b
    }

    pub fn bcast_wake_up_message<T: Transport>(&self, ctx: &mut PollContext<EK, ER, T>) {
        for peer in self.region().get_peers() {
            if peer.get_id() == self.peer_id() {
                continue;
            }
            self.send_wake_up_message(ctx, peer);
        }
    }

    pub fn send_wake_up_message<T: Transport>(
        &self,
        ctx: &mut PollContext<EK, ER, T>,
        peer: &metapb::Peer,
    ) {
        let mut msg = ExtraMessage::default();
        msg.set_type(ExtraMessageType::MsgRegionWakeUp);
        self.send_extra_message(msg, &mut ctx.trans, peer);
    }

    pub fn bcast_check_stale_peer_message<T: Transport>(
        &mut self,
        ctx: &mut PollContext<EK, ER, T>,
    ) {
        if self.check_stale_conf_ver < self.region().get_region_epoch().get_conf_ver() {
            self.check_stale_conf_ver = self.region().get_region_epoch().get_conf_ver();
            self.check_stale_peers = self.region().get_peers().to_vec();
        }
        for peer in &self.check_stale_peers {
            if peer.get_id() == self.peer_id() {
                continue;
            }
            let mut extra_msg = ExtraMessage::default();
            extra_msg.set_type(ExtraMessageType::MsgCheckStalePeer);
            self.send_extra_message(extra_msg, &mut ctx.trans, peer);
        }
    }

    pub fn on_check_stale_peer_response(
        &mut self,
        check_conf_ver: u64,
        check_peers: Vec<metapb::Peer>,
    ) {
        if self.check_stale_conf_ver < check_conf_ver {
            self.check_stale_conf_ver = check_conf_ver;
            self.check_stale_peers = check_peers;
        }
    }

    pub fn send_want_rollback_merge<T: Transport>(
        &self,
        premerge_commit: u64,
        ctx: &mut PollContext<EK, ER, T>,
    ) {
        let to_peer = match self.get_peer_from_cache(self.leader_id()) {
            Some(p) => p,
            None => {
                warn!(
                    "failed to look up recipient peer";
                    "region_id" => self.region_id,
                    "peer_id" => self.peer.get_id(),
                    "to_peer" => self.leader_id(),
                );
                return;
            }
        };
        let mut extra_msg = ExtraMessage::default();
        extra_msg.set_type(ExtraMessageType::MsgWantRollbackMerge);
        extra_msg.set_premerge_commit(premerge_commit);
        self.send_extra_message(extra_msg, &mut ctx.trans, &to_peer);
    }

    pub fn require_updating_max_ts(&self, pd_scheduler: &FutureScheduler<PdTask<EK>>) {
        let epoch = self.region().get_region_epoch();
        let term_low_bits = self.term() & ((1 << 32) - 1); // 32 bits
        let version_lot_bits = epoch.get_version() & ((1 << 31) - 1); // 31 bits
        let initial_status = (term_low_bits << 32) | (version_lot_bits << 1);
        self.max_ts_sync_status
            .store(initial_status, Ordering::SeqCst);
        info!(
            "require updating max ts";
            "region_id" => self.region_id,
            "initial_status" => initial_status,
        );
        if let Err(e) = pd_scheduler.schedule(PdTask::UpdateMaxTimestamp {
            region_id: self.region_id,
            initial_status,
            max_ts_sync_status: self.max_ts_sync_status.clone(),
        }) {
            error!(
                "failed to update max ts";
                "err" => ?e,
            );
        }
    }
}

/// `RequestPolicy` decides how we handle a request.
#[derive(Clone, PartialEq, Debug)]
pub enum RequestPolicy {
    // Handle the read request directly without dispatch.
    ReadLocal,
    StaleRead,
    // Handle the read request via raft's SafeReadIndex mechanism.
    ReadIndex,
    ProposeNormal,
    ProposeTransferLeader,
    ProposeConfChange,
}

/// `RequestInspector` makes `RequestPolicy` for requests.
pub trait RequestInspector {
    /// Has the current term been applied?
    fn has_applied_to_current_term(&mut self) -> bool;
    /// Inspects its lease.
    fn inspect_lease(&mut self) -> LeaseState;

    /// Inspect a request, return a policy that tells us how to
    /// handle the request.
    fn inspect(&mut self, req: &RaftCmdRequest) -> Result<RequestPolicy> {
        if req.has_admin_request() {
            if apply::is_conf_change_cmd(req) {
                return Ok(RequestPolicy::ProposeConfChange);
            }
            if get_transfer_leader_cmd(req).is_some() {
                return Ok(RequestPolicy::ProposeTransferLeader);
            }
            return Ok(RequestPolicy::ProposeNormal);
        }

        let mut has_read = false;
        let mut has_write = false;
        for r in req.get_requests() {
            match r.get_cmd_type() {
                CmdType::Get | CmdType::Snap | CmdType::ReadIndex => has_read = true,
                CmdType::Delete | CmdType::Put | CmdType::DeleteRange | CmdType::IngestSst => {
                    has_write = true
                }
                CmdType::Prewrite | CmdType::Invalid => {
                    return Err(box_err!(
                        "invalid cmd type {:?}, message maybe corrupted",
                        r.get_cmd_type()
                    ));
                }
            }

            if has_read && has_write {
                return Err(box_err!("read and write can't be mixed in one batch"));
            }
        }

        if has_write {
            return Ok(RequestPolicy::ProposeNormal);
        }

        let flags = WriteBatchFlags::from_bits_check(req.get_header().get_flags());
        if flags.contains(WriteBatchFlags::STALE_READ) {
            return Ok(RequestPolicy::StaleRead);
        }

        if req.get_header().get_read_quorum() {
            return Ok(RequestPolicy::ReadIndex);
        }

        // If applied index's term is differ from current raft's term, leader transfer
        // must happened, if read locally, we may read old value.
        if !self.has_applied_to_current_term() {
            return Ok(RequestPolicy::ReadIndex);
        }

        // Local read should be performed, if and only if leader is in lease.
        // None for now.
        match self.inspect_lease() {
            LeaseState::Valid => Ok(RequestPolicy::ReadLocal),
            LeaseState::Expired | LeaseState::Suspect => {
                // Perform a consistent read to Raft quorum and try to renew the leader lease.
                Ok(RequestPolicy::ReadIndex)
            }
        }
    }
}

impl<EK, ER> RequestInspector for Peer<EK, ER>
where
    EK: KvEngine,
    ER: RaftEngine,
{
    fn has_applied_to_current_term(&mut self) -> bool {
        self.get_store().applied_index_term() == self.term()
    }

    fn inspect_lease(&mut self) -> LeaseState {
        if !self.raft_group.raft.in_lease() {
            return LeaseState::Suspect;
        }
        // None means now.
        let state = self.leader_lease.inspect(None);
        if LeaseState::Expired == state {
            debug!(
                "leader lease is expired";
                "region_id" => self.region_id,
                "peer_id" => self.peer.get_id(),
                "lease" => ?self.leader_lease,
            );
            // The lease is expired, call `expire` explicitly.
            self.leader_lease.expire();
        }
        state
    }
}

impl<EK, ER, T> ReadExecutor<EK> for PollContext<EK, ER, T>
where
    EK: KvEngine,
    ER: RaftEngine,
{
    fn get_engine(&self) -> &EK {
        &self.engines.kv
    }

    fn get_snapshot(&mut self, _: Option<ThreadReadId>) -> Arc<EK::Snapshot> {
        Arc::new(self.engines.kv.snapshot())
    }
}

fn get_transfer_leader_cmd(msg: &RaftCmdRequest) -> Option<&TransferLeaderRequest> {
    if !msg.has_admin_request() {
        return None;
    }
    let req = msg.get_admin_request();
    if !req.has_transfer_leader() {
        return None;
    }

    Some(req.get_transfer_leader())
}

fn get_sync_log_from_request(msg: &RaftCmdRequest) -> bool {
    if msg.has_admin_request() {
        let req = msg.get_admin_request();
        return matches!(
            req.get_cmd_type(),
            AdminCmdType::ChangePeer
                | AdminCmdType::ChangePeerV2
                | AdminCmdType::Split
                | AdminCmdType::BatchSplit
                | AdminCmdType::PrepareMerge
                | AdminCmdType::CommitMerge
                | AdminCmdType::RollbackMerge
        );
    }

    msg.get_header().get_sync_log()
}

/// We enable follower lazy commit to get a better performance.
/// But it may not be appropriate for some requests. This function
/// checks whether the request should be committed on all followers
/// as soon as possible.
fn is_request_urgent(req: &RaftCmdRequest) -> bool {
    if !req.has_admin_request() {
        return false;
    }

    matches!(
        req.get_admin_request().get_cmd_type(),
        AdminCmdType::Split
            | AdminCmdType::BatchSplit
            | AdminCmdType::ChangePeer
            | AdminCmdType::ChangePeerV2
            | AdminCmdType::ComputeHash
            | AdminCmdType::VerifyHash
            | AdminCmdType::PrepareMerge
            | AdminCmdType::CommitMerge
            | AdminCmdType::RollbackMerge
    )
}

fn make_transfer_leader_response() -> RaftCmdResponse {
    let mut response = AdminResponse::default();
    response.set_cmd_type(AdminCmdType::TransferLeader);
    response.set_transfer_leader(TransferLeaderResponse::default());
    let mut resp = RaftCmdResponse::default();
    resp.set_admin_response(response);
    resp
}

/// A poor version of `Peer` to avoid port generic variables everywhere.
pub trait AbstractPeer {
    fn meta_peer(&self) -> &metapb::Peer;
    fn group_state(&self) -> GroupState;
    fn region(&self) -> &metapb::Region;
    fn apply_state(&self) -> &RaftApplyState;
    fn raft_status(&self) -> raft::Status;
    fn raft_commit_index(&self) -> u64;
    fn raft_request_snapshot(&mut self, index: u64);
    fn pending_merge_state(&self) -> Option<&MergeState>;
}

#[cfg(test)]
mod tests {
    use super::*;
    use crate::store::msg::ExtCallback;
    use crate::store::util::u64_to_timespec;
    use kvproto::raft_cmdpb;
    #[cfg(feature = "protobuf-codec")]
    use protobuf::ProtobufEnum;

    #[test]
    fn test_sync_log() {
        let white_list = [
            AdminCmdType::InvalidAdmin,
            AdminCmdType::CompactLog,
            AdminCmdType::TransferLeader,
            AdminCmdType::ComputeHash,
            AdminCmdType::VerifyHash,
        ];
        for tp in AdminCmdType::values() {
            let mut msg = RaftCmdRequest::default();
            msg.mut_admin_request().set_cmd_type(*tp);
            assert_eq!(
                get_sync_log_from_request(&msg),
                !white_list.contains(tp),
                "{:?}",
                tp
            );
        }
    }

    #[test]
    fn test_urgent() {
        let urgent_types = [
            AdminCmdType::Split,
            AdminCmdType::BatchSplit,
            AdminCmdType::ChangePeer,
            AdminCmdType::ChangePeerV2,
            AdminCmdType::ComputeHash,
            AdminCmdType::VerifyHash,
            AdminCmdType::PrepareMerge,
            AdminCmdType::CommitMerge,
            AdminCmdType::RollbackMerge,
        ];
        for tp in AdminCmdType::values() {
            let mut req = RaftCmdRequest::default();
            req.mut_admin_request().set_cmd_type(*tp);
            assert_eq!(
                is_request_urgent(&req),
                urgent_types.contains(tp),
                "{:?}",
                tp
            );
        }
        assert!(!is_request_urgent(&RaftCmdRequest::default()));
    }

    #[test]
    fn test_entry_context() {
        let tbl: Vec<&[ProposalContext]> = vec![
            &[ProposalContext::SPLIT],
            &[ProposalContext::SYNC_LOG],
            &[ProposalContext::PREPARE_MERGE],
            &[ProposalContext::SPLIT, ProposalContext::SYNC_LOG],
            &[ProposalContext::PREPARE_MERGE, ProposalContext::SYNC_LOG],
        ];

        for flags in tbl {
            let mut ctx = ProposalContext::empty();
            for f in flags {
                ctx.insert(*f);
            }

            let ser = ctx.to_vec();
            let de = ProposalContext::from_bytes(&ser);

            for f in flags {
                assert!(de.contains(*f), "{:?}", de);
            }
        }
    }

    #[test]
    fn test_request_inspector() {
        struct DummyInspector {
            applied_to_index_term: bool,
            lease_state: LeaseState,
        }
        impl RequestInspector for DummyInspector {
            fn has_applied_to_current_term(&mut self) -> bool {
                self.applied_to_index_term
            }
            fn inspect_lease(&mut self) -> LeaseState {
                self.lease_state
            }
        }

        let mut table = vec![];

        // Ok(_)
        let mut req = RaftCmdRequest::default();
        let mut admin_req = raft_cmdpb::AdminRequest::default();

        req.set_admin_request(admin_req.clone());
        table.push((req.clone(), RequestPolicy::ProposeNormal));

        admin_req.set_change_peer(raft_cmdpb::ChangePeerRequest::default());
        req.set_admin_request(admin_req.clone());
        table.push((req.clone(), RequestPolicy::ProposeConfChange));
        admin_req.clear_change_peer();

        admin_req.set_change_peer_v2(raft_cmdpb::ChangePeerV2Request::default());
        req.set_admin_request(admin_req.clone());
        table.push((req.clone(), RequestPolicy::ProposeConfChange));
        admin_req.clear_change_peer_v2();

        admin_req.set_transfer_leader(raft_cmdpb::TransferLeaderRequest::default());
        req.set_admin_request(admin_req.clone());
        table.push((req.clone(), RequestPolicy::ProposeTransferLeader));
        admin_req.clear_transfer_leader();
        req.clear_admin_request();

        for (op, policy) in vec![
            (CmdType::Get, RequestPolicy::ReadLocal),
            (CmdType::Snap, RequestPolicy::ReadLocal),
            (CmdType::Put, RequestPolicy::ProposeNormal),
            (CmdType::Delete, RequestPolicy::ProposeNormal),
            (CmdType::DeleteRange, RequestPolicy::ProposeNormal),
            (CmdType::IngestSst, RequestPolicy::ProposeNormal),
        ] {
            let mut request = raft_cmdpb::Request::default();
            request.set_cmd_type(op);
            req.set_requests(vec![request].into());
            table.push((req.clone(), policy));
        }

        // Stale read
        for op in &[CmdType::Get, CmdType::Snap] {
            let mut req = req.clone();
            let mut request = raft_cmdpb::Request::default();
            request.set_cmd_type(*op);
            req.set_requests(vec![request].into());
            req.mut_header()
                .set_flags(txn_types::WriteBatchFlags::STALE_READ.bits());
            table.push((req, RequestPolicy::StaleRead));
        }

        for &applied_to_index_term in &[true, false] {
            for &lease_state in &[LeaseState::Expired, LeaseState::Suspect, LeaseState::Valid] {
                for (req, mut policy) in table.clone() {
                    let mut inspector = DummyInspector {
                        applied_to_index_term,
                        lease_state,
                    };
                    // Leader can not read local as long as
                    // it has not applied to its term or it does has a valid lease.
                    if policy == RequestPolicy::ReadLocal
                        && (!applied_to_index_term || LeaseState::Valid != inspector.lease_state)
                    {
                        policy = RequestPolicy::ReadIndex;
                    }
                    assert_eq!(inspector.inspect(&req).unwrap(), policy);
                }
            }
        }

        // Read quorum.
        let mut request = raft_cmdpb::Request::default();
        request.set_cmd_type(CmdType::Snap);
        req.set_requests(vec![request].into());
        req.mut_header().set_read_quorum(true);
        let mut inspector = DummyInspector {
            applied_to_index_term: true,
            lease_state: LeaseState::Valid,
        };
        assert_eq!(inspector.inspect(&req).unwrap(), RequestPolicy::ReadIndex);
        req.clear_header();

        // Err(_)
        let mut err_table = vec![];
        for &op in &[CmdType::Prewrite, CmdType::Invalid] {
            let mut request = raft_cmdpb::Request::default();
            request.set_cmd_type(op);
            req.set_requests(vec![request].into());
            err_table.push(req.clone());
        }
        let mut snap = raft_cmdpb::Request::default();
        snap.set_cmd_type(CmdType::Snap);
        let mut put = raft_cmdpb::Request::default();
        put.set_cmd_type(CmdType::Put);
        req.set_requests(vec![snap, put].into());
        err_table.push(req);

        for req in err_table {
            let mut inspector = DummyInspector {
                applied_to_index_term: true,
                lease_state: LeaseState::Valid,
            };
            assert!(inspector.inspect(&req).is_err());
        }
    }

    #[test]
    fn test_propose_queue_find_proposal() {
        let mut pq: ProposalQueue<engine_panic::PanicSnapshot> =
            ProposalQueue::new("tag".to_owned());
        let gen_term = |index: u64| (index / 10) + 1;
        let push_proposal = |pq: &mut ProposalQueue<_>, index: u64| {
            pq.push(Proposal {
                is_conf_change: false,
                index,
                term: gen_term(index),
                cb: Callback::write(Box::new(|_| {})),
                propose_time: Some(u64_to_timespec(index)),
                must_pass_epoch_check: false,
            });
        };
        for index in 1..=100 {
            push_proposal(&mut pq, index);
        }
        let mut pre_remove = 0;
        for remove_i in 1..=100 {
            let index = remove_i + 100;
            // Push more proposal
            push_proposal(&mut pq, index);
            // Find propose time
            for i in 1..=index {
                let pt = pq.find_propose_time(gen_term(i), i);
                if i <= pre_remove {
                    assert!(pt.is_none())
                } else {
                    assert_eq!(pt.unwrap(), u64_to_timespec(i))
                };
            }
            // Find a proposal and remove all previous proposals
            for i in 1..=remove_i {
                let p = pq.find_proposal(gen_term(i), i, 0);
                let must_found_proposal = p.is_some() && (i > pre_remove);
                let proposal_removed_previous = p.is_none() && (i <= pre_remove);
                assert!(must_found_proposal || proposal_removed_previous);
                // `find_proposal` will remove proposal so `pop` must return None
                assert!(pq.pop(gen_term(i), i).is_none());
                assert!(pq.find_propose_time(gen_term(i), i).is_none());
            }
            pre_remove = remove_i;
        }
    }

    #[test]
    fn test_uncommitted_proposals() {
        struct DropPanic(bool);
        impl Drop for DropPanic {
            fn drop(&mut self) {
                if self.0 {
                    unreachable!()
                }
            }
        }
        fn must_call() -> ExtCallback {
            let mut d = DropPanic(true);
            Box::new(move || {
                d.0 = false;
            })
        }
        fn must_not_call() -> ExtCallback {
            Box::new(move || unreachable!())
        }
        let mut pq: ProposalQueue<engine_panic::PanicSnapshot> =
            ProposalQueue::new("tag".to_owned());

        // (1, 4) and (1, 5) is not committed
        let entries = vec![(1, 1), (1, 2), (1, 3), (1, 4), (1, 5), (2, 6), (2, 7)];
        let committed = vec![(1, 1), (1, 2), (1, 3), (2, 6), (2, 7)];
        for (index, term) in entries.clone() {
            if term != 1 {
                continue;
            }
            let cb = if committed.contains(&(index, term)) {
                Callback::write_ext(Box::new(|_| {}), None, Some(must_call()))
            } else {
                Callback::write_ext(Box::new(|_| {}), None, Some(must_not_call()))
            };
            pq.push(Proposal {
                index,
                term,
                cb,
                is_conf_change: false,
                propose_time: None,
                must_pass_epoch_check: false,
            });
        }
        for (index, term) in entries {
            if let Some(mut p) = pq.find_proposal(term, index, 0) {
                p.cb.invoke_committed();
            }
        }
    }

    #[test]
    fn test_cmd_epoch_checker() {
        use engine_test::kv::KvTestSnapshot;
        use std::sync::mpsc;
        fn new_admin_request(cmd_type: AdminCmdType) -> RaftCmdRequest {
            let mut request = RaftCmdRequest::default();
            request.mut_admin_request().set_cmd_type(cmd_type);
            request
        }
        fn new_cb() -> (Callback<KvTestSnapshot>, mpsc::Receiver<()>) {
            let (tx, rx) = mpsc::channel();
            (Callback::write(Box::new(move |_| tx.send(()).unwrap())), rx)
        }

        let region = metapb::Region::default();
        let normal_cmd = RaftCmdRequest::default();
        let split_admin = new_admin_request(AdminCmdType::BatchSplit);
        let prepare_merge_admin = new_admin_request(AdminCmdType::PrepareMerge);
        let change_peer_admin = new_admin_request(AdminCmdType::ChangePeer);

        let mut epoch_checker = CmdEpochChecker::<KvTestSnapshot>::default();

        assert_eq!(epoch_checker.propose_check_epoch(&split_admin, 10), None);
        assert_eq!(epoch_checker.term, 10);
        epoch_checker.post_propose(AdminCmdType::BatchSplit, 5, 10);
        assert_eq!(epoch_checker.proposed_admin_cmd.len(), 1);

        // Both conflict with the split admin cmd
        assert_eq!(epoch_checker.propose_check_epoch(&normal_cmd, 10), Some(5));
        assert_eq!(
            epoch_checker.propose_check_epoch(&prepare_merge_admin, 10),
            Some(5)
        );

        assert_eq!(
            epoch_checker.propose_check_epoch(&change_peer_admin, 10),
            None
        );
        epoch_checker.post_propose(AdminCmdType::ChangePeer, 6, 10);
        assert_eq!(epoch_checker.proposed_admin_cmd.len(), 2);

        assert_eq!(
            epoch_checker.last_cmd_index(AdminCmdType::BatchSplit),
            Some(5)
        );
        assert_eq!(
            epoch_checker.last_cmd_index(AdminCmdType::ChangePeer),
            Some(6)
        );
        assert_eq!(
            epoch_checker.last_cmd_index(AdminCmdType::PrepareMerge),
            None
        );

        // Conflict with the change peer admin cmd
        assert_eq!(
            epoch_checker.propose_check_epoch(&change_peer_admin, 10),
            Some(6)
        );
        // Conflict with the split admin cmd
        assert_eq!(epoch_checker.propose_check_epoch(&normal_cmd, 10), Some(5));
        // Conflict with the change peer admin cmd
        assert_eq!(
            epoch_checker.propose_check_epoch(&prepare_merge_admin, 10),
            Some(6)
        );

        epoch_checker.advance_apply(4, 10, &region);
        // Have no effect on `proposed_admin_cmd`
        assert_eq!(epoch_checker.proposed_admin_cmd.len(), 2);

        epoch_checker.advance_apply(5, 10, &region);
        // Left one change peer admin cmd
        assert_eq!(epoch_checker.proposed_admin_cmd.len(), 1);

        assert_eq!(epoch_checker.propose_check_epoch(&normal_cmd, 10), None);

        assert_eq!(epoch_checker.propose_check_epoch(&split_admin, 10), Some(6));
        // Change term to 11
        assert_eq!(epoch_checker.propose_check_epoch(&split_admin, 11), None);
        assert_eq!(epoch_checker.term, 11);
        // Should be empty
        assert_eq!(epoch_checker.proposed_admin_cmd.len(), 0);

        // Test attaching multiple callbacks.
        epoch_checker.post_propose(AdminCmdType::BatchSplit, 7, 12);
        let mut rxs = vec![];
        for _ in 0..3 {
            let conflict_idx = epoch_checker.propose_check_epoch(&normal_cmd, 12).unwrap();
            let (cb, rx) = new_cb();
            epoch_checker.attach_to_conflict_cmd(conflict_idx, cb);
            rxs.push(rx);
        }
        epoch_checker.advance_apply(7, 12, &region);
        for rx in rxs {
            rx.try_recv().unwrap();
        }

        // Should invoke callbacks when term is increased.
        epoch_checker.post_propose(AdminCmdType::BatchSplit, 8, 12);
        let (cb, rx) = new_cb();
        epoch_checker.attach_to_conflict_cmd(8, cb);
        assert_eq!(epoch_checker.propose_check_epoch(&normal_cmd, 13), None);
        rx.try_recv().unwrap();

        // Should invoke callbacks when it's dropped.
        epoch_checker.post_propose(AdminCmdType::BatchSplit, 9, 13);
        let (cb, rx) = new_cb();
        epoch_checker.attach_to_conflict_cmd(9, cb);
        drop(epoch_checker);
        rx.try_recv().unwrap();
    }
}<|MERGE_RESOLUTION|>--- conflicted
+++ resolved
@@ -6,7 +6,7 @@
 use std::sync::atomic::{AtomicU64, AtomicUsize, Ordering};
 use std::sync::{Arc, Mutex};
 use std::time::{Duration, Instant};
-use std::{cell::RefCell, ops::Sub};
+use std::cell::RefCell;
 use std::{cmp, mem, u64, usize};
 
 use bitflags::bitflags;
@@ -106,7 +106,6 @@
         }
     }
 
-<<<<<<< HEAD
     fn find_scheduled_ts(&self, index: u64) -> Option<(u64, Instant)> {
         let map = |p: &Proposal<_>| (p.index);
         let idx = self.queue.binary_search_by_key(&index, map);
@@ -128,16 +127,6 @@
             .flatten()
     }
 
-=======
-    fn find_propose_time(&self, term: u64, index: u64) -> Option<Timespec> {
-        self.queue
-            .binary_search_by_key(&(term, index), |p: &Proposal<_>| (p.term, p.index))
-            .ok()
-            .map(|i| self.queue[i].propose_time)
-            .flatten()
-    }
-
->>>>>>> 0447554b
     // Find proposal in front or at the given term and index
     fn pop(&mut self, term: u64, index: u64) -> Option<Proposal<S>> {
         self.queue.pop_front().and_then(|p| {
@@ -532,7 +521,6 @@
     /// Check whether this proposal can be proposed based on its epoch.
     cmd_epoch_checker: CmdEpochChecker<EK::Snapshot>,
 
-<<<<<<< HEAD
     /// The number of pending pd heartbeat tasks. Pd heartbeat task may be blocked by
     /// reading rocksdb. To avoid unnecessary io operations, we always let the later
     /// task run when there are more than 1 pending tasks.
@@ -546,10 +534,6 @@
     persisted_number: u64,
     /// The choose id of async writer thread
     async_writer_id: usize,
-=======
-    /// The number of the last unpersisted ready.
-    last_unpersisted_number: u64,
->>>>>>> 0447554b
 
     pub read_progress: Arc<RegionReadProgress>,
 }
@@ -649,15 +633,11 @@
             txn_extra_op: Arc::new(AtomicCell::new(TxnExtraOp::Noop)),
             max_ts_sync_status: Arc::new(AtomicU64::new(0)),
             cmd_epoch_checker: Default::default(),
-<<<<<<< HEAD
             pending_pd_heartbeat_tasks: Arc::new(AtomicU64::new(0)),
             unpersisted_numbers: VecDeque::default(),
             snapshot_ready_status: (0, false),
             persisted_number: 0,
             async_writer_id,
-=======
-            last_unpersisted_number: 0,
->>>>>>> 0447554b
             read_progress: Arc::new(RegionReadProgress::new(
                 applied_index,
                 REGION_READ_PROGRESS_CAP,
@@ -1101,16 +1081,6 @@
     }
 
     #[inline]
-<<<<<<< HEAD
-=======
-    pub fn in_joint_state(&self) -> bool {
-        self.region().get_peers().iter().any(|p| {
-            p.get_role() == PeerRole::IncomingVoter || p.get_role() == PeerRole::DemotingVoter
-        })
-    }
-
-    #[inline]
->>>>>>> 0447554b
     fn send<T, I>(&mut self, trans: &mut T, msgs: I, metrics: &mut RaftSendMessageMetrics)
     where
         T: Transport,
@@ -1118,7 +1088,6 @@
     {
         for msg in msgs {
             let msg_type = msg.get_msg_type();
-<<<<<<< HEAD
             if msg_type == MessageType::MsgTimeoutNow && self.is_leader() {
                 // After a leader transfer procedure is triggered, the lease for
                 // the old leader may be expired earlier than usual, since a new leader
@@ -1154,38 +1123,6 @@
                 if msg_type == eraftpb::MessageType::MsgSnapshot {
                     self.raft_group
                         .report_snapshot(to_peer_id, SnapshotStatus::Failure);
-=======
-            let snapshot_index = msg.get_request_snapshot();
-            let i = self.send_raft_message(msg, trans) as usize;
-            match msg_type {
-                MessageType::MsgAppend => metrics.append[i] += 1,
-                MessageType::MsgAppendResponse => {
-                    if snapshot_index != raft::INVALID_INDEX {
-                        metrics.request_snapshot[i] += 1;
-                    }
-                    metrics.append_resp[i] += 1;
-                }
-                MessageType::MsgRequestPreVote => metrics.prevote[i] += 1,
-                MessageType::MsgRequestPreVoteResponse => metrics.prevote_resp[i] += 1,
-                MessageType::MsgRequestVote => metrics.vote[i] += 1,
-                MessageType::MsgRequestVoteResponse => metrics.vote_resp[i] += 1,
-                MessageType::MsgSnapshot => metrics.snapshot[i] += 1,
-                MessageType::MsgHeartbeat => metrics.heartbeat[i] += 1,
-                MessageType::MsgHeartbeatResponse => metrics.heartbeat_resp[i] += 1,
-                MessageType::MsgTransferLeader => metrics.transfer_leader[i] += 1,
-                MessageType::MsgReadIndex => metrics.read_index[i] += 1,
-                MessageType::MsgReadIndexResp => metrics.read_index_resp[i] += 1,
-                MessageType::MsgTimeoutNow => {
-                    // After a leader transfer procedure is triggered, the lease for
-                    // the old leader may be expired earlier than usual, since a new leader
-                    // may be elected and the old leader doesn't step down due to
-                    // network partition from the new leader.
-                    // For lease safety during leader transfer, transit `leader_lease`
-                    // to suspect.
-                    self.leader_lease.suspect(monotonic_raw_now());
-
-                    metrics.timeout_now[i] += 1;
->>>>>>> 0447554b
                 }
                 metrics.add(msg_type, false);
             } else {
@@ -1260,13 +1197,9 @@
 
         let from_id = m.get_from();
         let has_snap_task = self.get_store().has_gen_snap_task();
-<<<<<<< HEAD
         let pre_commit_index = self.raft_group.raft.raft_log.committed;
         self.raft_group.step(m)?;
         self.report_know_commit_duration(pre_commit_index);
-=======
-        self.raft_group.step(m)?;
->>>>>>> 0447554b
 
         let mut for_balance = false;
         if !has_snap_task && self.get_store().has_gen_snap_task() {
@@ -1747,7 +1680,6 @@
             && !self.replication_sync
     }
 
-<<<<<<< HEAD
     /// Check the current snapshot status.
     /// Returns whether it's valid to handle raft ready.
     ///
@@ -1763,14 +1695,6 @@
             // not been persisted yet. We should wait for the notify of persisting ready and
             // do not get a new ready.
             return false;
-=======
-    pub fn handle_raft_ready_append<T: Transport>(
-        &mut self,
-        ctx: &mut PollContext<EK, ER, T>,
-    ) -> Option<CollectedReady> {
-        if self.pending_remove {
-            return None;
->>>>>>> 0447554b
         }
         match self.mut_store().check_applying_snap() {
             CheckApplyingSnapStatus::Applying => {
@@ -1793,20 +1717,8 @@
                 return false;
             }
             CheckApplyingSnapStatus::Success => {
-                // 0 means snapshot is scheduled after being restarted.
-                if self.last_unpersisted_number != 0 {
-                    // Because we only handle raft ready when not applying snapshot, so following
-                    // line won't be called twice for the same snapshot.
-                    self.raft_group.advance_apply_to(self.last_applying_idx);
-                    self.cmd_epoch_checker.advance_apply(
-                        self.last_applying_idx,
-                        self.term(),
-                        self.raft_group.store().region(),
-                    );
-                }
                 self.post_pending_read_index_on_replica(ctx);
                 self.read_progress.update_applied(self.last_applying_idx);
-<<<<<<< HEAD
 
                 if self.snapshot_ready_status.0 != 0 {
                     // This snapshot must be scheduled
@@ -1826,8 +1738,6 @@
                 // If `snapshot_ready_status.0` is 0, it means this snapshot does not
                 // come from the ready but comes from the unfinished snapshot task
                 // after restarting.
-=======
->>>>>>> 0447554b
             }
             CheckApplyingSnapStatus::Idle => {}
         }
@@ -1962,7 +1872,6 @@
             }
         }
 
-<<<<<<< HEAD
         let msgs = if !ready.messages().is_empty() {
             if self.is_leader() {
                 self.send(
@@ -1973,14 +1882,6 @@
                 Vec::new()
             } else {
                 self.switch_to_raft_msg(ready.take_messages())
-=======
-        if !ready.messages().is_empty() {
-            if !self.is_leader() {
-                fail_point!("raft_before_follower_send");
-            }
-            for vec_msg in ready.take_messages() {
-                self.send(&mut ctx.trans, vec_msg, &mut ctx.raft_metrics.send_message);
->>>>>>> 0447554b
             }
         } else {
             Vec::new()
@@ -2146,11 +2047,7 @@
             } else {
                 vec![]
             };
-<<<<<<< HEAD
             let mut apply = Apply::new(
-=======
-            let apply = Apply::new(
->>>>>>> 0447554b
                 self.peer_id(),
                 self.region_id,
                 self.term(),
@@ -2192,21 +2089,9 @@
             }
 
             self.raft_group.advance_append_async(ready);
-<<<<<<< HEAD
         } else {
             self.unpersisted_numbers.clear();
             self.persisted_number = ready.number();
-=======
-            // The ready is persisted, but we don't want to handle following light
-            // ready immediately to avoid flow out of control, so use
-            // `on_persist_ready` instead of `advance_append`.
-            // We don't need to set `has_ready` to true, as snapshot is always
-            // checked when ticking.
-            self.raft_group
-                .on_persist_ready(self.last_unpersisted_number);
-            return;
-        }
->>>>>>> 0447554b
 
             let mut light_rd = self.raft_group.advance_append(ready);
 
@@ -2266,15 +2151,10 @@
             if number < v.0 {
                 break;
             }
-<<<<<<< HEAD
             let v = self.unpersisted_numbers.pop_front().unwrap();
             if number == v.0 {
                 persisted_number = v.1;
                 break;
-=======
-            for vec_msg in light_rd.take_messages() {
-                self.send(&mut ctx.trans, vec_msg, &mut ctx.raft_metrics.send_message);
->>>>>>> 0447554b
             }
         }
         if persisted_number == 0 {
@@ -3402,11 +3282,7 @@
         }
 
         #[allow(clippy::suspicious_operation_groupings)]
-<<<<<<< HEAD
         if self.is_applying_snapshot_strictly()
-=======
-        if self.is_applying_snapshot()
->>>>>>> 0447554b
             || self.has_pending_snapshot()
             || msg.get_from() != self.leader_id()
         {
@@ -3784,11 +3660,7 @@
         }
     }
 
-<<<<<<< HEAD
     fn fill_raft_message(&mut self, msg: eraftpb::Message) -> Option<RaftMessage> {
-=======
-    fn send_raft_message<T: Transport>(&mut self, msg: eraftpb::Message, trans: &mut T) -> bool {
->>>>>>> 0447554b
         let mut send_msg = self.prepare_raft_message();
 
         let to_peer = match self.get_peer_from_cache(msg.get_to()) {
@@ -3800,11 +3672,7 @@
                     "peer_id" => self.peer.get_id(),
                     "to_peer" => msg.get_to(),
                 );
-<<<<<<< HEAD
                 return None;
-=======
-                return false;
->>>>>>> 0447554b
             }
         };
 
@@ -3837,33 +3705,7 @@
 
         send_msg.set_message(msg);
 
-<<<<<<< HEAD
         Some(send_msg)
-=======
-        if let Err(e) = trans.send(send_msg) {
-            // We use metrics to observe failure on production.
-            debug!(
-                "failed to send msg to other peer";
-                "region_id" => self.region_id,
-                "peer_id" => self.peer.get_id(),
-                "target_peer_id" => to_peer_id,
-                "target_store_id" => to_store_id,
-                "err" => ?e,
-                "error_code" => %e.error_code(),
-            );
-            if to_peer_id == self.leader_id() {
-                self.leader_unreachable = true;
-            }
-            // unreachable store
-            self.raft_group.report_unreachable(to_peer_id);
-            if msg_type == eraftpb::MessageType::MsgSnapshot {
-                self.raft_group
-                    .report_snapshot(to_peer_id, SnapshotStatus::Failure);
-            }
-            return false;
-        }
-        true
->>>>>>> 0447554b
     }
 
     pub fn bcast_wake_up_message<T: Transport>(&self, ctx: &mut PollContext<EK, ER, T>) {
