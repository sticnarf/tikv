--- conflicted
+++ resolved
@@ -362,13 +362,8 @@
     fn test_no_generic_generate_evaluator() {
         let gen = no_generic_fn();
         let expected: TokenStream = r#"
-<<<<<<< HEAD
-            pub struct Foo_Evaluator;
-
-=======
             pub struct Foo_Evaluator ( std::marker::PhantomData <()> ) ;
-            
->>>>>>> rpn/macro
+
             impl crate::coprocessor::dag::rpn_expr::function::Evaluator for Foo_Evaluator {
                 #[inline]
                 fn eval(
