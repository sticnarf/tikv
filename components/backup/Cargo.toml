--- conflicted
+++ resolved
@@ -94,11 +94,4 @@
 
 [dev-dependencies]
 rand = "0.7"
-<<<<<<< HEAD
-tempfile = "3.0"
-=======
-tempfile = "3.0"
-test_util = { path = "../test_util", default-features = false }
-test_raftstore = { path = "../test_raftstore", default-features = false }
-uuid = { version = "0.8.1", features = ["serde", "v4"] }
->>>>>>> eb8df122
+tempfile = "3.0"