#!/usr/bin/env bash
# This script runs clippy with the most common configurations.
# Arguments given will be passed through to "cargo clippy"
# This runs in the Makefile environment via "make run"

set -euo pipefail

# Run from the Makefile environment
MAKEFILE_RUN=${MAKEFILE_RUN:-""}
if [[ -z $MAKEFILE_RUN ]] ; then
	COMMAND="$0 $*" exec make run
fi
SHELL_DEBUG=${SHELL_DEBUG:-""}
if [[ -n "$SHELL_DEBUG" ]] ; then
  set -x
fi

./scripts/clippy --all-targets

<<<<<<< HEAD
if [[ "${TIKV_ENABLE_FEATURES}" == *prost-codec* ]] ; then
	cargo clippy --workspace --all-targets --no-default-features \
		--exclude cdc --exclude backup --exclude tests --exclude server --exclude tikv-server --exclude tikv-ctl \
		--exclude fuzz-targets --exclude fuzzer-honggfuzz --exclude fuzzer-afl --exclude fuzzer-libfuzzer \
		--features "${TIKV_ENABLE_FEATURES}" -- "${ALLOWED_CLIPPY_LINTS[@]}"
	for pkg in "components/cdc" "components/backup" "components/server" "cmd/tikv-server" "cmd/tikv-ctl" "tests"; do
		cd $pkg
		cargo clippy --all-targets --no-default-features \
			--features "${TIKV_ENABLE_FEATURES}" -- "${ALLOWED_CLIPPY_LINTS[@]}"
		cd - >/dev/null
	done
	for pkg in "fuzz"; do
		cd $pkg
		cargo clippy --all-targets -- "${ALLOWED_CLIPPY_LINTS[@]}"
		cd - >/dev/null
	done
else
	cargo clippy --workspace \
		--exclude fuzzer-honggfuzz --exclude fuzzer-afl --exclude fuzzer-libfuzzer \
		--features "${TIKV_ENABLE_FEATURES}" -- "${ALLOWED_CLIPPY_LINTS[@]}"
fi
=======
# for pkg in "components/cdc" "components/backup" "cmd" "tests"; do
# 	cd $pkg
# 	cargo clippy --all-targets --no-default-features \
# 		--features "${TIKV_ENABLE_FEATURES}" -- "${ALLOWED_CLIPPY_LINTS[@]}"
# 	cd - >/dev/null
# done
# for pkg in "fuzz"; do
# 	cd $pkg
# 	cargo clippy --all-targets -- "${ALLOWED_CLIPPY_LINTS[@]}"
# 	cd - >/dev/null
# done
>>>>>>> 4b328ed5
<|MERGE_RESOLUTION|>--- conflicted
+++ resolved
@@ -17,29 +17,6 @@
 
 ./scripts/clippy --all-targets
 
-<<<<<<< HEAD
-if [[ "${TIKV_ENABLE_FEATURES}" == *prost-codec* ]] ; then
-	cargo clippy --workspace --all-targets --no-default-features \
-		--exclude cdc --exclude backup --exclude tests --exclude server --exclude tikv-server --exclude tikv-ctl \
-		--exclude fuzz-targets --exclude fuzzer-honggfuzz --exclude fuzzer-afl --exclude fuzzer-libfuzzer \
-		--features "${TIKV_ENABLE_FEATURES}" -- "${ALLOWED_CLIPPY_LINTS[@]}"
-	for pkg in "components/cdc" "components/backup" "components/server" "cmd/tikv-server" "cmd/tikv-ctl" "tests"; do
-		cd $pkg
-		cargo clippy --all-targets --no-default-features \
-			--features "${TIKV_ENABLE_FEATURES}" -- "${ALLOWED_CLIPPY_LINTS[@]}"
-		cd - >/dev/null
-	done
-	for pkg in "fuzz"; do
-		cd $pkg
-		cargo clippy --all-targets -- "${ALLOWED_CLIPPY_LINTS[@]}"
-		cd - >/dev/null
-	done
-else
-	cargo clippy --workspace \
-		--exclude fuzzer-honggfuzz --exclude fuzzer-afl --exclude fuzzer-libfuzzer \
-		--features "${TIKV_ENABLE_FEATURES}" -- "${ALLOWED_CLIPPY_LINTS[@]}"
-fi
-=======
 # for pkg in "components/cdc" "components/backup" "cmd" "tests"; do
 # 	cd $pkg
 # 	cargo clippy --all-targets --no-default-features \
@@ -50,5 +27,4 @@
 # 	cd $pkg
 # 	cargo clippy --all-targets -- "${ALLOWED_CLIPPY_LINTS[@]}"
 # 	cd - >/dev/null
-# done
->>>>>>> 4b328ed5
+# done