--- conflicted
+++ resolved
@@ -601,20 +601,11 @@
         let scheduler = self.clone();
         let pipelined = self.inner.pipelined_pessimistic_lock && task.cmd.can_be_pipelined();
 
-<<<<<<< HEAD
-        match process_write_impl(
-            task.cmd,
-            snapshot,
-            &self.inner.lock_mgr,
-            self.inner.pd_client.clone(),
-            self.inner.concurrency_manager.clone(),
-            task.extra_op,
-=======
         let context = WriteContext {
             lock_mgr: &self.inner.lock_mgr,
             pd_client: self.inner.pd_client.clone(),
+            concurrency_manager: self.inner.concurrency_manager.clone(),
             extra_op: task.extra_op,
->>>>>>> ae6ede4c
             statistics,
             pipelined_pessimistic_lock: self.inner.pipelined_pessimistic_lock,
         };
