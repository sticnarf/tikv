--- conflicted
+++ resolved
@@ -71,7 +71,7 @@
     ) -> Result<()> {
         for i in 0..SEEK_BOUND {
             if i > 0 {
-                self.write.next(&mut statistics.write);
+                self.write.next(&mut statistics.write)?;
             }
             if !self.write.valid()? {
                 // Key space ended. We are done here.
@@ -159,14 +159,10 @@
                     &mut self.statistics.lock,
                 )?;
             } else {
-<<<<<<< HEAD
-                self.cursors.write.seek_to_first(&mut self.statistics.write);
-                self.cursors.lock.seek_to_first(&mut self.statistics.lock);
-=======
-                self.write_cursor
+                self.cursors
+                    .write
                     .seek_to_first(&mut self.statistics.write)?;
-                self.lock_cursor.seek_to_first(&mut self.statistics.lock)?;
->>>>>>> 0e47c999
+                self.cursors.lock.seek_to_first(&mut self.statistics.lock)?;
             }
             self.is_started = true;
         }
@@ -246,7 +242,6 @@
             };
 
             if has_lock {
-<<<<<<< HEAD
                 current_user_key = match self.scan_policy.handle_lock(
                     current_user_key,
                     &mut self.cfg,
@@ -256,21 +251,6 @@
                     HandleRes::Return(output) => return Ok(Some(output)),
                     HandleRes::Skip(key) => key,
                 };
-=======
-                match self.cfg.isolation_level {
-                    IsolationLevel::SI => {
-                        // Only needs to check lock in SI
-                        let lock = {
-                            let lock_value = self.lock_cursor.value(&mut self.statistics.lock);
-                            Lock::parse(lock_value)?
-                        };
-                        result = super::super::util::check_lock(&current_user_key, ts, lock)
-                            .map(|_| None);
-                    }
-                    IsolationLevel::RC => {}
-                }
-                self.lock_cursor.next(&mut self.statistics.lock)?;
->>>>>>> 0e47c999
             }
             if has_write {
                 let is_current_user_key = self.move_write_cursor_to_ts(&current_user_key)?;
@@ -303,13 +283,8 @@
 
         for i in 0..SEEK_BOUND {
             if i > 0 {
-<<<<<<< HEAD
-                self.cursors.write.next(&mut self.statistics.write);
+                self.cursors.write.next(&mut self.statistics.write)?;
                 if !self.cursors.write.valid()? {
-=======
-                self.write_cursor.next(&mut self.statistics.write)?;
-                if !self.write_cursor.valid()? {
->>>>>>> 0e47c999
                     // Key space ended.
                     return Ok(false);
                 }
@@ -405,11 +380,7 @@
                 }
             }
 
-<<<<<<< HEAD
-            cursors.write.next(&mut statistics.write);
-=======
-            self.write_cursor.next(&mut self.statistics.write)?;
->>>>>>> 0e47c999
+            cursors.write.next(&mut statistics.write)?;
 
             if !cursors.write.valid()? {
                 // Key space ended. Needn't move write cursor to next key.
@@ -448,7 +419,6 @@
     }
 }
 
-<<<<<<< HEAD
 impl<S: Snapshot> ScanPolicy<S> for LatestEntryPolicy {
     type Output = TxnEntry;
 
@@ -476,24 +446,6 @@
             if Key::decode_ts_from(write_key)? <= self.after_ts {
                 // There are no newer records of this key since `after_ts`.
                 break None;
-=======
-    /// After `self.get()`, our write cursor may be pointing to current user key (if we
-    /// found a desired version), or next user key (if there is no desired version), or
-    /// out of bound.
-    ///
-    /// If it is pointing to current user key, we need to step it until we meet a new
-    /// key. We first try to `next()` a few times. If still not reaching another user
-    /// key, we `seek()`.
-    #[inline]
-    fn move_write_cursor_to_next_user_key(&mut self, current_user_key: &Key) -> Result<()> {
-        for i in 0..SEEK_BOUND {
-            if i > 0 {
-                self.write_cursor.next(&mut self.statistics.write)?;
-            }
-            if !self.write_cursor.valid()? {
-                // Key space ended. We are done here.
-                return Ok(());
->>>>>>> 0e47c999
             }
             let write_value = cursors.write.value(&mut statistics.write);
             let write = Write::parse(write_value)?;
@@ -530,7 +482,7 @@
                 _ => {}
             }
 
-            cursors.write.next(&mut statistics.write);
+            cursors.write.next(&mut statistics.write)?;
 
             if !cursors.write.valid()? {
                 // Key space ended. Needn't move write cursor to next key.
@@ -567,7 +519,7 @@
         }
         IsolationLevel::RC => Ok(()),
     };
-    cursors.lock.next(&mut statistics.lock);
+    cursors.lock.next(&mut statistics.lock)?;
     // Even if there is a lock error, we still need to step the cursor for future
     // calls.
     if result.is_err() {
