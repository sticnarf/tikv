// Copyright 2016 TiKV Project Authors. Licensed under Apache-2.0.

use super::lock::{Lock, LockType};
use super::metrics::*;
use super::reader::MvccReader;
use super::write::{Write, WriteType};
use super::{extract_physical, Error, Result};
use crate::storage::kv::{Modify, ScanMode, Snapshot};
use crate::storage::{
    is_short_value, Key, Mutation, Options, Statistics, Value, CF_DEFAULT, CF_LOCK, CF_WRITE,
};
use kvproto::kvrpcpb::IsolationLevel;
use std::fmt;

pub const MAX_TXN_WRITE_SIZE: usize = 32 * 1024;

pub struct GcInfo {
    pub found_versions: usize,
    pub deleted_versions: usize,
    pub is_completed: bool,
}

pub struct MvccTxn<S: Snapshot> {
    reader: MvccReader<S>,
    gc_reader: MvccReader<S>,
    start_ts: u64,
    writes: Vec<Modify>,
    write_size: usize,
    // collapse continuous rollbacks.
    collapse_rollback: bool,
}

impl<S: Snapshot> fmt::Debug for MvccTxn<S> {
    fn fmt(&self, f: &mut fmt::Formatter<'_>) -> fmt::Result {
        write!(f, "txn @{}", self.start_ts)
    }
}

impl<S: Snapshot> MvccTxn<S> {
    pub fn new(snapshot: S, start_ts: u64, fill_cache: bool) -> Result<Self> {
        Ok(Self {
            // Todo: use session variable to indicate fill cache or not
            // ScanMode is `None`, since in prewrite and other operations, keys are not given in
            // order and we use prefix seek for each key. An exception is GC, which uses forward
            // scan only.
            // IsolationLevel is `SI`, actually the method we use in MvccTxn does not rely on
            // isolation level, so it can be any value.
            reader: MvccReader::new(
                snapshot.clone(),
                None,
                fill_cache,
                None,
                None,
                IsolationLevel::Si,
            ),
            gc_reader: MvccReader::new(
                snapshot,
                Some(ScanMode::Forward),
                fill_cache,
                None,
                None,
                IsolationLevel::Si,
            ),
            start_ts,
            writes: vec![],
            write_size: 0,
            collapse_rollback: true,
        })
    }

    pub fn collapse_rollback(&mut self, collapse: bool) {
        self.collapse_rollback = collapse;
    }

    pub fn into_modifies(self) -> Vec<Modify> {
        self.writes
    }

    pub fn take_statistics(&mut self) -> Statistics {
        let mut statistics = Statistics::default();
        self.reader.collect_statistics_into(&mut statistics);
        statistics
    }

    pub fn write_size(&self) -> usize {
        self.write_size
    }

    fn put_lock(&mut self, key: Key, lock: &Lock) {
        let lock = lock.to_bytes();
        self.write_size += CF_LOCK.len() + key.as_encoded().len() + lock.len();
        self.writes.push(Modify::Put(CF_LOCK, key, lock));
    }

    fn lock_key(
        &mut self,
        key: Key,
        lock_type: LockType,
        primary: Vec<u8>,
        short_value: Option<Value>,
        options: &Options,
    ) {
        let lock = Lock::new(
            lock_type,
            primary,
            self.start_ts,
            options.lock_ttl,
            short_value,
            options.for_update_ts,
            options.txn_size,
            options.min_commit_ts,
        );
        self.put_lock(key, &lock);
    }

    fn unlock_key(&mut self, key: Key) {
        self.write_size += CF_LOCK.len() + key.as_encoded().len();
        self.writes.push(Modify::Delete(CF_LOCK, key));
    }

    fn put_value(&mut self, key: Key, ts: u64, value: Value) {
        let key = key.append_ts(ts);
        self.write_size += key.as_encoded().len() + value.len();
        self.writes.push(Modify::Put(CF_DEFAULT, key, value));
    }

    fn delete_value(&mut self, key: Key, ts: u64) {
        let key = key.append_ts(ts);
        self.write_size += key.as_encoded().len();
        self.writes.push(Modify::Delete(CF_DEFAULT, key));
    }

    fn put_write(&mut self, key: Key, ts: u64, value: Value) {
        let key = key.append_ts(ts);
        self.write_size += CF_WRITE.len() + key.as_encoded().len() + value.len();
        self.writes.push(Modify::Put(CF_WRITE, key, value));
    }

    fn delete_write(&mut self, key: Key, ts: u64) {
        let key = key.append_ts(ts);
        self.write_size += CF_WRITE.len() + key.as_encoded().len();
        self.writes.push(Modify::Delete(CF_WRITE, key));
    }

    fn key_exist(&mut self, key: &Key, ts: u64) -> Result<bool> {
        Ok(self.reader.get_write(&key, ts)?.is_some())
    }

    fn prewrite_key_value(
        &mut self,
        key: Key,
        lock_type: LockType,
        primary: Vec<u8>,
        value: Option<Value>,
        options: &Options,
    ) {
        if let Some(value) = value {
            if is_short_value(&value) {
                // If the value is short, embed it in Lock.
                self.lock_key(key, lock_type, primary, Some(value), options);
            } else {
                // value is long
                let ts = self.start_ts;
                self.put_value(key.clone(), ts, value);

                self.lock_key(key, lock_type, primary, None, options);
            }
        } else {
            self.lock_key(key, lock_type, primary, None, options);
        }
    }

    fn rollback_lock(&mut self, key: Key, lock: &Lock) -> Result<()> {
        // If prewrite type is DEL or LOCK or PESSIMISTIC, it is no need to delete value.
        if lock.short_value.is_none() && lock.lock_type == LockType::Put {
            self.delete_value(key.clone(), lock.ts);
        }
        let write = Write::new(WriteType::Rollback, self.start_ts, None);
        self.put_write(key.clone(), self.start_ts, write.to_bytes());
        self.unlock_key(key.clone());
        if self.collapse_rollback {
            self.collapse_prev_rollback(key)?;
        }
        Ok(())
    }

    /// Checks the existence of the key according to `should_not_exist`.
    /// If not, returns an `AlreadyExist` error.
    fn check_data_constraint(
        &mut self,
        should_not_exist: bool,
        write: &Write,
        write_commit_ts: u64,
        key: &Key,
    ) -> Result<()> {
        if !should_not_exist || write.write_type == WriteType::Delete {
            return Ok(());
        }

        // The current key exists under any of the following conditions:
        // 1.The current write type is `PUT`
        // 2.The current write type is `Rollback` or `Lock`, and the key have an older version.
        if write.write_type == WriteType::Put || self.key_exist(&key, write_commit_ts - 1)? {
            return Err(Error::AlreadyExist { key: key.to_raw()? });
        }

        Ok(())
    }

    // Pessimistic transactions only acquire pessimistic locks on row keys.
    // The corrsponding index keys are not locked until pessimistic prewrite.
    // It's possible that lock conflict occours on them, but the isolation is
    // guaranteed by pessimistic locks on row keys, so let TiDB resolves these
    // locks immediately.
    fn handle_non_pessimistic_lock_conflict(
        &self,
        key: Key,
        for_update_ts: u64,
        lock: Lock,
    ) -> Result<()> {
        // The previous pessimistic transaction has been committed or aborted.
        // Resolve it immediately.
        //
        // Because the row key is locked, the optimistic transaction will
        // abort. Resolve it immediately.
        // Optimistic lock's for_update_ts is zero.
        if for_update_ts > lock.for_update_ts {
            let mut info = kvproto::kvrpcpb::LockInfo::default();
            info.set_primary_lock(lock.primary);
            info.set_lock_version(lock.ts);
            info.set_key(key.into_raw()?);
            // Set ttl to 0 so TiDB will resolve lock immediately.
            info.set_lock_ttl(0);
            info.set_txn_size(lock.txn_size);
            Err(Error::KeyIsLocked(info))
        } else {
            Err(Error::Other("stale request".into()))
        }
    }

    pub fn acquire_pessimistic_lock(
        &mut self,
        key: Key,
        primary: &[u8],
        should_not_exist: bool,
        options: &Options,
    ) -> Result<()> {
        let for_update_ts = options.for_update_ts;
        if let Some(lock) = self.reader.load_lock(&key)? {
            if lock.ts != self.start_ts {
                let mut info = kvproto::kvrpcpb::LockInfo::default();
                info.set_primary_lock(lock.primary);
                info.set_lock_version(lock.ts);
                info.set_key(key.into_raw()?);
                info.set_lock_ttl(lock.ttl);
                info.set_txn_size(options.txn_size);
                return Err(Error::KeyIsLocked(info));
            }
            if lock.lock_type != LockType::Pessimistic {
                return Err(Error::LockTypeNotMatch {
                    start_ts: self.start_ts,
                    key: key.into_raw()?,
                    pessimistic: false,
                });
            }
            // Overwrite the lock with small for_update_ts
            if for_update_ts > lock.for_update_ts {
                self.lock_key(key, LockType::Pessimistic, primary.to_vec(), None, options);
            } else {
                MVCC_DUPLICATE_CMD_COUNTER_VEC
                    .acquire_pessimistic_lock
                    .inc();
            }
            return Ok(());
        }

        if let Some((commit_ts, write)) = self.reader.seek_write(&key, u64::max_value())? {
            // The isolation level of pessimistic transactions is RC. `for_update_ts` is
            // the commit_ts of the data this transaction read. If exists a commit version
            // whose commit timestamp is larger than current `for_update_ts`, the
            // transaction should retry to get the latest data.
            if commit_ts > for_update_ts {
                MVCC_CONFLICT_COUNTER
                    .acquire_pessimistic_lock_conflict
                    .inc();
                return Err(Error::WriteConflict {
                    start_ts: self.start_ts,
                    conflict_start_ts: write.start_ts,
                    conflict_commit_ts: commit_ts,
                    key: key.into_raw()?,
                    primary: primary.to_vec(),
                });
            }

            // Handle rollback.
            // If the start timestamp of write is equal to transaction's start timestamp
            // as well as commit timestamp, the lock is already rollbacked.
            if write.start_ts == self.start_ts && commit_ts == self.start_ts {
                assert!(write.write_type == WriteType::Rollback);
                return Err(Error::PessimisticLockRollbacked {
                    start_ts: self.start_ts,
                    key: key.into_raw()?,
                });
            }
            // If `commit_ts` we seek is already before `start_ts`, the rollback must not exist.
            if commit_ts > self.start_ts {
                if let Some((commit_ts, write)) = self.reader.seek_write(&key, self.start_ts)? {
                    if write.start_ts == self.start_ts {
                        assert!(
                            commit_ts == self.start_ts && write.write_type == WriteType::Rollback
                        );
                        return Err(Error::PessimisticLockRollbacked {
                            start_ts: self.start_ts,
                            key: key.into_raw()?,
                        });
                    }
                }
            }

            // Check data constraint when acquiring pessimistic lock.
            self.check_data_constraint(should_not_exist, &write, commit_ts, &key)?;
        }

        self.lock_key(key, LockType::Pessimistic, primary.to_vec(), None, options);

        Ok(())
    }

    pub fn pessimistic_prewrite(
        &mut self,
        mutation: Mutation,
        primary: &[u8],
        is_pessimistic_lock: bool,
        options: &Options,
    ) -> Result<()> {
        let lock_type = LockType::from_mutation(&mutation);
        let (key, value) = mutation.into_key_value();
        if let Some(lock) = self.reader.load_lock(&key)? {
            if lock.ts != self.start_ts {
                // Abort on lock belonging to other transaction if
                // prewrites a pessimistic lock.
                if is_pessimistic_lock {
                    warn!(
                        "prewrite failed (pessimistic lock not found)";
                        "start_ts" => self.start_ts,
                        "key" => %key,
                        "lock_ts" => lock.ts
                    );
                    return Err(Error::PessimisticLockNotFound {
                        start_ts: self.start_ts,
                        key: key.into_raw()?,
                    });
                }
                return self.handle_non_pessimistic_lock_conflict(key, options.for_update_ts, lock);
            } else {
                if lock.lock_type != LockType::Pessimistic {
                    // Duplicated command. No need to overwrite the lock and data.
                    MVCC_DUPLICATE_CMD_COUNTER_VEC.prewrite.inc();
                    return Ok(());
                }
                // The lock is pessimistic and owned by this txn, go through to overwrite it.
            }
        } else if is_pessimistic_lock {
            // Pessimistic lock does not exist, the transaction should be aborted.
            warn!(
                "prewrite failed (pessimistic lock not found)";
                "start_ts" => self.start_ts,
                "key" => %key
            );

            return Err(Error::PessimisticLockNotFound {
                start_ts: self.start_ts,
                key: key.into_raw()?,
            });
        }

        // No need to check data constraint, it's resolved by pessimistic locks.
        self.prewrite_key_value(key, lock_type, primary.to_vec(), value, options);
        Ok(())
    }

    pub fn prewrite(
        &mut self,
        mutation: Mutation,
        primary: &[u8],
        options: &Options,
    ) -> Result<()> {
        let lock_type = LockType::from_mutation(&mutation);
        // For the insert operation, the old key should not be in the system.
        let should_not_exist = mutation.is_insert();
        let (key, value) = mutation.into_key_value();
        // Check whether there is a newer version.
        if !options.skip_constraint_check {
            if let Some((commit_ts, write)) = self.reader.seek_write(&key, u64::max_value())? {
                // Abort on writes after our start timestamp ...
                // If exists a commit version whose commit timestamp is larger than or equal to
                // current start timestamp, we should abort current prewrite, even if the commit
                // type is Rollback.
                if commit_ts >= self.start_ts {
                    MVCC_CONFLICT_COUNTER.prewrite_write_conflict.inc();
                    return Err(Error::WriteConflict {
                        start_ts: self.start_ts,
                        conflict_start_ts: write.start_ts,
                        conflict_commit_ts: commit_ts,
                        key: key.into_raw()?,
                        primary: primary.to_vec(),
                    });
                }
                self.check_data_constraint(should_not_exist, &write, commit_ts, &key)?;
            }
        }

        // Check whether the current key is locked at any timestamp.
        if let Some(lock) = self.reader.load_lock(&key)? {
            if lock.ts != self.start_ts {
                let mut info = kvproto::kvrpcpb::LockInfo::default();
                info.set_primary_lock(lock.primary);
                info.set_lock_version(lock.ts);
                info.set_key(key.into_raw()?);
                info.set_lock_ttl(lock.ttl);
                info.set_txn_size(lock.txn_size);
                return Err(Error::KeyIsLocked(info));
            }
            // TODO: remove it in future
            if lock.lock_type == LockType::Pessimistic {
                return Err(Error::LockTypeNotMatch {
                    start_ts: self.start_ts,
                    key: key.into_raw()?,
                    pessimistic: true,
                });
            }
            // Duplicated command. No need to overwrite the lock and data.
            MVCC_DUPLICATE_CMD_COUNTER_VEC.prewrite.inc();
            return Ok(());
        }

        self.prewrite_key_value(key, lock_type, primary.to_vec(), value, options);
        Ok(())
    }

    pub fn commit(&mut self, key: Key, commit_ts: u64) -> Result<bool> {
        let (lock_type, short_value, is_pessimistic_txn) = match self.reader.load_lock(&key)? {
            Some(ref mut lock) if lock.ts == self.start_ts => {
                // A pessimistic lock cannot be committed.
                if lock.lock_type == LockType::Pessimistic {
                    error!(
                        "trying to commit a pessimistic lock";
                        "key" => %key,
                        "start_ts" => self.start_ts,
                        "commit_ts" => commit_ts,
                    );
                    return Err(Error::LockTypeNotMatch {
                        start_ts: self.start_ts,
                        key: key.into_raw()?,
                        pessimistic: true,
                    });
                }
                (
                    lock.lock_type,
                    lock.short_value.take(),
                    lock.for_update_ts != 0,
                )
            }
            _ => {
                return match self.reader.get_txn_commit_info(&key, self.start_ts)? {
                    Some((_, WriteType::Rollback)) | None => {
                        MVCC_CONFLICT_COUNTER.commit_lock_not_found.inc();
                        // None: related Rollback has been collapsed.
                        // Rollback: rollback by concurrent transaction.
                        info!(
                            "txn conflict (lock not found)";
                            "key" => %key,
                            "start_ts" => self.start_ts,
                            "commit_ts" => commit_ts,
                        );
                        Err(Error::TxnLockNotFound {
                            start_ts: self.start_ts,
                            commit_ts,
                            key: key.into_raw()?,
                        })
                    }
                    // Committed by concurrent transaction.
                    Some((_, WriteType::Put))
                    | Some((_, WriteType::Delete))
                    | Some((_, WriteType::Lock)) => {
                        MVCC_DUPLICATE_CMD_COUNTER_VEC.commit.inc();
                        Ok(false)
                    }
                };
            }
        };
        let write = Write::new(
            WriteType::from_lock_type(lock_type).unwrap(),
            self.start_ts,
            short_value,
        );
        self.put_write(key.clone(), commit_ts, write.to_bytes());
        self.unlock_key(key);
        Ok(is_pessimistic_txn)
    }

    pub fn rollback(&mut self, key: Key) -> Result<bool> {
        // There are only two cases when a key is rolled back:
        // 1) A failed transaction rolls back its prewritten keys
        // 2) Other transactions roll back the secondary locks
        // In both cases the rollback record needn't be protected from being collapsed.
        self.cleanup(key, 0)
    }

    /// Cleanup the lock if it's TTL has expired, comparing with `current_ts`. If `current_ts` is 0,
    /// cleanup the lock without checking TTL. If `protect_rollback` is `true` and the lock belongs
    /// to a pessimistic transaction, the rollback record is protected from being collapsed.
    ///
    /// Returns whether the lock is a pessimistic lock. Returns error if the key has already been
    /// committed.
    pub fn cleanup(&mut self, key: Key, current_ts: u64) -> Result<bool> {
        match self.reader.load_lock(&key)? {
            Some(ref mut lock) if lock.ts == self.start_ts => {
                // If current_ts is not 0, check the Lock's TTL.
                // If the lock is not expired, do not rollback it but report key is locked.
                if current_ts > 0
                    && extract_physical(lock.ts) + lock.ttl >= extract_physical(current_ts)
                {
                    // The `lock.primary` field will not be accessed again. Use mem::replace to
                    // avoid cloning.
                    let primary = ::std::mem::replace(&mut lock.primary, Default::default());
                    let mut info = kvproto::kvrpcpb::LockInfo::default();
                    info.set_primary_lock(primary);
                    info.set_lock_version(lock.ts);
                    info.set_key(key.into_raw()?);
                    info.set_lock_ttl(lock.ttl);
                    info.set_txn_size(lock.txn_size);
                    return Err(Error::KeyIsLocked(info));
                }

<<<<<<< HEAD
                // If prewrite type is DEL or LOCK or PESSIMISTIC, it is no need to delete value.
                if lock.short_value.is_none() && lock.lock_type == LockType::Put {
                    self.delete_value(key.clone(), lock.ts);
                }
                let is_pessimistic_txn = lock.for_update_ts != 0;

                // Only the primary key of a pessimistic transaction needs to be protected.
                let protected: bool = is_pessimistic_txn && key.is_encoded_from(&lock.primary);
                let write = Write::new_rollback(self.start_ts, protect);
                let ts = self.start_ts;
                self.put_write(key.clone(), ts, write.to_bytes());
                self.unlock_key(key.clone());
                if self.collapse_rollback {
                    self.collapse_prev_rollback(key)?;
                }
=======
                let is_pessimistic_txn = lock.for_update_ts != 0;
                self.rollback_lock(key, lock)?;
>>>>>>> cf550ee0
                Ok(is_pessimistic_txn)
            }
            _ => {
                match self.reader.get_txn_commit_info(&key, self.start_ts)? {
                    Some((ts, write_type)) => {
                        if write_type == WriteType::Rollback {
                            // return Ok on Rollback already exist
                            MVCC_DUPLICATE_CMD_COUNTER_VEC.rollback.inc();
                            Ok(false)
                        } else {
                            MVCC_CONFLICT_COUNTER.rollback_committed.inc();
                            info!(
                                "txn conflict (committed)";
                                "key" => %key,
                                "start_ts" => self.start_ts,
                                "commit_ts" => ts,
                            );
                            Err(Error::Committed { commit_ts: ts })
                        }
                    }
                    None => {
                        let ts = self.start_ts;

                        // collapse previous rollback if exist.
                        if self.collapse_rollback {
                            self.collapse_prev_rollback(key.clone())?;
                        }

                        // Insert a Rollback to Write CF in case that a stale prewrite command
                        // is received after a cleanup command.
                        // During cleanup, when there is no lock, it cannot be the primary key
                        // of a pessimistic transaction, so the rollback needn't be protected.
                        let write = Write::new_rollback(ts, false);
                        self.put_write(key, ts, write.to_bytes());
                        Ok(false)
                    }
                }
            }
<<<<<<< HEAD
        };
=======
        }
>>>>>>> cf550ee0
    }

    /// Delete any pessimistic lock with small for_update_ts belongs to this transaction.
    pub fn pessimistic_rollback(&mut self, key: Key, for_update_ts: u64) -> Result<()> {
        if let Some(lock) = self.reader.load_lock(&key)? {
            if lock.lock_type == LockType::Pessimistic
                && lock.ts == self.start_ts
                && lock.for_update_ts <= for_update_ts
            {
                self.unlock_key(key);
            }
        }
        Ok(())
    }

    fn collapse_prev_rollback(&mut self, key: Key) -> Result<()> {
        if let Some((commit_ts, write)) = self.reader.seek_write(&key, self.start_ts)? {
            if write.write_type == WriteType::Rollback && !write.is_protected() {
                self.delete_write(key, commit_ts);
            }
        }
        Ok(())
    }

    /// Update a primary key's TTL if `advise_ttl > lock.ttl`.
    ///
    /// Returns the new TTL.
    pub fn txn_heart_beat(&mut self, primary_key: Key, advise_ttl: u64) -> Result<u64> {
        if let Some(mut lock) = self.reader.load_lock(&primary_key)? {
            if lock.ts == self.start_ts {
                if lock.ttl < advise_ttl {
                    lock.ttl = advise_ttl;
                    self.put_lock(primary_key, &lock);
                } else {
                    debug!(
                        "txn_heart_beat with advise_ttl not large than current ttl";
                        "primary_key" => %primary_key,
                        "start_ts" => self.start_ts,
                        "advise_ttl" => advise_ttl,
                        "current_ttl" => lock.ttl,
                    );
                }
                return Ok(lock.ttl);
            }
        }

        debug!(
            "txn_heart_beat invoked but lock is absent";
            "primary_key" => %primary_key,
            "start_ts" => self.start_ts,
            "advise_ttl" => advise_ttl,
        );
        Err(Error::TxnLockNotFound {
            start_ts: self.start_ts,
            commit_ts: 0,
            key: primary_key.into_raw()?,
        })
    }

    /// Check the status of a transaction.
    ///
    /// This operation checks whether a transaction has expired its primary lock's TTL, rollback the
    /// transaction if expired, or update the transaction's min_commit_ts according to the metadata
    /// in the primary lock.
    ///
    /// When transaction T1 meets T2's lock, it may invoke this on T2's primary key. In this
    /// situation, `self.start_ts` is T2's `start_ts`, `caller_start_ts` is T1's `start_ts`, and
    /// the `current_ts` is literally the timestamp when this function is invoked. It may not be
    /// accurate.
    ///
    /// Returns (`lock_ttl`, `commit_ts`, `is_pessimistic_txn`).
    /// After checking, if the lock is still alive, it retrieves the Lock's TTL; if the transaction
    /// is committed, get the commit_ts; otherwise, if the transaction is rolled back or there's
    /// no information about the transaction, results will be both 0.
    pub fn check_txn_status(
        &mut self,
        primary_key: Key,
        caller_start_ts: u64,
        current_ts: u64,
    ) -> Result<(u64, u64, bool)> {
        match self.reader.load_lock(&primary_key)? {
            Some(ref mut lock) if lock.ts == self.start_ts => {
                let is_pessimistic_txn = lock.for_update_ts != 0;

                if extract_physical(lock.ts) + lock.ttl < extract_physical(current_ts) {
                    // If the lock is expired, clean it up.
                    self.rollback_lock(primary_key, lock)?;
                    MVCC_CHECK_TXN_STATUS_COUNTER_VEC.rollback.inc();
                    return Ok((0, 0, is_pessimistic_txn));
                }

                let lock_ttl = lock.ttl;
                // If this is a large transaction and the lock is active, push forward the minCommitTS.
                // lock.minCommitTS == 0 may be a secondary lock, or not a large transaction.
                if lock.min_commit_ts > 0 && caller_start_ts >= lock.min_commit_ts {
                    lock.min_commit_ts = caller_start_ts + 1;

                    if lock.min_commit_ts < current_ts {
                        lock.min_commit_ts = current_ts;
                    }

                    self.put_lock(primary_key, lock);
                    MVCC_CHECK_TXN_STATUS_COUNTER_VEC.update_ts.inc();
                }

                Ok((lock_ttl, 0, is_pessimistic_txn))
            }
            _ => {
                MVCC_CHECK_TXN_STATUS_COUNTER_VEC.get_commit_info.inc();
                match self
                    .reader
                    .get_txn_commit_info(&primary_key, self.start_ts)?
                {
                    Some((ts, write_type)) if write_type != WriteType::Rollback => {
                        Ok((0, ts, false))
                    }
                    _ => Ok((0, 0, false)),
                }
            }
        }
    }

    pub fn gc(&mut self, key: Key, safe_point: u64) -> Result<GcInfo> {
        let mut remove_older = false;
        let mut ts: u64 = u64::max_value();
        let mut found_versions = 0;
        let mut deleted_versions = 0;
        let mut latest_delete = None;
        let mut is_completed = true;
        while let Some((commit, write)) = self.gc_reader.seek_write(&key, ts)? {
            ts = commit - 1;
            found_versions += 1;

            if self.write_size >= MAX_TXN_WRITE_SIZE {
                // Cannot remove latest delete when we haven't iterate all versions.
                latest_delete = None;
                is_completed = false;
                break;
            }

            if remove_older {
                self.delete_write(key.clone(), commit);
                if write.write_type == WriteType::Put && write.short_value.is_none() {
                    self.delete_value(key.clone(), write.start_ts);
                }
                deleted_versions += 1;
                continue;
            }

            if commit > safe_point {
                continue;
            }

            // Set `remove_older` after we find the latest value.
            match write.write_type {
                WriteType::Put | WriteType::Delete => {
                    remove_older = true;
                }
                WriteType::Rollback | WriteType::Lock => {}
            }

            // Latest write before `safe_point` can be deleted if its type is Delete,
            // Rollback or Lock.
            match write.write_type {
                WriteType::Delete => {
                    latest_delete = Some(commit);
                }
                WriteType::Rollback | WriteType::Lock => {
                    self.delete_write(key.clone(), commit);
                    deleted_versions += 1;
                }
                WriteType::Put => {}
            }
        }
        if let Some(commit) = latest_delete {
            self.delete_write(key, commit);
            deleted_versions += 1;
        }
        MVCC_VERSIONS_HISTOGRAM.observe(found_versions as f64);
        if deleted_versions > 0 {
            GC_DELETE_VERSIONS_HISTOGRAM.observe(deleted_versions as f64);
        }
        Ok(GcInfo {
            found_versions,
            deleted_versions,
            is_completed,
        })
    }
}

#[cfg(test)]
mod tests {
    use kvproto::kvrpcpb::{Context, IsolationLevel};

    use crate::storage::kv::Engine;
    use crate::storage::mvcc::tests::*;
    use crate::storage::mvcc::WriteType;
    use crate::storage::mvcc::{MvccReader, MvccTxn};
    use crate::storage::{
        Key, Mutation, Options, ScanMode, TestEngineBuilder, SHORT_VALUE_MAX_LEN,
    };

    use std::u64;

    fn test_mvcc_txn_read_imp(k1: &[u8], k2: &[u8], v: &[u8]) {
        let engine = TestEngineBuilder::new().build().unwrap();

        must_get_none(&engine, k1, 1);

        must_prewrite_put(&engine, k1, v, k1, 2);
        must_rollback(&engine, k1, 2);
        // should ignore rollback
        must_get_none(&engine, k1, 3);

        must_prewrite_lock(&engine, k1, k1, 3);
        must_commit(&engine, k1, 3, 4);
        // should ignore read lock
        must_get_none(&engine, k1, 5);

        must_prewrite_put(&engine, k1, v, k1, 5);
        must_prewrite_put(&engine, k2, v, k1, 5);
        // should not be affected by later locks
        must_get_none(&engine, k1, 4);
        // should read pending locks
        must_get_err(&engine, k1, 7);
        // should ignore the primary lock and get none when reading the latest record
        must_get_none(&engine, k1, u64::MAX);
        // should read secondary locks even when reading the latest record
        must_get_err(&engine, k2, u64::MAX);

        must_commit(&engine, k1, 5, 10);
        must_commit(&engine, k2, 5, 10);
        must_get_none(&engine, k1, 3);
        // should not read with ts < commit_ts
        must_get_none(&engine, k1, 7);
        // should read with ts > commit_ts
        must_get(&engine, k1, 13, v);
        // should read the latest record if `ts == u64::MAX`
        must_get(&engine, k1, u64::MAX, v);

        must_prewrite_delete(&engine, k1, k1, 15);
        // should ignore the lock and get previous record when reading the latest record
        must_get(&engine, k1, u64::MAX, v);
        must_commit(&engine, k1, 15, 20);
        must_get_none(&engine, k1, 3);
        must_get_none(&engine, k1, 7);
        must_get(&engine, k1, 13, v);
        must_get(&engine, k1, 17, v);
        must_get_none(&engine, k1, 23);

        // intersecting timestamps with pessimistic txn
        // T1: start_ts = 25, commit_ts = 27
        // T2: start_ts = 23, commit_ts = 31
        must_prewrite_put(&engine, k1, v, k1, 25);
        must_commit(&engine, k1, 25, 27);
        must_acquire_pessimistic_lock(&engine, k1, k1, 23, 29);
        must_get(&engine, k1, 30, v);
        must_pessimistic_prewrite_delete(&engine, k1, k1, 23, 29, true);
        must_get_err(&engine, k1, 30);
        // should read the latest record when `ts == u64::MAX`
        // even if lock.start_ts(23) < latest write.commit_ts(27)
        must_get(&engine, k1, u64::MAX, v);
        must_commit(&engine, k1, 23, 31);
        must_get(&engine, k1, 30, v);
        must_get_none(&engine, k1, 32);
    }

    #[test]
    fn test_mvcc_txn_read() {
        test_mvcc_txn_read_imp(b"k1", b"k2", b"v1");

        let long_value = "v".repeat(SHORT_VALUE_MAX_LEN + 1).into_bytes();
        test_mvcc_txn_read_imp(b"k1", b"k2", &long_value);
    }

    fn test_mvcc_txn_prewrite_imp(k: &[u8], v: &[u8]) {
        let engine = TestEngineBuilder::new().build().unwrap();

        must_prewrite_put(&engine, k, v, k, 5);
        // Key is locked.
        must_locked(&engine, k, 5);
        // Retry prewrite.
        must_prewrite_put(&engine, k, v, k, 5);
        // Conflict.
        must_prewrite_lock_err(&engine, k, k, 6);

        must_commit(&engine, k, 5, 10);
        must_written(&engine, k, 5, 10, WriteType::Put);
        // Delayed prewrite request after committing should do nothing.
        must_prewrite_put_err(&engine, k, v, k, 5);
        must_unlocked(&engine, k);
        // Write conflict.
        must_prewrite_lock_err(&engine, k, k, 6);
        must_unlocked(&engine, k);
        // Not conflict.
        must_prewrite_lock(&engine, k, k, 12);
        must_locked(&engine, k, 12);
        must_rollback(&engine, k, 12);
        must_unlocked(&engine, k);
        must_written(&engine, k, 12, 12, WriteType::Rollback);
        // Cannot retry Prewrite after rollback.
        must_prewrite_lock_err(&engine, k, k, 12);
        // Can prewrite after rollback.
        must_prewrite_delete(&engine, k, k, 13);
        must_rollback(&engine, k, 13);
        must_unlocked(&engine, k);
    }

    #[test]
    fn test_mvcc_txn_prewrite_insert() {
        let engine = TestEngineBuilder::new().build().unwrap();
        let (k1, v1, v2, v3) = (b"k1", b"v1", b"v2", b"v3");
        must_prewrite_put(&engine, k1, v1, k1, 1);
        must_commit(&engine, k1, 1, 2);

        // "k1" already exist, returns AlreadyExist error.
        assert!(try_prewrite_insert(&engine, k1, v2, k1, 3).is_err());

        // Delete "k1"
        must_prewrite_delete(&engine, k1, k1, 4);
        must_commit(&engine, k1, 4, 5);

        // After delete "k1", insert returns ok.
        assert!(try_prewrite_insert(&engine, k1, v2, k1, 6).is_ok());
        must_commit(&engine, k1, 6, 7);

        // Rollback
        must_prewrite_put(&engine, k1, v3, k1, 8);
        must_rollback(&engine, k1, 8);

        assert!(try_prewrite_insert(&engine, k1, v3, k1, 9).is_err());

        // Delete "k1" again
        must_prewrite_delete(&engine, k1, k1, 10);
        must_commit(&engine, k1, 10, 11);

        // Rollback again
        must_prewrite_put(&engine, k1, v3, k1, 12);
        must_rollback(&engine, k1, 12);

        // After delete "k1", insert returns ok.
        assert!(try_prewrite_insert(&engine, k1, v2, k1, 13).is_ok());
        must_commit(&engine, k1, 13, 14);
    }

    #[test]
    fn test_rollback_lock() {
        let engine = TestEngineBuilder::new().build().unwrap();

        let (k, v) = (b"k1", b"v1");
        must_prewrite_put(&engine, k, v, k, 5);
        must_commit(&engine, k, 5, 10);

        // Lock
        must_prewrite_lock(&engine, k, k, 15);
        must_locked(&engine, k, 15);

        // Rollback lock
        must_rollback(&engine, k, 15);
    }

    #[test]
    fn test_rollback_del() {
        let engine = TestEngineBuilder::new().build().unwrap();

        let (k, v) = (b"k1", b"v1");
        must_prewrite_put(&engine, k, v, k, 5);
        must_commit(&engine, k, 5, 10);

        // Prewrite delete
        must_prewrite_delete(&engine, k, k, 15);
        must_locked(&engine, k, 15);

        // Rollback delete
        must_rollback(&engine, k, 15);
    }

    #[test]
    fn test_cleanup() {
        // Cleanup's logic is mostly similar to rollback, except the TTL check. Tests that not
        // related to TTL check should be covered by other test cases.
        let engine = TestEngineBuilder::new().build().unwrap();

        // Shorthand for composing ts.
        let ts = super::super::compose_ts;

        let (k, v) = (b"k", b"v");

        must_prewrite_put(&engine, k, v, k, ts(10, 0));
        must_locked(&engine, k, ts(10, 0));
        must_txn_heart_beat(&engine, k, ts(10, 0), 100, 100);
        // Check the last txn_heart_beat has set the lock's TTL to 100.
        must_txn_heart_beat(&engine, k, ts(10, 0), 90, 100);

        // TTL not expired. Do nothing but returns an error.
        must_cleanup_err(&engine, k, ts(10, 0), ts(20, 0));
        must_locked(&engine, k, ts(10, 0));

        // Try to cleanup another transaction's lock. Does nothing.
        must_cleanup(&engine, k, ts(10, 1), ts(120, 0));
        // If there is no exisiting lock when cleanup, the rollback needn't be protected.
        must_get_rollback_protected(&engine, k, ts(10, 1), false);
        must_locked(&engine, k, ts(10, 0));

        // TTL expired. The lock should be removed.
        must_cleanup(&engine, k, ts(10, 0), ts(120, 0));
        must_unlocked(&engine, k);
        // Rollbacks of optimistic transactions needn't be protected
        must_get_rollback_protected(&engine, k, ts(10, 0), false);
        must_get_rollback_ts(&engine, k, ts(10, 0));

        // Rollbacks of pessimistic transactions should be protected
        must_acquire_pessimistic_lock(&engine, k, k, ts(11, 1), ts(12, 1));
        must_cleanup(&engine, k, ts(11, 1), ts(120, 0));
        must_get_rollback_protected(&engine, k, ts(11, 1), true);

        must_acquire_pessimistic_lock(&engine, k, k, ts(13, 1), ts(14, 1));
        must_pessimistic_prewrite_put(&engine, k, v, k, ts(13, 1), ts(14, 1), true);
        must_cleanup(&engine, k, ts(13, 1), ts(120, 0));
        must_get_rollback_protected(&engine, k, ts(13, 1), true);
    }

    #[test]
    fn test_mvcc_txn_prewrite() {
        test_mvcc_txn_prewrite_imp(b"k1", b"v1");

        let long_value = "v".repeat(SHORT_VALUE_MAX_LEN + 1).into_bytes();
        test_mvcc_txn_prewrite_imp(b"k2", &long_value);
    }

    fn test_mvcc_txn_commit_ok_imp(k1: &[u8], v1: &[u8], k2: &[u8], k3: &[u8]) {
        let engine = TestEngineBuilder::new().build().unwrap();
        must_prewrite_put(&engine, k1, v1, k1, 10);
        must_prewrite_lock(&engine, k2, k1, 10);
        must_prewrite_delete(&engine, k3, k1, 10);
        must_locked(&engine, k1, 10);
        must_locked(&engine, k2, 10);
        must_locked(&engine, k3, 10);
        must_commit(&engine, k1, 10, 15);
        must_commit(&engine, k2, 10, 15);
        must_commit(&engine, k3, 10, 15);
        must_written(&engine, k1, 10, 15, WriteType::Put);
        must_written(&engine, k2, 10, 15, WriteType::Lock);
        must_written(&engine, k3, 10, 15, WriteType::Delete);
        // commit should be idempotent
        must_commit(&engine, k1, 10, 15);
        must_commit(&engine, k2, 10, 15);
        must_commit(&engine, k3, 10, 15);
    }

    #[test]
    fn test_mvcc_txn_commit_ok() {
        test_mvcc_txn_commit_ok_imp(b"x", b"v", b"y", b"z");

        let long_value = "v".repeat(SHORT_VALUE_MAX_LEN + 1).into_bytes();
        test_mvcc_txn_commit_ok_imp(b"x", &long_value, b"y", b"z");
    }

    fn test_mvcc_txn_commit_err_imp(k: &[u8], v: &[u8]) {
        let engine = TestEngineBuilder::new().build().unwrap();

        // Not prewrite yet
        must_commit_err(&engine, k, 1, 2);
        must_prewrite_put(&engine, k, v, k, 5);
        // start_ts not match
        must_commit_err(&engine, k, 4, 5);
        must_rollback(&engine, k, 5);
        // commit after rollback
        must_commit_err(&engine, k, 5, 6);
    }

    #[test]
    fn test_mvcc_txn_commit_err() {
        test_mvcc_txn_commit_err_imp(b"k", b"v");

        let long_value = "v".repeat(SHORT_VALUE_MAX_LEN + 1).into_bytes();
        test_mvcc_txn_commit_err_imp(b"k2", &long_value);
    }

    #[test]
    fn test_mvcc_txn_rollback_after_commit() {
        let engine = TestEngineBuilder::new().build().unwrap();

        let k = b"k";
        let v = b"v";
        let t1 = 1;
        let t2 = 10;
        let t3 = 20;
        let t4 = 30;

        must_prewrite_put(&engine, k, v, k, t1);

        must_rollback(&engine, k, t2);
        must_rollback(&engine, k, t2);
        must_rollback(&engine, k, t4);

        must_commit(&engine, k, t1, t3);
        // The rollback should be failed since the transaction
        // was committed before.
        must_rollback_err(&engine, k, t1);
        must_get(&engine, k, t4, v);
    }

    fn test_mvcc_txn_rollback_imp(k: &[u8], v: &[u8]) {
        let engine = TestEngineBuilder::new().build().unwrap();

        must_prewrite_put(&engine, k, v, k, 5);
        must_rollback(&engine, k, 5);
        // Rollback should be idempotent
        must_rollback(&engine, k, 5);
        // Lock should be released after rollback
        must_unlocked(&engine, k);
        must_prewrite_lock(&engine, k, k, 10);
        must_rollback(&engine, k, 10);
        // data should be dropped after rollback
        must_get_none(&engine, k, 20);

        // Can't rollback committed transaction.
        must_prewrite_put(&engine, k, v, k, 25);
        must_commit(&engine, k, 25, 30);
        must_rollback_err(&engine, k, 25);
        must_rollback_err(&engine, k, 25);

        // Can't rollback other transaction's lock
        must_prewrite_delete(&engine, k, k, 35);
        must_rollback(&engine, k, 34);
        must_rollback(&engine, k, 36);
        must_written(&engine, k, 34, 34, WriteType::Rollback);
        must_written(&engine, k, 36, 36, WriteType::Rollback);
        must_locked(&engine, k, 35);
        must_commit(&engine, k, 35, 40);
        must_get(&engine, k, 39, v);
        must_get_none(&engine, k, 41);
    }

    #[test]
    fn test_mvcc_txn_rollback() {
        test_mvcc_txn_rollback_imp(b"k", b"v");

        let long_value = "v".repeat(SHORT_VALUE_MAX_LEN + 1).into_bytes();
        test_mvcc_txn_rollback_imp(b"k2", &long_value);
    }

    #[test]
    fn test_mvcc_txn_rollback_before_prewrite() {
        let engine = TestEngineBuilder::new().build().unwrap();
        let key = b"key";
        must_rollback(&engine, key, 5);
        must_prewrite_lock_err(&engine, key, key, 5);
    }

    fn test_gc_imp(k: &[u8], v1: &[u8], v2: &[u8], v3: &[u8], v4: &[u8]) {
        let engine = TestEngineBuilder::new().build().unwrap();

        must_prewrite_put(&engine, k, v1, k, 5);
        must_commit(&engine, k, 5, 10);
        must_prewrite_put(&engine, k, v2, k, 15);
        must_commit(&engine, k, 15, 20);
        must_prewrite_delete(&engine, k, k, 25);
        must_commit(&engine, k, 25, 30);
        must_prewrite_put(&engine, k, v3, k, 35);
        must_commit(&engine, k, 35, 40);
        must_prewrite_lock(&engine, k, k, 45);
        must_commit(&engine, k, 45, 50);
        must_prewrite_put(&engine, k, v4, k, 55);
        must_rollback(&engine, k, 55);

        // Transactions:
        // startTS commitTS Command
        // --
        // 55      -        PUT "x55" (Rollback)
        // 45      50       LOCK
        // 35      40       PUT "x35"
        // 25      30       DELETE
        // 15      20       PUT "x15"
        //  5      10       PUT "x5"

        // CF data layout:
        // ts CFDefault   CFWrite
        // --
        // 55             Rollback(PUT,50)
        // 50             Commit(LOCK,45)
        // 45
        // 40             Commit(PUT,35)
        // 35   x35
        // 30             Commit(Delete,25)
        // 25
        // 20             Commit(PUT,15)
        // 15   x15
        // 10             Commit(PUT,5)
        // 5    x5

        must_gc(&engine, k, 12);
        must_get(&engine, k, 12, v1);

        must_gc(&engine, k, 22);
        must_get(&engine, k, 22, v2);
        must_get_none(&engine, k, 12);

        must_gc(&engine, k, 32);
        must_get_none(&engine, k, 22);
        must_get_none(&engine, k, 35);

        must_gc(&engine, k, 60);
        must_get(&engine, k, 62, v3);
    }

    #[test]
    fn test_gc() {
        test_gc_imp(b"k1", b"v1", b"v2", b"v3", b"v4");

        let v1 = "x".repeat(SHORT_VALUE_MAX_LEN + 1).into_bytes();
        let v2 = "y".repeat(SHORT_VALUE_MAX_LEN + 1).into_bytes();
        let v3 = "z".repeat(SHORT_VALUE_MAX_LEN + 1).into_bytes();
        let v4 = "v".repeat(SHORT_VALUE_MAX_LEN + 1).into_bytes();
        test_gc_imp(b"k2", &v1, &v2, &v3, &v4);
    }

    fn test_write_imp(k: &[u8], v: &[u8], k2: &[u8]) {
        let engine = TestEngineBuilder::new().build().unwrap();

        must_prewrite_put(&engine, k, v, k, 5);
        must_seek_write_none(&engine, k, 5);

        must_commit(&engine, k, 5, 10);
        must_seek_write(&engine, k, u64::max_value(), 5, 10, WriteType::Put);
        must_seek_write_none(&engine, k2, u64::max_value());
        must_get_commit_ts(&engine, k, 5, 10);

        must_prewrite_delete(&engine, k, k, 15);
        must_rollback(&engine, k, 15);
        must_seek_write(&engine, k, u64::max_value(), 15, 15, WriteType::Rollback);
        must_get_commit_ts(&engine, k, 5, 10);
        must_get_commit_ts_none(&engine, k, 15);

        must_prewrite_lock(&engine, k, k, 25);
        must_commit(&engine, k, 25, 30);
        must_seek_write(&engine, k, u64::max_value(), 25, 30, WriteType::Lock);
        must_get_commit_ts(&engine, k, 25, 30);
    }

    #[test]
    fn test_write() {
        test_write_imp(b"kk", b"v1", b"k");

        let v2 = "x".repeat(SHORT_VALUE_MAX_LEN + 1).into_bytes();
        test_write_imp(b"kk", &v2, b"k");
    }

    fn test_scan_keys_imp(keys: Vec<&[u8]>, values: Vec<&[u8]>) {
        let engine = TestEngineBuilder::new().build().unwrap();
        must_prewrite_put(&engine, keys[0], values[0], keys[0], 1);
        must_commit(&engine, keys[0], 1, 10);
        must_prewrite_lock(&engine, keys[1], keys[1], 1);
        must_commit(&engine, keys[1], 1, 5);
        must_prewrite_delete(&engine, keys[2], keys[2], 1);
        must_commit(&engine, keys[2], 1, 20);
        must_prewrite_put(&engine, keys[3], values[1], keys[3], 1);
        must_prewrite_lock(&engine, keys[4], keys[4], 10);
        must_prewrite_delete(&engine, keys[5], keys[5], 5);

        must_scan_keys(&engine, None, 100, vec![keys[0], keys[1], keys[2]], None);
        must_scan_keys(&engine, None, 3, vec![keys[0], keys[1], keys[2]], None);
        must_scan_keys(&engine, None, 2, vec![keys[0], keys[1]], Some(keys[1]));
        must_scan_keys(&engine, Some(keys[1]), 1, vec![keys[1]], Some(keys[1]));
    }

    #[test]
    fn test_scan_keys() {
        test_scan_keys_imp(vec![b"a", b"c", b"e", b"b", b"d", b"f"], vec![b"a", b"b"]);

        let v1 = "x".repeat(SHORT_VALUE_MAX_LEN + 1).into_bytes();
        let v4 = "v".repeat(SHORT_VALUE_MAX_LEN + 1).into_bytes();
        test_scan_keys_imp(vec![b"a", b"c", b"e", b"b", b"d", b"f"], vec![&v1, &v4]);
    }

    fn test_write_size_imp(k: &[u8], v: &[u8], pk: &[u8]) {
        let engine = TestEngineBuilder::new().build().unwrap();
        let ctx = Context::default();
        let snapshot = engine.snapshot(&ctx).unwrap();
        let mut txn = MvccTxn::new(snapshot, 10, true).unwrap();
        let key = Key::from_raw(k);
        assert_eq!(txn.write_size, 0);

        txn.prewrite(
            Mutation::Put((key.clone(), v.to_vec())),
            pk,
            &Options::default(),
        )
        .unwrap();
        assert!(txn.write_size() > 0);
        engine.write(&ctx, txn.into_modifies()).unwrap();

        let snapshot = engine.snapshot(&ctx).unwrap();
        let mut txn = MvccTxn::new(snapshot, 10, true).unwrap();
        txn.commit(key, 15).unwrap();
        assert!(txn.write_size() > 0);
        engine.write(&ctx, txn.into_modifies()).unwrap();
    }

    #[test]
    fn test_write_size() {
        test_write_size_imp(b"key", b"value", b"pk");

        let v = "x".repeat(SHORT_VALUE_MAX_LEN + 1).into_bytes();
        test_write_size_imp(b"key", &v, b"pk");
    }

    #[test]
    fn test_skip_constraint_check() {
        let engine = TestEngineBuilder::new().build().unwrap();
        let (key, value) = (b"key", b"value");

        must_prewrite_put(&engine, key, value, key, 5);
        must_commit(&engine, key, 5, 10);

        let ctx = Context::default();
        let snapshot = engine.snapshot(&ctx).unwrap();
        let mut txn = MvccTxn::new(snapshot, 5, true).unwrap();
        assert!(txn
            .prewrite(
                Mutation::Put((Key::from_raw(key), value.to_vec())),
                key,
                &Options::default()
            )
            .is_err());

        let ctx = Context::default();
        let snapshot = engine.snapshot(&ctx).unwrap();
        let mut txn = MvccTxn::new(snapshot, 5, true).unwrap();
        let mut opt = Options::default();
        opt.skip_constraint_check = true;
        assert!(txn
            .prewrite(
                Mutation::Put((Key::from_raw(key), value.to_vec())),
                key,
                &opt
            )
            .is_ok());
    }

    #[test]
    fn test_read_commit() {
        let engine = TestEngineBuilder::new().build().unwrap();
        let (key, v1, v2) = (b"key", b"v1", b"v2");

        must_prewrite_put(&engine, key, v1, key, 5);
        must_commit(&engine, key, 5, 10);
        must_prewrite_put(&engine, key, v2, key, 15);
        must_get_err(&engine, key, 20);
        must_get_rc(&engine, key, 12, v1);
        must_get_rc(&engine, key, 20, v1);
    }

    #[test]
    fn test_collapse_prev_rollback() {
        let engine = TestEngineBuilder::new().build().unwrap();
        let (key, value) = (b"key", b"value");

        // Add a Rollback whose start ts is 1.
        must_prewrite_put(&engine, key, value, key, 1);
        must_rollback_collapsed(&engine, key, 1);
        must_get_rollback_ts(&engine, key, 1);

        // Add a Rollback whose start ts is 2, the previous Rollback whose
        // start ts is 1 will be collapsed.
        must_prewrite_put(&engine, key, value, key, 2);
        must_rollback_collapsed(&engine, key, 2);
        must_get_none(&engine, key, 2);
        must_get_rollback_ts(&engine, key, 2);
        must_get_rollback_ts_none(&engine, key, 1);

        // Rollback arrive before Prewrite, it will collapse the
        // previous rollback whose start ts is 2.
        must_rollback_collapsed(&engine, key, 3);
        must_get_none(&engine, key, 3);
        must_get_rollback_ts(&engine, key, 3);
        must_get_rollback_ts_none(&engine, key, 2);
    }

    #[test]
    fn test_scan_values_in_default() {
        let engine = TestEngineBuilder::new().build().unwrap();

        must_prewrite_put(
            &engine,
            &[2],
            "v".repeat(SHORT_VALUE_MAX_LEN + 1).as_bytes(),
            &[2],
            3,
        );
        must_commit(&engine, &[2], 3, 3);

        must_prewrite_put(
            &engine,
            &[3],
            "a".repeat(SHORT_VALUE_MAX_LEN + 1).as_bytes(),
            &[3],
            3,
        );
        must_commit(&engine, &[3], 3, 4);

        must_prewrite_put(
            &engine,
            &[3],
            "b".repeat(SHORT_VALUE_MAX_LEN + 1).as_bytes(),
            &[3],
            5,
        );
        must_commit(&engine, &[3], 5, 5);

        must_prewrite_put(
            &engine,
            &[6],
            "x".repeat(SHORT_VALUE_MAX_LEN + 1).as_bytes(),
            &[6],
            3,
        );
        must_commit(&engine, &[6], 3, 6);

        let snapshot = engine.snapshot(&Context::default()).unwrap();
        let mut reader = MvccReader::new(
            snapshot,
            Some(ScanMode::Forward),
            true,
            None,
            None,
            IsolationLevel::Si,
        );

        let v = reader.scan_values_in_default(&Key::from_raw(&[3])).unwrap();
        assert_eq!(v.len(), 2);
        assert_eq!(v[1], (3, "a".repeat(SHORT_VALUE_MAX_LEN + 1).into_bytes()));
        assert_eq!(v[0], (5, "b".repeat(SHORT_VALUE_MAX_LEN + 1).into_bytes()));
    }

    #[test]
    fn test_seek_ts() {
        let engine = TestEngineBuilder::new().build().unwrap();

        must_prewrite_put(&engine, &[2], b"vv", &[2], 3);
        must_commit(&engine, &[2], 3, 3);

        must_prewrite_put(
            &engine,
            &[3],
            "a".repeat(SHORT_VALUE_MAX_LEN + 1).as_bytes(),
            &[3],
            4,
        );
        must_commit(&engine, &[3], 4, 4);

        must_prewrite_put(
            &engine,
            &[5],
            "b".repeat(SHORT_VALUE_MAX_LEN + 1).as_bytes(),
            &[5],
            2,
        );
        must_commit(&engine, &[5], 2, 5);

        must_prewrite_put(&engine, &[6], b"xxx", &[6], 3);
        must_commit(&engine, &[6], 3, 6);

        let snapshot = engine.snapshot(&Context::default()).unwrap();
        let mut reader = MvccReader::new(
            snapshot,
            Some(ScanMode::Forward),
            true,
            None,
            None,
            IsolationLevel::Si,
        );

        assert_eq!(reader.seek_ts(3).unwrap().unwrap(), Key::from_raw(&[2]));
    }

    #[test]
    fn test_pessimistic_lock() {
        let engine = TestEngineBuilder::new().build().unwrap();

        let k = b"k1";
        let v = b"v1";

        // TODO: Some corner cases don't give proper results. Although they are not important, we
        // should consider whether they are better to be fixed.

        // Normal
        must_acquire_pessimistic_lock(&engine, k, k, 1, 1);
        must_pessimistic_locked(&engine, k, 1, 1);
        must_pessimistic_prewrite_put(&engine, k, v, k, 1, 1, true);
        must_locked(&engine, k, 1);
        must_commit(&engine, k, 1, 2);
        must_unlocked(&engine, k);

        // Lock conflict
        must_prewrite_put(&engine, k, v, k, 3);
        must_acquire_pessimistic_lock_err(&engine, k, k, 4, 4);
        must_cleanup(&engine, k, 3, 0);
        must_unlocked(&engine, k);
        must_acquire_pessimistic_lock(&engine, k, k, 5, 5);
        must_prewrite_lock_err(&engine, k, k, 6);
        must_acquire_pessimistic_lock_err(&engine, k, k, 6, 6);
        must_cleanup(&engine, k, 5, 0);
        must_unlocked(&engine, k);

        // Data conflict
        must_prewrite_put(&engine, k, v, k, 7);
        must_commit(&engine, k, 7, 9);
        must_unlocked(&engine, k);
        must_prewrite_lock_err(&engine, k, k, 8);
        must_acquire_pessimistic_lock_err(&engine, k, k, 8, 8);
        must_acquire_pessimistic_lock(&engine, k, k, 8, 9);
        must_pessimistic_prewrite_put(&engine, k, v, k, 8, 8, true);
        must_commit(&engine, k, 8, 10);
        must_unlocked(&engine, k);

        // Rollback
        must_acquire_pessimistic_lock(&engine, k, k, 11, 11);
        must_pessimistic_locked(&engine, k, 11, 11);
        must_cleanup(&engine, k, 11, 0);
        must_acquire_pessimistic_lock_err(&engine, k, k, 11, 11);
        must_pessimistic_prewrite_put_err(&engine, k, v, k, 11, 11, true);
        must_prewrite_lock_err(&engine, k, k, 11);
        must_unlocked(&engine, k);

        must_acquire_pessimistic_lock(&engine, k, k, 12, 12);
        must_pessimistic_prewrite_put(&engine, k, v, k, 12, 12, true);
        must_locked(&engine, k, 12);
        must_cleanup(&engine, k, 12, 0);
        must_acquire_pessimistic_lock_err(&engine, k, k, 12, 12);
        must_pessimistic_prewrite_put_err(&engine, k, v, k, 12, 12, true);
        must_prewrite_lock_err(&engine, k, k, 12);
        must_unlocked(&engine, k);

        // Duplicated
        must_acquire_pessimistic_lock(&engine, k, k, 13, 13);
        must_pessimistic_locked(&engine, k, 13, 13);
        must_acquire_pessimistic_lock(&engine, k, k, 13, 13);
        must_pessimistic_locked(&engine, k, 13, 13);
        must_pessimistic_prewrite_put(&engine, k, v, k, 13, 13, true);
        must_locked(&engine, k, 13);
        must_pessimistic_prewrite_put(&engine, k, v, k, 13, 13, true);
        must_locked(&engine, k, 13);
        must_commit(&engine, k, 13, 14);
        must_unlocked(&engine, k);
        must_commit(&engine, k, 13, 14);
        must_unlocked(&engine, k);

        // Pessimistic lock doesn't block reads.
        must_acquire_pessimistic_lock(&engine, k, k, 15, 15);
        must_pessimistic_locked(&engine, k, 15, 15);
        must_get(&engine, k, 16, v);
        must_pessimistic_prewrite_delete(&engine, k, k, 15, 15, true);
        must_get_err(&engine, k, 16);
        must_commit(&engine, k, 15, 17);

        // Rollback
        must_acquire_pessimistic_lock(&engine, k, k, 18, 18);
        must_rollback(&engine, k, 18);
        must_unlocked(&engine, k);
        must_prewrite_put(&engine, k, v, k, 19);
        must_commit(&engine, k, 19, 20);
        must_acquire_pessimistic_lock_err(&engine, k, k, 18, 21);
        must_unlocked(&engine, k);

        // Prewrite non-exist pessimistic lock
        must_pessimistic_prewrite_put_err(&engine, k, v, k, 22, 22, true);

        // LockTypeNotMatch
        must_prewrite_put(&engine, k, v, k, 23);
        must_locked(&engine, k, 23);
        must_acquire_pessimistic_lock_err(&engine, k, k, 23, 23);
        must_cleanup(&engine, k, 23, 0);
        must_acquire_pessimistic_lock(&engine, k, k, 24, 24);
        must_pessimistic_locked(&engine, k, 24, 24);
        must_commit_err(&engine, k, 24, 25);
        must_rollback(&engine, k, 24);

        // Acquire lock on a prewritten key should fail.
        must_acquire_pessimistic_lock(&engine, k, k, 26, 26);
        must_pessimistic_locked(&engine, k, 26, 26);
        must_pessimistic_prewrite_delete(&engine, k, k, 26, 26, true);
        must_locked(&engine, k, 26);
        must_acquire_pessimistic_lock_err(&engine, k, k, 26, 26);
        must_locked(&engine, k, 26);

        // Acquire lock on a committed key should fail.
        must_commit(&engine, k, 26, 27);
        must_unlocked(&engine, k);
        must_get_none(&engine, k, 28);
        must_acquire_pessimistic_lock_err(&engine, k, k, 26, 26);
        must_unlocked(&engine, k);
        must_get_none(&engine, k, 28);
        // Pessimistic prewrite on a committed key should fail.
        must_pessimistic_prewrite_put_err(&engine, k, v, k, 26, 26, true);
        must_unlocked(&engine, k);
        must_get_none(&engine, k, 28);
        // Currently we cannot avoid this.
        must_acquire_pessimistic_lock(&engine, k, k, 26, 29);
        must_pessimistic_rollback(&engine, k, 26, 29);
        must_unlocked(&engine, k);

        // Non pessimistic key in pessimistic transaction.
        must_pessimistic_prewrite_put(&engine, k, v, k, 30, 30, false);
        must_locked(&engine, k, 30);
        must_commit(&engine, k, 30, 31);
        must_unlocked(&engine, k);
        must_get_commit_ts(&engine, k, 30, 31);

        // Rollback collapsed.
        must_rollback_collapsed(&engine, k, 32);
        must_rollback_collapsed(&engine, k, 33);
        must_acquire_pessimistic_lock_err(&engine, k, k, 32, 32);
        // Currently we cannot avoid this.
        must_acquire_pessimistic_lock(&engine, k, k, 32, 34);
        must_pessimistic_rollback(&engine, k, 32, 34);
        must_unlocked(&engine, k);

        // Acquire lock when there is lock with different for_update_ts.
        must_acquire_pessimistic_lock(&engine, k, k, 35, 36);
        must_pessimistic_locked(&engine, k, 35, 36);
        must_acquire_pessimistic_lock(&engine, k, k, 35, 35);
        must_pessimistic_locked(&engine, k, 35, 36);
        must_acquire_pessimistic_lock(&engine, k, k, 35, 37);
        must_pessimistic_locked(&engine, k, 35, 37);

        // Cannot prewrite when there is another transaction's pessimistic lock.
        must_pessimistic_prewrite_put_err(&engine, k, v, k, 36, 36, true);
        must_pessimistic_prewrite_put_err(&engine, k, v, k, 36, 38, true);
        must_pessimistic_locked(&engine, k, 35, 37);
        // Cannot prewrite when there is another transaction's non-pessimistic lock.
        must_pessimistic_prewrite_put(&engine, k, v, k, 35, 37, true);
        must_locked(&engine, k, 35);
        must_pessimistic_prewrite_put_err(&engine, k, v, k, 36, 38, true);
        must_locked(&engine, k, 35);

        // Commit pessimistic transaction's key but with smaller commit_ts than for_update_ts.
        // Currently not checked, so in this case it will actually be successfully committed.
        must_commit(&engine, k, 35, 36);
        must_unlocked(&engine, k);
        must_get_commit_ts(&engine, k, 35, 36);

        // Prewrite meets pessimistic lock on a non-pessimistic key.
        // Currently not checked, so prewrite will success.
        must_acquire_pessimistic_lock(&engine, k, k, 40, 40);
        must_pessimistic_locked(&engine, k, 40, 40);
        must_pessimistic_prewrite_put(&engine, k, v, k, 40, 40, false);
        must_locked(&engine, k, 40);
        must_commit(&engine, k, 40, 41);
        must_unlocked(&engine, k);

        // Prewrite with different for_update_ts.
        // Currently not checked.
        must_acquire_pessimistic_lock(&engine, k, k, 42, 45);
        must_pessimistic_locked(&engine, k, 42, 45);
        must_pessimistic_prewrite_put(&engine, k, v, k, 42, 43, true);
        must_locked(&engine, k, 42);
        must_commit(&engine, k, 42, 45);
        must_unlocked(&engine, k);

        must_acquire_pessimistic_lock(&engine, k, k, 46, 47);
        must_pessimistic_locked(&engine, k, 46, 47);
        must_pessimistic_prewrite_put(&engine, k, v, k, 46, 48, true);
        must_locked(&engine, k, 46);
        must_commit(&engine, k, 46, 49);
        must_unlocked(&engine, k);

        // Prewrite on non-pessimistic key meets write with larger commit_ts than current
        // for_update_ts (non-pessimistic data conflict).
        // Normally non-pessimistic keys in pessimistic transactions are used when we are sure that
        // there won't be conflicts. So this case is also not checked, and prewrite will succeeed.
        must_pessimistic_prewrite_put(&engine, k, v, k, 47, 48, false);
        must_locked(&engine, k, 47);
        must_cleanup(&engine, k, 47, 0);
        must_unlocked(&engine, k);

        // Cleanups are not collapsed
        must_acquire_pessimistic_lock(&engine, k, k, 49, 60);
        must_pessimistic_prewrite_put(&engine, k, v, k, 49, 60, true);
        must_locked(&engine, k, 49);
        must_cleanup(&engine, k, 49, 0);
        must_prewrite_put(&engine, k, v, k, 51);
        must_rollback_collapsed(&engine, k, 51);
        must_acquire_pessimistic_lock_err(&engine, k, k, 49, 60);

        // start_ts and commit_ts interlacing
        for start_ts in &[140, 150, 160] {
            let for_update_ts = start_ts + 48;
            let commit_ts = start_ts + 50;
            must_acquire_pessimistic_lock(&engine, k, k, *start_ts, for_update_ts);
            must_pessimistic_prewrite_put(&engine, k, v, k, *start_ts, for_update_ts, true);
            must_commit(&engine, k, *start_ts, commit_ts);
            must_get(&engine, k, commit_ts + 1, v);
        }

        must_rollback(&engine, k, 170);

        // Now the data should be like: (start_ts -> commit_ts)
        // 140 -> 190
        // 150 -> 200
        // 160 -> 210
        // 170 -> rollback
        must_get_commit_ts(&engine, k, 140, 190);
        must_get_commit_ts(&engine, k, 150, 200);
        must_get_commit_ts(&engine, k, 160, 210);
        must_get_rollback_ts(&engine, k, 170);
    }

    #[test]
    fn test_non_pessimistic_lock_conflict() {
        let engine = TestEngineBuilder::new().build().unwrap();

        let k = b"k1";
        let v = b"v1";

        must_prewrite_put(&engine, k, v, k, 2);
        must_locked(&engine, k, 2);
        must_pessimistic_prewrite_put_err(&engine, k, v, k, 1, 1, false);
        must_pessimistic_prewrite_put_err(&engine, k, v, k, 3, 3, false);
    }

    #[test]
    fn test_pessimistic_rollback() {
        let engine = TestEngineBuilder::new().build().unwrap();

        let k = b"k1";
        let v = b"v1";

        // Normal
        must_acquire_pessimistic_lock(&engine, k, k, 1, 1);
        must_pessimistic_locked(&engine, k, 1, 1);
        must_pessimistic_rollback(&engine, k, 1, 1);
        must_unlocked(&engine, k);
        must_get_commit_ts_none(&engine, k, 1);
        // Pessimistic rollback is idempotent
        must_pessimistic_rollback(&engine, k, 1, 1);
        must_unlocked(&engine, k);
        must_get_commit_ts_none(&engine, k, 1);

        // Succeed if the lock doesn't exist.
        must_pessimistic_rollback(&engine, k, 2, 2);

        // Do nothing if meets other transaction's pessimistic lock
        must_acquire_pessimistic_lock(&engine, k, k, 2, 3);
        must_pessimistic_rollback(&engine, k, 1, 1);
        must_pessimistic_rollback(&engine, k, 1, 2);
        must_pessimistic_rollback(&engine, k, 1, 3);
        must_pessimistic_rollback(&engine, k, 1, 4);
        must_pessimistic_rollback(&engine, k, 3, 3);
        must_pessimistic_rollback(&engine, k, 4, 4);

        // Succeed if for_update_ts is larger; do nothing if for_update_ts is smaller.
        must_pessimistic_locked(&engine, k, 2, 3);
        must_pessimistic_rollback(&engine, k, 2, 2);
        must_pessimistic_locked(&engine, k, 2, 3);
        must_pessimistic_rollback(&engine, k, 2, 4);
        must_unlocked(&engine, k);

        // Do nothing if rollbacks a non-pessimistic lock.
        must_prewrite_put(&engine, k, v, k, 3);
        must_locked(&engine, k, 3);
        must_pessimistic_rollback(&engine, k, 3, 3);
        must_locked(&engine, k, 3);

        // Do nothing if meets other transaction's optimistic lock
        must_pessimistic_rollback(&engine, k, 2, 2);
        must_pessimistic_rollback(&engine, k, 2, 3);
        must_pessimistic_rollback(&engine, k, 2, 4);
        must_pessimistic_rollback(&engine, k, 4, 4);
        must_locked(&engine, k, 3);

        // Do nothing if committed
        must_commit(&engine, k, 3, 4);
        must_unlocked(&engine, k);
        must_get_commit_ts(&engine, k, 3, 4);
        must_pessimistic_rollback(&engine, k, 3, 3);
        must_pessimistic_rollback(&engine, k, 3, 4);
        must_pessimistic_rollback(&engine, k, 3, 5);
    }

    #[test]
    fn test_overwrite_pessimistic_lock() {
        let engine = TestEngineBuilder::new().build().unwrap();

        let k = b"k1";

        must_acquire_pessimistic_lock(&engine, k, k, 1, 2);
        must_pessimistic_locked(&engine, k, 1, 2);
        must_acquire_pessimistic_lock(&engine, k, k, 1, 1);
        must_pessimistic_locked(&engine, k, 1, 2);
        must_acquire_pessimistic_lock(&engine, k, k, 1, 3);
        must_pessimistic_locked(&engine, k, 1, 3);
    }

    #[test]
    fn test_txn_heart_beat() {
        let engine = TestEngineBuilder::new().build().unwrap();

        let (k, v) = (b"k1", b"v1");

        let test = |ts| {
            // Do nothing if advise_ttl is less smaller than current TTL.
            must_txn_heart_beat(&engine, k, ts, 90, 100);
            // Return the new TTL if the TTL when the TTL is updated.
            must_txn_heart_beat(&engine, k, ts, 110, 110);
            // The lock's TTL is updated and persisted into the db.
            must_txn_heart_beat(&engine, k, ts, 90, 110);
            // Heart beat another transaction's lock will lead to an error.
            must_txn_heart_beat_err(&engine, k, ts - 1, 150);
            must_txn_heart_beat_err(&engine, k, ts + 1, 150);
            // The existing lock is not changed.
            must_txn_heart_beat(&engine, k, ts, 90, 110);
        };

        // No lock.
        must_txn_heart_beat_err(&engine, k, 5, 100);

        // Create a lock with TTL=100.
        // The initial TTL will be set to 0 after calling must_prewrite_put. Update it first.
        must_prewrite_put(&engine, k, v, k, 5);
        must_locked(&engine, k, 5);
        must_txn_heart_beat(&engine, k, 5, 100, 100);

        test(5);

        must_locked(&engine, k, 5);
        must_commit(&engine, k, 5, 10);
        must_unlocked(&engine, k);

        // No lock.
        must_txn_heart_beat_err(&engine, k, 5, 100);
        must_txn_heart_beat_err(&engine, k, 10, 100);

        must_acquire_pessimistic_lock(&engine, k, k, 8, 15);
        must_pessimistic_locked(&engine, k, 8, 15);
        must_txn_heart_beat(&engine, k, 8, 100, 100);

        test(8);

        must_pessimistic_locked(&engine, k, 8, 15);
    }

    #[test]
    fn test_check_txn_status() {
        let engine = TestEngineBuilder::new().build().unwrap();

        let (k, v) = (b"k1", b"v1");

        let ts = super::super::compose_ts;

        // Try to check a not exist thing.
        must_check_txn_status(&engine, k, ts(8, 0), ts(12, 0), ts(13, 0), 0, 0);

        // Lock the key with TTL=100.
        must_prewrite_put_for_large_txn(&engine, k, v, k, ts(5, 0), 100, 0);
        // The initial min_commit_ts is start_ts + 1.
        must_large_txn_locked(&engine, k, ts(5, 0), 100, ts(5, 1), false);

        // Update min_commit_ts to current_ts.
        must_check_txn_status(&engine, k, ts(5, 0), ts(6, 0), ts(7, 0), 100, 0);
        must_large_txn_locked(&engine, k, ts(5, 0), 100, ts(7, 0), false);

        // Update min_commit_ts to caller_start_ts + 1 if current_ts < caller_start_ts.
        // This case should be impossible. But if it happens, we prevents it.
        must_check_txn_status(&engine, k, ts(5, 0), ts(9, 0), ts(8, 0), 100, 0);
        must_large_txn_locked(&engine, k, ts(5, 0), 100, ts(9, 1), false);

        // caller_start_ts < lock.min_commit_ts < current_ts
        // When caller_start_ts < lock.min_commit_ts, no need to update it.
        must_check_txn_status(&engine, k, ts(5, 0), ts(8, 0), ts(10, 0), 100, 0);
        must_large_txn_locked(&engine, k, ts(5, 0), 100, ts(9, 1), false);

        // current_ts < lock.min_commit_ts < caller_start_ts
        must_check_txn_status(&engine, k, ts(5, 0), ts(11, 0), ts(9, 0), 100, 0);
        must_large_txn_locked(&engine, k, ts(5, 0), 100, ts(11, 1), false);

        // For same caller_start_ts and current_ts, update min_commit_ts to caller_start_ts + 1
        must_check_txn_status(&engine, k, ts(5, 0), ts(12, 0), ts(12, 0), 100, 0);
        must_large_txn_locked(&engine, k, ts(5, 0), 100, ts(12, 1), false);

        // Logical time is also considered in the comparing
        must_check_txn_status(&engine, k, ts(5, 0), ts(13, 1), ts(13, 3), 100, 0);
        must_large_txn_locked(&engine, k, ts(5, 0), 100, ts(13, 3), false);

        must_commit(&engine, k, ts(5, 0), ts(15, 0));
        must_unlocked(&engine, k);

        // Check committed key will get the commit ts.
        must_check_txn_status(&engine, k, ts(5, 0), ts(12, 0), ts(12, 0), 0, ts(15, 0));
        must_unlocked(&engine, k);

        must_prewrite_put_for_large_txn(&engine, k, v, k, ts(20, 0), 100, 0);

        // Check a committed transaction when there is another lock. Expect getting the commit ts.
        must_check_txn_status(&engine, k, ts(5, 0), ts(12, 0), ts(12, 0), 0, ts(15, 0));

        // Check a not existing transaction, gets nothing.
        must_check_txn_status(&engine, k, ts(6, 0), ts(12, 0), ts(12, 0), 0, 0);

        // TTL check is based on physical time (in ms). When logical time's difference is larger
        // than TTL, the lock won't be resolved.
        must_check_txn_status(&engine, k, ts(20, 0), ts(21, 105), ts(21, 105), 100, 0);
        must_large_txn_locked(&engine, k, ts(20, 0), 100, ts(21, 106), false);

        // If physical time's difference exceeds TTL, lock will be resolved.
        must_check_txn_status(&engine, k, ts(20, 0), ts(121, 0), ts(121, 0), 0, 0);
        must_unlocked(&engine, k);
        must_seek_write(
            &engine,
            k,
            u64::max_value(),
            ts(20, 0),
            ts(20, 0),
            WriteType::Rollback,
        );

        must_acquire_pessimistic_lock_for_large_txn(&engine, k, k, ts(4, 0), ts(130, 0), 100);
        must_large_txn_locked(&engine, k, ts(4, 0), 100, 0, true);

        // Pessimistic lock do not have the min_commit_ts field, so it will not be updated.
        must_check_txn_status(&engine, k, ts(4, 0), ts(10, 0), ts(10, 0), 100, 0);
        must_large_txn_locked(&engine, k, ts(4, 0), 100, 0, true);

        // Commit the key.
        must_pessimistic_prewrite_put(&engine, k, v, k, ts(4, 0), ts(130, 0), true);
        must_commit(&engine, k, ts(4, 0), ts(140, 0));
        must_unlocked(&engine, k);
        must_get_commit_ts(&engine, k, ts(4, 0), ts(140, 0));

        // Now the transactions are intersecting:
        // T1: start_ts = 5, commit_ts = 15
        // T2: start_ts = 20, rollback
        // T3: start_ts = 4, commit_ts = 140
        must_check_txn_status(&engine, k, ts(4, 0), ts(10, 0), ts(10, 0), 0, ts(140, 0));
        must_check_txn_status(&engine, k, ts(5, 0), ts(10, 0), ts(10, 0), 0, ts(15, 0));
        must_check_txn_status(&engine, k, ts(20, 0), ts(10, 0), ts(10, 0), 0, 0);

        // Rollback expired pessimistic lock.
        must_acquire_pessimistic_lock_for_large_txn(&engine, k, k, ts(150, 0), ts(150, 0), 100);
        must_check_txn_status(&engine, k, ts(150, 0), ts(160, 0), ts(160, 0), 100, 0);
        must_large_txn_locked(&engine, k, ts(150, 0), 100, 0, true);
        must_check_txn_status(&engine, k, ts(150, 0), ts(160, 0), ts(260, 0), 0, 0);
        must_unlocked(&engine, k);
        // Rolling back a pessimistic lock should leave Rollback mark.
        must_seek_write(
            &engine,
            k,
            u64::max_value(),
            ts(150, 0),
            ts(150, 0),
            WriteType::Rollback,
        );

        // Rollback when current_ts is u64::MAX
        must_prewrite_put_for_large_txn(&engine, k, v, k, ts(270, 0), 100, 0);
        must_large_txn_locked(&engine, k, ts(270, 0), 100, ts(270, 1), false);
        must_check_txn_status(&engine, k, ts(270, 0), ts(271, 0), u64::max_value(), 0, 0);
        must_unlocked(&engine, k);
        must_seek_write(
            &engine,
            k,
            u64::max_value(),
            ts(270, 0),
            ts(270, 0),
            WriteType::Rollback,
        );

        must_acquire_pessimistic_lock_for_large_txn(&engine, k, k, ts(280, 0), ts(280, 0), 100);
        must_large_txn_locked(&engine, k, ts(280, 0), 100, 0, true);
        must_check_txn_status(&engine, k, ts(280, 0), ts(281, 0), u64::max_value(), 0, 0);
        must_unlocked(&engine, k);
        must_seek_write(
            &engine,
            k,
            u64::max_value(),
            ts(280, 0),
            ts(280, 0),
            WriteType::Rollback,
        );
    }

    #[test]
    fn test_constraint_check_with_overlapping_txn() {
        let engine = TestEngineBuilder::new().build().unwrap();

        let k = b"k1";
        let v = b"v1";

        must_prewrite_put(&engine, k, v, k, 10);
        must_commit(&engine, k, 10, 11);
        must_acquire_pessimistic_lock(&engine, k, k, 5, 12);
        must_pessimistic_prewrite_lock(&engine, k, k, 5, 12, true);
        must_commit(&engine, k, 5, 15);

        // Now in write cf:
        // start_ts = 10, commit_ts = 11, Put("v1")
        // start_ts = 5,  commit_ts = 15, Lock

        must_get(&engine, k, 19, v);
        assert!(try_prewrite_insert(&engine, k, v, k, 20).is_err());
    }
}<|MERGE_RESOLUTION|>--- conflicted
+++ resolved
@@ -175,7 +175,9 @@
         if lock.short_value.is_none() && lock.lock_type == LockType::Put {
             self.delete_value(key.clone(), lock.ts);
         }
-        let write = Write::new(WriteType::Rollback, self.start_ts, None);
+        // Only the primary key of a pessimistic transaction needs to be protected.
+        let protected: bool = is_pessimistic_txn && key.is_encoded_from(&lock.primary);
+        let write = Write::new_rollback(self.start_ts, protect);
         self.put_write(key.clone(), self.start_ts, write.to_bytes());
         self.unlock_key(key.clone());
         if self.collapse_rollback {
@@ -533,26 +535,8 @@
                     return Err(Error::KeyIsLocked(info));
                 }
 
-<<<<<<< HEAD
-                // If prewrite type is DEL or LOCK or PESSIMISTIC, it is no need to delete value.
-                if lock.short_value.is_none() && lock.lock_type == LockType::Put {
-                    self.delete_value(key.clone(), lock.ts);
-                }
-                let is_pessimistic_txn = lock.for_update_ts != 0;
-
-                // Only the primary key of a pessimistic transaction needs to be protected.
-                let protected: bool = is_pessimistic_txn && key.is_encoded_from(&lock.primary);
-                let write = Write::new_rollback(self.start_ts, protect);
-                let ts = self.start_ts;
-                self.put_write(key.clone(), ts, write.to_bytes());
-                self.unlock_key(key.clone());
-                if self.collapse_rollback {
-                    self.collapse_prev_rollback(key)?;
-                }
-=======
                 let is_pessimistic_txn = lock.for_update_ts != 0;
                 self.rollback_lock(key, lock)?;
->>>>>>> cf550ee0
                 Ok(is_pessimistic_txn)
             }
             _ => {
@@ -591,11 +575,7 @@
                     }
                 }
             }
-<<<<<<< HEAD
-        };
-=======
         }
->>>>>>> cf550ee0
     }
 
     /// Delete any pessimistic lock with small for_update_ts belongs to this transaction.
@@ -942,7 +922,7 @@
     }
 
     #[test]
-    fn test_rollback_lock() {
+    fn test_rollback_lock_optimistic() {
         let engine = TestEngineBuilder::new().build().unwrap();
 
         let (k, v) = (b"k1", b"v1");
@@ -955,6 +935,30 @@
 
         // Rollback lock
         must_rollback(&engine, k, 15);
+        must_get_rollback_protected(&engine, k, 15, false);
+    }
+
+    #[test]
+    fn test_rollback_lock_pessimistic() {
+        let engine = TestEngineBuilder::new().build().unwrap();
+
+        let (k1, k2, v) = (b"k1", b"k2", b"v1");
+
+        must_acquire_pessimistic_lock(&engine, k1, k1, 5, 5);
+        must_acquire_pessimistic_lock(&engine, k2, k1, 5, 7);
+        must_rollback(&engin, k1, 5);
+        must_rollback(&engin, k2, 5);
+        must_get_rollback_protected(&engine, k1, 5, true);
+        must_get_rollback_protected(&engine, k2, 5, false);
+
+        must_acquire_pessimistic_lock(&engine, k1, k1, 15, 15);
+        must_acquire_pessimistic_lock(&engine, k2, k1, 15, 17);
+        must_pessimistic_prewrite_put(&engine, k1, v, k1, 15, 17, true);
+        must_pessimistic_prewrite_put(&engine, k2, v, k1, 15, 17, true);
+        must_rollback(&engin, k1, 15);
+        must_rollback(&engin, k2, 15);
+        must_get_rollback_protected(&engine, k1, 15, true);
+        must_get_rollback_protected(&engine, k2, 15, false);
     }
 
     #[test]
