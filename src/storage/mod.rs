// Copyright 2016 TiKV Project Authors. Licensed under Apache-2.0.

//! Interact with persistent storage.
//!
//! The [`Storage`](Storage) structure provides raw and transactional APIs on top of
//! a lower-level [`Engine`](kv::Engine).
//!
//! There are multiple [`Engine`](kv::Engine) implementations, [`RaftKv`](crate::server::raftkv::RaftKv)
//! is used by the [`Server`](crate::server::Server). The [`BTreeEngine`](kv::BTreeEngine) and
//! [`RocksEngine`](RocksEngine) are used for testing only.

pub mod config;
pub mod errors;
pub mod kv;
pub mod lock_manager;
pub(crate) mod metrics;
pub mod mvcc;
pub mod txn;

mod read_pool;
mod types;

pub use self::{
    errors::{get_error_kind_from_header, get_tag_from_header, Error, ErrorHeaderKind, ErrorInner},
    kv::{
        CbContext, CfStatistics, Cursor, Engine, FlowStatistics, FlowStatsReporter, Iterator,
        RocksEngine, ScanMode, Snapshot, Statistics, TestEngineBuilder,
    },
    read_pool::{build_read_pool, build_read_pool_for_test},
    txn::{ProcessResult, Scanner, SnapshotStore, Store},
    types::{PessimisticLockRes, PrewriteResult, SecondaryLocksStatus, StorageCallback, TxnStatus},
};

use crate::read_pool::{ReadPool, ReadPoolHandle};
use crate::storage::metrics::CommandKind;
use crate::storage::{
    config::Config,
    kv::{with_tls_engine, Modify, WriteData},
    lock_manager::{DummyLockManager, LockManager},
    metrics::*,
    mvcc::PointGetterBuilder,
    txn::{commands::TypedCommand, scheduler::Scheduler as TxnScheduler, Command},
    types::StorageCallbackType,
};
use concurrency_manager::ConcurrencyManager;
use engine_traits::{CfName, ALL_CFS, CF_DEFAULT, DATA_CFS};
use engine_traits::{IterOptions, DATA_KEY_PREFIX_LEN};
use futures03::prelude::*;
use kvproto::kvrpcpb::{CommandPri, Context, GetRequest, IsolationLevel, KeyRange, RawGetRequest};
use raftstore::store::util::build_key_range;
use rand::prelude::*;
use std::{
    borrow::Cow,
    iter,
    sync::{atomic, Arc},
};
use tikv_util::time::Instant;
use tikv_util::time::ThreadReadId;
use txn_types::{Key, KvPair, Lock, TimeStamp, TsSet, Value};

pub type Result<T> = std::result::Result<T, Error>;
pub type Callback<T> = Box<dyn FnOnce(Result<T>) + Send>;

/// [`Storage`](Storage) implements transactional KV APIs and raw KV APIs on a given [`Engine`].
/// An [`Engine`] provides low level KV functionality. [`Engine`] has multiple implementations.
/// When a TiKV server is running, a [`RaftKv`](crate::server::raftkv::RaftKv) will be the
/// underlying [`Engine`] of [`Storage`]. The other two types of engines are for test purpose.
///
///[`Storage`] is reference counted and cloning [`Storage`] will just increase the reference counter.
/// Storage resources (i.e. threads, engine) will be released when all references are dropped.
///
/// Notice that read and write methods may not be performed over full data in most cases, i.e. when
/// underlying engine is [`RaftKv`](crate::server::raftkv::RaftKv),
/// which limits data access in the range of a single region
/// according to specified `ctx` parameter. However,
/// [`unsafe_destroy_range`](crate::server::gc_worker::GcTask::UnsafeDestroyRange) is the only exception.
/// It's always performed on the whole TiKV.
///
/// Operations of [`Storage`](Storage) can be divided into two types: MVCC operations and raw operations.
/// MVCC operations uses MVCC keys, which usually consist of several physical keys in different
/// CFs. In default CF and write CF, the key will be memcomparable-encoded and append the timestamp
/// to it, so that multiple versions can be saved at the same time.
/// Raw operations use raw keys, which are saved directly to the engine without memcomparable-
/// encoding and appending timestamp.
pub struct Storage<E: Engine, L: LockManager> {
    // TODO: Too many Arcs, would be slow when clone.
    engine: E,

    sched: TxnScheduler<E, L>,

    /// The thread pool used to run most read operations.
    read_pool: ReadPoolHandle,

    concurrency_manager: ConcurrencyManager,

    enable_async_commit: bool,

    /// How many strong references. Thread pool and workers will be stopped
    /// once there are no more references.
    // TODO: This should be implemented in thread pool and worker.
    refs: Arc<atomic::AtomicUsize>,

    // Fields below are storage configurations.
    max_key_size: usize,
}

impl<E: Engine, L: LockManager> Clone for Storage<E, L> {
    #[inline]
    fn clone(&self) -> Self {
        let refs = self.refs.fetch_add(1, atomic::Ordering::SeqCst);

        trace!(
            "Storage referenced"; "original_ref" => refs
        );

        Self {
            engine: self.engine.clone(),
            sched: self.sched.clone(),
            read_pool: self.read_pool.clone(),
            refs: self.refs.clone(),
            max_key_size: self.max_key_size,
            concurrency_manager: self.concurrency_manager.clone(),
            enable_async_commit: self.enable_async_commit,
        }
    }
}

impl<E: Engine, L: LockManager> Drop for Storage<E, L> {
    #[inline]
    fn drop(&mut self) {
        let refs = self.refs.fetch_sub(1, atomic::Ordering::SeqCst);

        trace!(
            "Storage de-referenced"; "original_ref" => refs
        );

        if refs != 1 {
            return;
        }

        info!("Storage stopped.");
    }
}

macro_rules! check_key_size {
    ($key_iter: expr, $max_key_size: expr, $callback: ident) => {
        for k in $key_iter {
            let key_size = k.len();
            if key_size > $max_key_size {
                $callback(Err(Error::from(ErrorInner::KeyTooLarge(
                    key_size,
                    $max_key_size,
                ))));
                return Ok(());
            }
        }
    };
}

impl<E: Engine, L: LockManager> Storage<E, L> {
    /// Create a `Storage` from given engine.
    pub fn from_engine(
        engine: E,
        config: &Config,
        read_pool: ReadPoolHandle,
        lock_mgr: L,
        concurrency_manager: ConcurrencyManager,
        pipelined_pessimistic_lock: bool,
    ) -> Result<Self> {
        let sched = TxnScheduler::new(
            engine.clone(),
            lock_mgr,
            concurrency_manager.clone(),
            config.scheduler_concurrency,
            config.scheduler_worker_pool_size,
            config.scheduler_pending_write_threshold.0 as usize,
            pipelined_pessimistic_lock,
            config.enable_async_commit,
        );

        info!("Storage started.");

        Ok(Storage {
            engine,
            sched,
            read_pool,
            concurrency_manager,
            refs: Arc::new(atomic::AtomicUsize::new(1)),
            max_key_size: config.max_key_size,
            enable_async_commit: config.enable_async_commit,
        })
    }

    /// Get the underlying `Engine` of the `Storage`.
    pub fn get_engine(&self) -> E {
        self.engine.clone()
    }

    #[cfg(test)]
    pub fn get_concurrency_manager(&self) -> ConcurrencyManager {
        self.concurrency_manager.clone()
    }

    /// Get a snapshot of `engine`.
    fn snapshot(
        engine: &E,
        read_id: Option<ThreadReadId>,
        ctx: &Context,
    ) -> impl std::future::Future<Output = Result<E::Snap>> {
        kv::snapshot(engine, read_id, ctx)
            .map_err(txn::Error::from)
            .map_err(Error::from)
    }

    pub fn release_snapshot(&self) {
        self.engine.release_snapshot();
    }

    #[inline]
    fn with_tls_engine<F, R>(f: F) -> R
    where
        F: FnOnce(&E) -> R,
    {
        // Safety: the read pools ensure that a TLS engine exists.
        unsafe { with_tls_engine(f) }
    }

    /// Get value of the given key from a snapshot.
    ///
    /// Only writes that are committed before `start_ts` are visible.
    pub fn get(
        &self,
        mut ctx: Context,
        key: Key,
        start_ts: TimeStamp,
    ) -> impl Future<Output = Result<Option<Value>>> {
        const CMD: CommandKind = CommandKind::get;
        let priority = ctx.get_priority();
        let priority_tag = get_priority_tag(priority);
        let enable_async_commit = self.enable_async_commit;
        let concurrency_manager = self.concurrency_manager.clone();

        let res = self.read_pool.spawn_handle(
            async move {
                if let Ok(key) = key.to_owned().into_raw() {
                    tls_collect_qps(ctx.get_region_id(), ctx.get_peer(), &key, &key, false);
                }

                KV_COMMAND_COUNTER_VEC_STATIC.get(CMD).inc();
                SCHED_COMMANDS_PRI_COUNTER_VEC_STATIC
                    .get(priority_tag)
                    .inc();

                let command_duration = tikv_util::time::Instant::now_coarse();

                // The bypass_locks set will be checked at most once. `TsSet::vec` is more efficient
                // here.
                let bypass_locks = TsSet::vec_from_u64s(ctx.take_resolved_locks());

                if enable_async_commit {
                    // Update max_ts and check the in-memory lock table before getting the snapshot
                    async_commit_check_keys(
                        &concurrency_manager,
                        iter::once(&key),
                        start_ts,
                        ctx.get_isolation_level(),
                        &bypass_locks,
                    )?;
                }

                let snapshot =
                    Self::with_tls_engine(|engine| Self::snapshot(engine, None, &ctx)).await?;
                {
                    let begin_instant = Instant::now_coarse();
                    let mut statistics = Statistics::default();
                    let snap_store = SnapshotStore::new(
                        snapshot,
                        start_ts,
                        ctx.get_isolation_level(),
                        !ctx.get_not_fill_cache(),
                        bypass_locks,
                        false,
                    );
                    let result = snap_store
                        .get(&key, &mut statistics)
                        // map storage::txn::Error -> storage::Error
                        .map_err(Error::from)
                        .map(|r| {
                            KV_COMMAND_KEYREAD_HISTOGRAM_STATIC.get(CMD).observe(1_f64);
                            r
                        });

                    metrics::tls_collect_scan_details(CMD, &statistics);
                    metrics::tls_collect_read_flow(ctx.get_region_id(), &statistics);
                    SCHED_PROCESSING_READ_HISTOGRAM_STATIC
                        .get(CMD)
                        .observe(begin_instant.elapsed_secs());
                    SCHED_HISTOGRAM_VEC_STATIC
                        .get(CMD)
                        .observe(command_duration.elapsed_secs());

                    result
                }
            },
            priority,
            thread_rng().next_u64(),
        );
        async move {
            res.map_err(|_| Error::from(ErrorInner::SchedTooBusy))
                .await?
        }
    }

    /// Get values of a set of keys with seperate context from a snapshot, return a list of `Result`s.
    ///
    /// Only writes that are committed before their respective `start_ts` are visible.
    pub fn batch_get_command(
        &self,
        requests: Vec<GetRequest>,
    ) -> impl Future<Output = Result<Vec<Result<Option<Vec<u8>>>>>> {
        const CMD: CommandKind = CommandKind::batch_get_command;
        // all requests in a batch have the same region, epoch, term, replica_read
        let priority = requests[0].get_context().get_priority();
        let enable_async_commit = self.enable_async_commit;
        let concurrency_manager = self.concurrency_manager.clone();
        let res =
            self.read_pool.spawn_handle(
                async move {
                    KV_COMMAND_COUNTER_VEC_STATIC.get(CMD).inc();
                    KV_COMMAND_KEYREAD_HISTOGRAM_STATIC
                        .get(CMD)
                        .observe(requests.len() as f64);
                    let command_duration = tikv_util::time::Instant::now_coarse();
                    let read_id = Some(ThreadReadId::new());
                    let mut statistics = Statistics::default();
                    let mut results = Vec::default();
                    let mut req_snaps = vec![];

                    for mut req in requests {
                        let key = Key::from_raw(req.get_key());
                        let start_ts = req.get_version().into();
                        let mut ctx = req.take_context();
                        let isolation_level = ctx.get_isolation_level();
                        let fill_cache = !ctx.get_not_fill_cache();
                        let bypass_locks = TsSet::vec_from_u64s(ctx.take_resolved_locks());
                        let region_id = ctx.get_region_id();
                        if enable_async_commit {
                            // Update max_ts and check the in-memory lock table before getting the snapshot
                            if let Err(e) = async_commit_check_keys(
                                &concurrency_manager,
                                iter::once(&key),
                                start_ts,
                                ctx.get_isolation_level(),
                                &bypass_locks,
                            ) {
                                req_snaps.push(Err(e));
                                continue;
                            }
                        }

                        let snap = Self::with_tls_engine(|engine| {
                            Self::snapshot(engine, read_id.clone(), &ctx)
                        });
                        req_snaps.push(Ok((
                            snap,
                            key,
                            start_ts,
                            isolation_level,
                            fill_cache,
                            bypass_locks,
                            region_id,
                        )));
                    }
                    Self::with_tls_engine(|engine| engine.release_snapshot());
                    for req_snap in req_snaps {
                        let (
                            snap,
                            key,
                            start_ts,
                            isolation_level,
                            fill_cache,
                            bypass_locks,
                            region_id,
                        ) = match req_snap {
                            Ok(req_snap) => req_snap,
                            Err(e) => {
                                results.push(Err(e.into()));
                                continue;
                            }
                        };
                        match snap.await {
                            Ok(snapshot) => {
                                match PointGetterBuilder::new(snapshot, start_ts)
                                    .fill_cache(fill_cache)
                                    .isolation_level(isolation_level)
                                    .multi(false)
                                    .bypass_locks(bypass_locks)
                                    .build()
                                {
                                    Ok(mut point_getter) => {
                                        let v = point_getter.get(&key);
                                        let stat = point_getter.take_statistics();
                                        metrics::tls_collect_read_flow(region_id, &stat);
                                        statistics.add(&stat);
                                        results
                                            .push(v.map_err(|e| Error::from(txn::Error::from(e))));
                                    }
                                    Err(e) => results.push(Err(Error::from(txn::Error::from(e)))),
                                }
                            }
                            Err(e) => {
                                results.push(Err(e));
                            }
                        }
                    }
                    metrics::tls_collect_scan_details(CMD, &statistics);
                    SCHED_HISTOGRAM_VEC_STATIC
                        .get(CMD)
                        .observe(command_duration.elapsed_secs());
                    Ok(results)
                },
                priority,
                thread_rng().next_u64(),
            );
        async move {
            res.map_err(|_| Error::from(ErrorInner::SchedTooBusy))
                .await?
        }
    }

    /// Get values of a set of keys in a batch from the snapshot.
    ///
    /// Only writes that are committed before `start_ts` are visible.
    pub fn batch_get(
        &self,
        mut ctx: Context,
        keys: Vec<Key>,
        start_ts: TimeStamp,
    ) -> impl Future<Output = Result<Vec<Result<KvPair>>>> {
        const CMD: CommandKind = CommandKind::batch_get;
        let priority = ctx.get_priority();
        let priority_tag = get_priority_tag(priority);
        let enable_async_commit = self.enable_async_commit;
        let concurrency_manager = self.concurrency_manager.clone();

        let res = self.read_pool.spawn_handle(
            async move {
                let mut key_ranges = vec![];
                for key in &keys {
                    if let Ok(key) = key.to_owned().into_raw() {
                        key_ranges.push(build_key_range(&key, &key, false));
                    }
                }
                tls_collect_qps_batch(ctx.get_region_id(), ctx.get_peer(), key_ranges);

                KV_COMMAND_COUNTER_VEC_STATIC.get(CMD).inc();
                SCHED_COMMANDS_PRI_COUNTER_VEC_STATIC
                    .get(priority_tag)
                    .inc();

                let command_duration = tikv_util::time::Instant::now_coarse();

                let bypass_locks = TsSet::from_u64s(ctx.take_resolved_locks());

                if enable_async_commit {
                    // Update max_ts and check the in-memory lock table before getting the snapshot
                    async_commit_check_keys(
                        &concurrency_manager,
                        &keys,
                        start_ts,
                        ctx.get_isolation_level(),
                        &bypass_locks,
                    )?;
                }

                let snapshot =
                    Self::with_tls_engine(|engine| Self::snapshot(engine, None, &ctx)).await?;
                {
                    let begin_instant = Instant::now_coarse();

                    let mut statistics = Statistics::default();
                    let snap_store = SnapshotStore::new(
                        snapshot,
                        start_ts,
                        ctx.get_isolation_level(),
                        !ctx.get_not_fill_cache(),
                        bypass_locks,
                        false,
                    );
                    let result = snap_store
                        .batch_get(&keys, &mut statistics)
                        .map_err(Error::from)
                        .map(|v| {
                            let kv_pairs: Vec<_> = v
                                .into_iter()
                                .zip(keys)
                                .filter(|&(ref v, ref _k)| {
                                    !(v.is_ok() && v.as_ref().unwrap().is_none())
                                })
                                .map(|(v, k)| match v {
                                    Ok(Some(x)) => Ok((k.into_raw().unwrap(), x)),
                                    Err(e) => Err(Error::from(e)),
                                    _ => unreachable!(),
                                })
                                .collect();
                            KV_COMMAND_KEYREAD_HISTOGRAM_STATIC
                                .get(CMD)
                                .observe(kv_pairs.len() as f64);
                            kv_pairs
                        });

                    metrics::tls_collect_scan_details(CMD, &statistics);
                    metrics::tls_collect_read_flow(ctx.get_region_id(), &statistics);
                    SCHED_PROCESSING_READ_HISTOGRAM_STATIC
                        .get(CMD)
                        .observe(begin_instant.elapsed_secs());
                    SCHED_HISTOGRAM_VEC_STATIC
                        .get(CMD)
                        .observe(command_duration.elapsed_secs());
                    result
                }
            },
            priority,
            thread_rng().next_u64(),
        );

        async move {
            res.map_err(|_| Error::from(ErrorInner::SchedTooBusy))
                .await?
        }
    }

    /// Scan keys in [`start_key`, `end_key`) up to `limit` keys from the snapshot.
    ///
    /// If `end_key` is `None`, it means the upper bound is unbounded.
    ///
    /// Only writes committed before `start_ts` are visible.
    pub fn scan(
        &self,
        mut ctx: Context,
        start_key: Key,
        end_key: Option<Key>,
        limit: usize,
        sample_step: usize,
        start_ts: TimeStamp,
        key_only: bool,
        reverse_scan: bool,
    ) -> impl Future<Output = Result<Vec<Result<KvPair>>>> {
        const CMD: CommandKind = CommandKind::scan;
        let priority = ctx.get_priority();
        let priority_tag = get_priority_tag(priority);
        let enable_async_commit = self.enable_async_commit;
        let concurrency_manager = self.concurrency_manager.clone();

        let res = self.read_pool.spawn_handle(
            async move {
                if let Ok(start_key) = start_key.to_owned().into_raw() {
                    let mut key = vec![];
                    if let Some(end_key) = &end_key {
                        if let Ok(end_key) = end_key.to_owned().into_raw() {
                            key = end_key;
                        }
                    }
                    tls_collect_qps(
                        ctx.get_region_id(),
                        ctx.get_peer(),
                        &start_key,
                        &key,
                        reverse_scan,
                    );
                }

                KV_COMMAND_COUNTER_VEC_STATIC.get(CMD).inc();
                SCHED_COMMANDS_PRI_COUNTER_VEC_STATIC
                    .get(priority_tag)
                    .inc();

                let command_duration = tikv_util::time::Instant::now_coarse();

                let bypass_locks = TsSet::from_u64s(ctx.take_resolved_locks());

                if enable_async_commit {
                    // Update max_ts and check the in-memory lock table before getting the snapshot
                    concurrency_manager.update_max_ts(start_ts);
                    if ctx.get_isolation_level() == IsolationLevel::Si {
                        concurrency_manager
                            .read_range_check(Some(&start_key), end_key.as_ref(), |key, lock| {
                                Lock::check_ts_conflict(
                                    Cow::Borrowed(lock),
                                    &key,
                                    start_ts,
                                    &bypass_locks,
                                )
                            })
                            .map_err(mvcc::Error::from)?;
                    }
                }

                let snapshot =
                    Self::with_tls_engine(|engine| Self::snapshot(engine, None, &ctx)).await?;
                {
                    let begin_instant = Instant::now_coarse();

                    let snap_store = SnapshotStore::new(
                        snapshot,
                        start_ts,
                        ctx.get_isolation_level(),
                        !ctx.get_not_fill_cache(),
                        bypass_locks,
                        false,
                    );

                    let mut scanner;
                    if !reverse_scan {
                        scanner =
                            snap_store.scanner(false, key_only, false, Some(start_key), end_key)?;
                    } else {
                        scanner =
                            snap_store.scanner(true, key_only, false, end_key, Some(start_key))?;
                    };
                    let res = scanner.scan(limit, sample_step);

                    let statistics = scanner.take_statistics();
                    metrics::tls_collect_scan_details(CMD, &statistics);
                    metrics::tls_collect_read_flow(ctx.get_region_id(), &statistics);
                    SCHED_PROCESSING_READ_HISTOGRAM_STATIC
                        .get(CMD)
                        .observe(begin_instant.elapsed_secs());
                    SCHED_HISTOGRAM_VEC_STATIC
                        .get(CMD)
                        .observe(command_duration.elapsed_secs());

                    res.map_err(Error::from).map(|results| {
                        KV_COMMAND_KEYREAD_HISTOGRAM_STATIC
                            .get(CMD)
                            .observe(results.len() as f64);
                        results
                            .into_iter()
                            .map(|x| x.map_err(Error::from))
                            .collect()
                    })
                }
            },
            priority,
            thread_rng().next_u64(),
        );

        async move {
            res.map_err(|_| Error::from(ErrorInner::SchedTooBusy))
                .await?
        }
    }

    pub fn sched_txn_command<T: StorageCallbackType>(
        &self,
        cmd: TypedCommand<T>,
        callback: Callback<T>,
    ) -> Result<()> {
        use crate::storage::txn::commands::{
            AcquirePessimisticLock, Prewrite, PrewritePessimistic,
        };

        let cmd: Command = cmd.into();

        match &cmd {
            Command::Prewrite(Prewrite { mutations, .. }) => {
                check_key_size!(
                    mutations.iter().map(|m| m.key().as_encoded()),
                    self.max_key_size,
                    callback
                );
            }
            Command::PrewritePessimistic(PrewritePessimistic { mutations, .. }) => {
                check_key_size!(
                    mutations.iter().map(|(m, _)| m.key().as_encoded()),
                    self.max_key_size,
                    callback
                );
            }
            Command::AcquirePessimisticLock(AcquirePessimisticLock { keys, .. }) => {
                check_key_size!(
                    keys.iter().map(|k| k.0.as_encoded()),
                    self.max_key_size,
                    callback
                );
            }
            _ => {}
        }

        fail_point!("storage_drop_message", |_| Ok(()));
        cmd.incr_cmd_metric();
        self.sched.run_cmd(cmd, T::callback(callback));

        Ok(())
    }

    /// Delete all keys in the range [`start_key`, `end_key`).
    ///
    /// All keys in the range will be deleted permanently regardless of their timestamps.
    /// This means that deleted keys will not be retrievable by specifying an older timestamp.
    /// If `notify_only` is set, the data will not be immediately deleted, but the operation will
    /// still be replicated via Raft. This is used to notify that the data will be deleted by
    /// [`unsafe_destroy_range`](crate::server::gc_worker::GcTask::UnsafeDestroyRange) soon.
    pub fn delete_range(
        &self,
        ctx: Context,
        start_key: Key,
        end_key: Key,
        notify_only: bool,
        callback: Callback<()>,
    ) -> Result<()> {
        let mut modifies = Vec::with_capacity(DATA_CFS.len());
        for cf in DATA_CFS {
            modifies.push(Modify::DeleteRange(
                cf,
                start_key.clone(),
                end_key.clone(),
                notify_only,
            ));
        }

        self.engine.async_write(
            &ctx,
            WriteData::from_modifies(modifies),
            Box::new(|(_, res): (_, kv::Result<_>)| callback(res.map_err(Error::from))),
        )?;
        KV_COMMAND_COUNTER_VEC_STATIC.delete_range.inc();
        Ok(())
    }

    fn raw_get_key_value<S: Snapshot>(
        snapshot: &S,
        cf: String,
        key: Vec<u8>,
        stats: &mut Statistics,
    ) -> Result<Option<Vec<u8>>> {
        let cf = Self::rawkv_cf(&cf)?;
        // no scan_count for this kind of op.

        let key_len = key.len();
        snapshot
            .get_cf(cf, &Key::from_encoded(key))
            .map(|value| {
                stats.data.flow_stats.read_keys = 1;
                stats.data.flow_stats.read_bytes =
                    key_len + value.as_ref().map(|v| v.len()).unwrap_or(0);
                value
            })
            .map_err(Error::from)
    }

    /// Get the value of a raw key.
    pub fn raw_get(
        &self,
        ctx: Context,
        cf: String,
        key: Vec<u8>,
    ) -> impl Future<Output = Result<Option<Vec<u8>>>> {
        const CMD: CommandKind = CommandKind::raw_get;
        let priority = ctx.get_priority();
        let priority_tag = get_priority_tag(priority);

        let res = self.read_pool.spawn_handle(
            async move {
                tls_collect_qps(ctx.get_region_id(), ctx.get_peer(), &key, &key, false);

                KV_COMMAND_COUNTER_VEC_STATIC.get(CMD).inc();
                SCHED_COMMANDS_PRI_COUNTER_VEC_STATIC
                    .get(priority_tag)
                    .inc();

                let command_duration = tikv_util::time::Instant::now_coarse();
                let snapshot =
                    Self::with_tls_engine(|engine| Self::snapshot(engine, None, &ctx)).await?;
                {
                    let begin_instant = Instant::now_coarse();
                    let mut stats = Statistics::default();
                    let r = Self::raw_get_key_value(&snapshot, cf, key, &mut stats);
                    KV_COMMAND_KEYREAD_HISTOGRAM_STATIC.get(CMD).observe(1_f64);
                    tls_collect_read_flow(ctx.get_region_id(), &stats);
                    SCHED_PROCESSING_READ_HISTOGRAM_STATIC
                        .get(CMD)
                        .observe(begin_instant.elapsed_secs());
                    SCHED_HISTOGRAM_VEC_STATIC
                        .get(CMD)
                        .observe(command_duration.elapsed_secs());
                    r
                }
            },
            priority,
            thread_rng().next_u64(),
        );

        async move {
            res.map_err(|_| Error::from(ErrorInner::SchedTooBusy))
                .await?
        }
    }

    /// Get the values of a set of raw keys, return a list of `Result`s.
    pub fn raw_batch_get_command(
        &self,
        gets: Vec<RawGetRequest>,
    ) -> impl Future<Output = Result<Vec<Result<Option<Vec<u8>>>>>> {
        const CMD: CommandKind = CommandKind::raw_batch_get_command;
        // all requests in a batch have the same region, epoch, term, replica_read
        let priority = gets[0].get_context().get_priority();
        let priority_tag = get_priority_tag(priority);
        let res = self.read_pool.spawn_handle(
            async move {
                KV_COMMAND_COUNTER_VEC_STATIC.get(CMD).inc();
                SCHED_COMMANDS_PRI_COUNTER_VEC_STATIC
                    .get(priority_tag)
                    .inc();
                KV_COMMAND_KEYREAD_HISTOGRAM_STATIC
                    .get(CMD)
                    .observe(gets.len() as f64);
                let command_duration = tikv_util::time::Instant::now_coarse();
                let read_id = Some(ThreadReadId::new());
                let mut results = Vec::default();
                let mut snaps = vec![];
                for req in gets {
                    let snap = Self::with_tls_engine(|engine| {
                        Self::snapshot(engine, read_id.clone(), req.get_context())
                    });
                    snaps.push((req, snap));
                }
                Self::with_tls_engine(|engine| engine.release_snapshot());
                let begin_instant = Instant::now_coarse();
                for (mut req, snap) in snaps {
                    let ctx = req.take_context();
                    let cf = req.take_cf();
                    let key = req.take_key();
                    match snap.await {
                        Ok(snapshot) => {
                            let mut stats = Statistics::default();
                            results.push(Self::raw_get_key_value(&snapshot, cf, key, &mut stats));
                            tls_collect_read_flow(ctx.get_region_id(), &stats);
                        }
                        Err(e) => {
                            results.push(Err(e));
                        }
                    }
                }

                SCHED_PROCESSING_READ_HISTOGRAM_STATIC
                    .get(CMD)
                    .observe(begin_instant.elapsed_secs());
                SCHED_HISTOGRAM_VEC_STATIC
                    .get(CMD)
                    .observe(command_duration.elapsed_secs());
                Ok(results)
            },
            priority,
            thread_rng().next_u64(),
        );
        async move {
            res.map_err(|_| Error::from(ErrorInner::SchedTooBusy))
                .await?
        }
    }

    /// Get the values of some raw keys in a batch.
    pub fn raw_batch_get(
        &self,
        ctx: Context,
        cf: String,
        keys: Vec<Vec<u8>>,
    ) -> impl Future<Output = Result<Vec<Result<KvPair>>>> {
        const CMD: CommandKind = CommandKind::raw_batch_get;
        let priority = ctx.get_priority();
        let priority_tag = get_priority_tag(priority);

        let res = self.read_pool.spawn_handle(
            async move {
                let mut key_ranges = vec![];
                for key in &keys {
                    key_ranges.push(build_key_range(key, key, false));
                }
                tls_collect_qps_batch(ctx.get_region_id(), ctx.get_peer(), key_ranges);

                KV_COMMAND_COUNTER_VEC_STATIC.get(CMD).inc();
                SCHED_COMMANDS_PRI_COUNTER_VEC_STATIC
                    .get(priority_tag)
                    .inc();

                let command_duration = tikv_util::time::Instant::now_coarse();
                let snapshot =
                    Self::with_tls_engine(|engine| Self::snapshot(engine, None, &ctx)).await?;
                {
                    let begin_instant = Instant::now_coarse();
                    let keys: Vec<Key> = keys.into_iter().map(Key::from_encoded).collect();
                    let cf = Self::rawkv_cf(&cf)?;
                    // no scan_count for this kind of op.
                    let mut stats = Statistics::default();
                    let result: Vec<Result<KvPair>> = keys
                        .into_iter()
                        .map(|k| {
                            let v = snapshot.get_cf(cf, &k);
                            (k, v)
                        })
                        .filter(|&(_, ref v)| !(v.is_ok() && v.as_ref().unwrap().is_none()))
                        .map(|(k, v)| match v {
                            Ok(Some(v)) => {
                                stats.data.flow_stats.read_keys += 1;
                                stats.data.flow_stats.read_bytes += k.as_encoded().len() + v.len();
                                Ok((k.into_encoded(), v))
                            }
                            Err(e) => Err(Error::from(e)),
                            _ => unreachable!(),
                        })
                        .collect();

                    KV_COMMAND_KEYREAD_HISTOGRAM_STATIC
                        .get(CMD)
                        .observe(stats.data.flow_stats.read_keys as f64);
                    tls_collect_read_flow(ctx.get_region_id(), &stats);
                    SCHED_PROCESSING_READ_HISTOGRAM_STATIC
                        .get(CMD)
                        .observe(begin_instant.elapsed_secs());
                    SCHED_HISTOGRAM_VEC_STATIC
                        .get(CMD)
                        .observe(command_duration.elapsed_secs());
                    Ok(result)
                }
            },
            priority,
            thread_rng().next_u64(),
        );

        async move {
            res.map_err(|_| Error::from(ErrorInner::SchedTooBusy))
                .await?
        }
    }

    /// Write a raw key to the storage.
    pub fn raw_put(
        &self,
        ctx: Context,
        cf: String,
        key: Vec<u8>,
        value: Vec<u8>,
        callback: Callback<()>,
    ) -> Result<()> {
        check_key_size!(Some(&key).into_iter(), self.max_key_size, callback);

        self.engine.async_write(
            &ctx,
            WriteData::from_modifies(vec![Modify::Put(
                Self::rawkv_cf(&cf)?,
                Key::from_encoded(key),
                value,
            )]),
            Box::new(|(_, res): (_, kv::Result<_>)| callback(res.map_err(Error::from))),
        )?;
        KV_COMMAND_COUNTER_VEC_STATIC.raw_put.inc();
        Ok(())
    }

    /// Write some keys to the storage in a batch.
    pub fn raw_batch_put(
        &self,
        ctx: Context,
        cf: String,
        pairs: Vec<KvPair>,
        callback: Callback<()>,
    ) -> Result<()> {
        let cf = Self::rawkv_cf(&cf)?;

        check_key_size!(
            pairs.iter().map(|(ref k, _)| k),
            self.max_key_size,
            callback
        );

        let modifies = pairs
            .into_iter()
            .map(|(k, v)| Modify::Put(cf, Key::from_encoded(k), v))
            .collect();
        self.engine.async_write(
            &ctx,
            WriteData::from_modifies(modifies),
            Box::new(|(_, res): (_, kv::Result<_>)| callback(res.map_err(Error::from))),
        )?;
        KV_COMMAND_COUNTER_VEC_STATIC.raw_batch_put.inc();
        Ok(())
    }

    /// Delete a raw key from the storage.
    pub fn raw_delete(
        &self,
        ctx: Context,
        cf: String,
        key: Vec<u8>,
        callback: Callback<()>,
    ) -> Result<()> {
        check_key_size!(Some(&key).into_iter(), self.max_key_size, callback);

        self.engine.async_write(
            &ctx,
            WriteData::from_modifies(vec![Modify::Delete(
                Self::rawkv_cf(&cf)?,
                Key::from_encoded(key),
            )]),
            Box::new(|(_, res): (_, kv::Result<_>)| callback(res.map_err(Error::from))),
        )?;
        KV_COMMAND_COUNTER_VEC_STATIC.raw_delete.inc();
        Ok(())
    }

    /// Delete all raw keys in [`start_key`, `end_key`).
    pub fn raw_delete_range(
        &self,
        ctx: Context,
        cf: String,
        start_key: Vec<u8>,
        end_key: Vec<u8>,
        callback: Callback<()>,
    ) -> Result<()> {
        check_key_size!(
            Some(&start_key)
                .into_iter()
                .chain(Some(&end_key).into_iter()),
            self.max_key_size,
            callback
        );

        let cf = Self::rawkv_cf(&cf)?;
        let start_key = Key::from_encoded(start_key);
        let end_key = Key::from_encoded(end_key);

        self.engine.async_write(
            &ctx,
            WriteData::from_modifies(vec![Modify::DeleteRange(cf, start_key, end_key, false)]),
            Box::new(|(_, res): (_, kv::Result<_>)| callback(res.map_err(Error::from))),
        )?;
        KV_COMMAND_COUNTER_VEC_STATIC.raw_delete_range.inc();
        Ok(())
    }

    /// Delete some raw keys in a batch.
    pub fn raw_batch_delete(
        &self,
        ctx: Context,
        cf: String,
        keys: Vec<Vec<u8>>,
        callback: Callback<()>,
    ) -> Result<()> {
        let cf = Self::rawkv_cf(&cf)?;
        check_key_size!(keys.iter(), self.max_key_size, callback);

        let modifies = keys
            .into_iter()
            .map(|k| Modify::Delete(cf, Key::from_encoded(k)))
            .collect();
        self.engine.async_write(
            &ctx,
            WriteData::from_modifies(modifies),
            Box::new(|(_, res): (_, kv::Result<_>)| callback(res.map_err(Error::from))),
        )?;
        KV_COMMAND_COUNTER_VEC_STATIC.raw_batch_delete.inc();
        Ok(())
    }

    /// Scan raw keys in [`start_key`, `end_key`), returns at most `limit` keys. If `end_key` is
    /// `None`, it means unbounded.
    ///
    /// If `key_only` is true, the value corresponding to the key will not be read. Only scanned
    /// keys will be returned.
    fn forward_raw_scan(
        snapshot: &E::Snap,
        cf: &str,
        start_key: &Key,
        end_key: Option<Key>,
        limit: usize,
        statistics: &mut Statistics,
        key_only: bool,
    ) -> Result<Vec<Result<KvPair>>> {
        let mut option = IterOptions::default();
        if let Some(end) = end_key {
            option.set_upper_bound(end.as_encoded(), DATA_KEY_PREFIX_LEN);
        }
        if key_only {
            option.set_key_only(key_only);
        }
        let mut cursor = snapshot.iter_cf(Self::rawkv_cf(cf)?, option, ScanMode::Forward)?;
        let statistics = statistics.mut_cf_statistics(cf);
        if !cursor.seek(start_key, statistics)? {
            return Ok(vec![]);
        }
        let mut pairs = vec![];
        while cursor.valid()? && pairs.len() < limit {
            pairs.push(Ok((
                cursor.key(statistics).to_owned(),
                if key_only {
                    vec![]
                } else {
                    cursor.value(statistics).to_owned()
                },
            )));
            cursor.next(statistics);
        }
        Ok(pairs)
    }

    /// Scan raw keys in [`end_key`, `start_key`) in reverse order, returns at most `limit` keys. If
    /// `start_key` is `None`, it means it's unbounded.
    ///
    /// If `key_only` is true, the value
    /// corresponding to the key will not be read out. Only scanned keys will be returned.
    fn reverse_raw_scan(
        snapshot: &E::Snap,
        cf: &str,
        start_key: &Key,
        end_key: Option<Key>,
        limit: usize,
        statistics: &mut Statistics,
        key_only: bool,
    ) -> Result<Vec<Result<KvPair>>> {
        let mut option = IterOptions::default();
        if let Some(end) = end_key {
            option.set_lower_bound(end.as_encoded(), DATA_KEY_PREFIX_LEN);
        }
        if key_only {
            option.set_key_only(key_only);
        }
        let mut cursor = snapshot.iter_cf(Self::rawkv_cf(cf)?, option, ScanMode::Backward)?;
        let statistics = statistics.mut_cf_statistics(cf);
        if !cursor.reverse_seek(start_key, statistics)? {
            return Ok(vec![]);
        }
        let mut pairs = vec![];
        while cursor.valid()? && pairs.len() < limit {
            pairs.push(Ok((
                cursor.key(statistics).to_owned(),
                if key_only {
                    vec![]
                } else {
                    cursor.value(statistics).to_owned()
                },
            )));
            cursor.prev(statistics);
        }
        Ok(pairs)
    }

    /// Scan raw keys in a range.
    ///
    /// If `reverse_scan` is false, the range is [`start_key`, `end_key`); otherwise, the range is
    /// [`end_key`, `start_key`) and it scans from `start_key` and goes backwards. If `end_key` is `None`, it
    /// means unbounded.
    ///
    /// This function scans at most `limit` keys.
    ///
    /// If `key_only` is true, the value
    /// corresponding to the key will not be read out. Only scanned keys will be returned.
    pub fn raw_scan(
        &self,
        ctx: Context,
        cf: String,
        start_key: Vec<u8>,
        end_key: Option<Vec<u8>>,
        limit: usize,
        key_only: bool,
        reverse_scan: bool,
    ) -> impl Future<Output = Result<Vec<Result<KvPair>>>> {
        const CMD: CommandKind = CommandKind::raw_scan;
        let priority = ctx.get_priority();
        let priority_tag = get_priority_tag(priority);

        let res = self.read_pool.spawn_handle(
            async move {
                {
                    let end_key = match &end_key {
                        Some(end_key) => end_key.to_vec(),
                        None => vec![],
                    };
                    tls_collect_qps(
                        ctx.get_region_id(),
                        ctx.get_peer(),
                        &start_key,
                        &end_key,
                        reverse_scan,
                    );
                }

                KV_COMMAND_COUNTER_VEC_STATIC.get(CMD).inc();
                SCHED_COMMANDS_PRI_COUNTER_VEC_STATIC
                    .get(priority_tag)
                    .inc();

                let command_duration = tikv_util::time::Instant::now_coarse();

                let snapshot =
                    Self::with_tls_engine(|engine| Self::snapshot(engine, None, &ctx)).await?;
                {
                    let begin_instant = Instant::now_coarse();

                    let end_key = end_key.map(Key::from_encoded);

                    let mut statistics = Statistics::default();
                    let result = if reverse_scan {
                        Self::reverse_raw_scan(
                            &snapshot,
                            &cf,
                            &Key::from_encoded(start_key),
                            end_key,
                            limit,
                            &mut statistics,
                            key_only,
                        )
                        .map_err(Error::from)
                    } else {
                        Self::forward_raw_scan(
                            &snapshot,
                            &cf,
                            &Key::from_encoded(start_key),
                            end_key,
                            limit,
                            &mut statistics,
                            key_only,
                        )
                        .map_err(Error::from)
                    };

                    metrics::tls_collect_read_flow(ctx.get_region_id(), &statistics);
                    KV_COMMAND_KEYREAD_HISTOGRAM_STATIC
                        .get(CMD)
                        .observe(statistics.write.flow_stats.read_keys as f64);
                    metrics::tls_collect_scan_details(CMD, &statistics);
                    SCHED_PROCESSING_READ_HISTOGRAM_STATIC
                        .get(CMD)
                        .observe(begin_instant.elapsed_secs());
                    SCHED_HISTOGRAM_VEC_STATIC
                        .get(CMD)
                        .observe(command_duration.elapsed_secs());

                    result
                }
            },
            priority,
            thread_rng().next_u64(),
        );

        async move {
            res.map_err(|_| Error::from(ErrorInner::SchedTooBusy))
                .await?
        }
    }

    /// Check the given raw kv CF name. Return the CF name, or `Err` if given CF name is invalid.
    /// The CF name can be one of `"default"`, `"write"` and `"lock"`. If given `cf` is empty,
    /// `CF_DEFAULT` (`"default"`) will be returned.
    fn rawkv_cf(cf: &str) -> Result<CfName> {
        if cf.is_empty() {
            return Ok(CF_DEFAULT);
        }
        for c in DATA_CFS {
            if cf == *c {
                return Ok(c);
            }
        }
        Err(Error::from(ErrorInner::InvalidCf(cf.to_owned())))
    }

    /// Check if key range is valid
    ///
    /// - If `reverse` is true, `end_key` is less than `start_key`. `end_key` is the lower bound.
    /// - If `reverse` is false, `end_key` is greater than `start_key`. `end_key` is the upper bound.
    fn check_key_ranges(ranges: &[KeyRange], reverse: bool) -> bool {
        let ranges_len = ranges.len();
        for i in 0..ranges_len {
            let start_key = ranges[i].get_start_key();
            let mut end_key = ranges[i].get_end_key();
            if end_key.is_empty() && i + 1 != ranges_len {
                end_key = ranges[i + 1].get_start_key();
            }
            if !end_key.is_empty()
                && (!reverse && start_key >= end_key || reverse && start_key <= end_key)
            {
                return false;
            }
        }
        true
    }

    /// Scan raw keys in multiple ranges in a batch.
    pub fn raw_batch_scan(
        &self,
        ctx: Context,
        cf: String,
        mut ranges: Vec<KeyRange>,
        each_limit: usize,
        key_only: bool,
        reverse_scan: bool,
    ) -> impl Future<Output = Result<Vec<Result<KvPair>>>> {
        const CMD: CommandKind = CommandKind::raw_batch_scan;
        let priority = ctx.get_priority();
        let priority_tag = get_priority_tag(priority);

        let res = self.read_pool.spawn_handle(
            async move {
                KV_COMMAND_COUNTER_VEC_STATIC.get(CMD).inc();
                SCHED_COMMANDS_PRI_COUNTER_VEC_STATIC
                    .get(priority_tag)
                    .inc();
                let command_duration = tikv_util::time::Instant::now_coarse();

                let snapshot =
                    Self::with_tls_engine(|engine| Self::snapshot(engine, None, &ctx)).await?;
                {
                    let begin_instant = Instant::now();
                    let mut statistics = Statistics::default();
                    if !Self::check_key_ranges(&ranges, reverse_scan) {
                        return Err(box_err!("Invalid KeyRanges"));
                    };
                    let mut result = Vec::new();
                    let ranges_len = ranges.len();
                    for i in 0..ranges_len {
                        let start_key = Key::from_encoded(ranges[i].take_start_key());
                        let end_key = ranges[i].take_end_key();
                        let end_key = if end_key.is_empty() {
                            if i + 1 == ranges_len {
                                None
                            } else {
                                Some(Key::from_encoded_slice(ranges[i + 1].get_start_key()))
                            }
                        } else {
                            Some(Key::from_encoded(end_key))
                        };
                        let pairs = if reverse_scan {
                            Self::reverse_raw_scan(
                                &snapshot,
                                &cf,
                                &start_key,
                                end_key,
                                each_limit,
                                &mut statistics,
                                key_only,
                            )?
                        } else {
                            Self::forward_raw_scan(
                                &snapshot,
                                &cf,
                                &start_key,
                                end_key,
                                each_limit,
                                &mut statistics,
                                key_only,
                            )?
                        };
                        result.extend(pairs.into_iter());
                    }
                    let mut key_ranges = vec![];
                    for range in ranges {
                        key_ranges.push(build_key_range(
                            &range.start_key,
                            &range.end_key,
                            reverse_scan,
                        ));
                    }
                    tls_collect_qps_batch(ctx.get_region_id(), ctx.get_peer(), key_ranges);
                    metrics::tls_collect_read_flow(ctx.get_region_id(), &statistics);
                    KV_COMMAND_KEYREAD_HISTOGRAM_STATIC
                        .get(CMD)
                        .observe(statistics.write.flow_stats.read_keys as f64);
                    metrics::tls_collect_scan_details(CMD, &statistics);
                    SCHED_PROCESSING_READ_HISTOGRAM_STATIC
                        .get(CMD)
                        .observe(begin_instant.elapsed_secs());
                    SCHED_HISTOGRAM_VEC_STATIC
                        .get(CMD)
                        .observe(command_duration.elapsed_secs());
                    Ok(result)
                }
            },
            priority,
            thread_rng().next_u64(),
        );

        async move {
            res.map_err(|_| Error::from(ErrorInner::SchedTooBusy))
                .await?
        }
    }
}

fn get_priority_tag(priority: CommandPri) -> CommandPriority {
    match priority {
        CommandPri::Low => CommandPriority::low,
        CommandPri::Normal => CommandPriority::normal,
        CommandPri::High => CommandPriority::high,
    }
}

fn async_commit_check_keys<'a>(
    concurrency_manager: &ConcurrencyManager,
    keys: impl IntoIterator<Item = &'a Key>,
    ts: TimeStamp,
    isolation_level: IsolationLevel,
    bypass_locks: &TsSet,
) -> Result<()> {
    concurrency_manager.update_max_ts(ts);
    if isolation_level == IsolationLevel::Si {
        for key in keys {
            concurrency_manager
                .read_key_check(&key, |lock| {
                    Lock::check_ts_conflict(Cow::Borrowed(lock), &key, ts, bypass_locks)
                })
                .map_err(mvcc::Error::from)?;
        }
    }
    Ok(())
}

/// A builder to build a temporary `Storage<E>`.
///
/// Only used for test purpose.
#[must_use]
pub struct TestStorageBuilder<E: Engine, L: LockManager> {
    engine: E,
    config: Config,
    pipelined_pessimistic_lock: bool,
    lock_mgr: L,
}

impl TestStorageBuilder<RocksEngine, DummyLockManager> {
    /// Build `Storage<RocksEngine>`.
    pub fn new(lock_mgr: DummyLockManager) -> Self {
        // Enable async commit in tests by default
        let config = Config {
            enable_async_commit: true,
            ..Default::default()
        };
        Self {
            engine: TestEngineBuilder::new().build().unwrap(),
            config,
            pipelined_pessimistic_lock: false,
            lock_mgr,
        }
    }
}

impl<E: Engine, L: LockManager> TestStorageBuilder<E, L> {
    pub fn from_engine_and_lock_mgr(engine: E, lock_mgr: L) -> Self {
        // Enable async commit in tests by default
        let config = Config {
            enable_async_commit: true,
            ..Default::default()
        };
        Self {
            engine,
            config,
            pipelined_pessimistic_lock: false,
            lock_mgr,
        }
    }

    /// Customize the config of the `Storage`.
    ///
    /// By default, `Config::default()` will be used.
    pub fn config(mut self, config: Config) -> Self {
        self.config = config;
        self
    }

    pub fn set_pipelined_pessimistic_lock(mut self, enabled: bool) -> Self {
        self.pipelined_pessimistic_lock = enabled;
        self
    }

    /// Build a `Storage<E>`.
    pub fn build(self) -> Result<Storage<E, L>> {
        let read_pool = build_read_pool_for_test(
            &crate::config::StorageReadPoolConfig::default_for_test(),
            self.engine.clone(),
        );

        Storage::from_engine(
            self.engine,
            &self.config,
            ReadPool::from(read_pool).handle(),
            self.lock_mgr,
            ConcurrencyManager::new(1.into()),
            self.pipelined_pessimistic_lock,
        )
    }
}

pub mod test_util {
    use super::*;
    use crate::storage::txn::commands;
    use std::{
        fmt::Debug,
        sync::mpsc::{channel, Sender},
    };

    pub fn expect_none(x: Result<Option<Value>>) {
        assert_eq!(x.unwrap(), None);
    }

    pub fn expect_value(v: Vec<u8>, x: Result<Option<Value>>) {
        assert_eq!(x.unwrap().unwrap(), v);
    }

    pub fn expect_multi_values(v: Vec<Option<KvPair>>, x: Result<Vec<Result<KvPair>>>) {
        let x: Vec<Option<KvPair>> = x.unwrap().into_iter().map(Result::ok).collect();
        assert_eq!(x, v);
    }

    pub fn expect_error<T, F>(err_matcher: F, x: Result<T>)
    where
        F: FnOnce(Error) + Send + 'static,
    {
        match x {
            Err(e) => err_matcher(e),
            _ => panic!("expect result to be an error"),
        }
    }

    pub fn expect_ok_callback<T: Debug>(done: Sender<i32>, id: i32) -> Callback<T> {
        Box::new(move |x: Result<T>| {
            x.unwrap();
            done.send(id).unwrap();
        })
    }

    pub fn expect_fail_callback<T, F>(done: Sender<i32>, id: i32, err_matcher: F) -> Callback<T>
    where
        F: FnOnce(Error) + Send + 'static,
    {
        Box::new(move |x: Result<T>| {
            expect_error(err_matcher, x);
            done.send(id).unwrap();
        })
    }

    pub fn expect_too_busy_callback<T>(done: Sender<i32>, id: i32) -> Callback<T> {
        Box::new(move |x: Result<T>| {
            expect_error(
                |err| match err {
                    Error(box ErrorInner::SchedTooBusy) => {}
                    e => panic!("unexpected error chain: {:?}, expect too busy", e),
                },
                x,
            );
            done.send(id).unwrap();
        })
    }

    pub fn expect_value_callback<T: PartialEq + Debug + Send + 'static>(
        done: Sender<i32>,
        id: i32,
        value: T,
    ) -> Callback<T> {
        Box::new(move |x: Result<T>| {
            assert_eq!(x.unwrap(), value);
            done.send(id).unwrap();
        })
    }

    pub fn expect_pessimistic_lock_res_callback(
        done: Sender<i32>,
        pessimistic_lock_res: PessimisticLockRes,
    ) -> Callback<Result<PessimisticLockRes>> {
        Box::new(move |res: Result<Result<PessimisticLockRes>>| {
            assert_eq!(res.unwrap().unwrap(), pessimistic_lock_res);
            done.send(0).unwrap();
        })
    }

    pub fn expect_secondary_locks_status_callback(
        done: Sender<i32>,
        secondary_locks_status: SecondaryLocksStatus,
    ) -> Callback<SecondaryLocksStatus> {
        Box::new(move |res: Result<SecondaryLocksStatus>| {
            assert_eq!(res.unwrap(), secondary_locks_status);
            done.send(0).unwrap();
        })
    }

    type PessimisticLockCommand = TypedCommand<Result<PessimisticLockRes>>;

    pub fn new_acquire_pessimistic_lock_command(
        keys: Vec<(Key, bool)>,
        start_ts: impl Into<TimeStamp>,
        for_update_ts: impl Into<TimeStamp>,
        return_values: bool,
    ) -> PessimisticLockCommand {
        let primary = keys[0].0.clone().to_raw().unwrap();
        let for_update_ts: TimeStamp = for_update_ts.into();
        commands::AcquirePessimisticLock::new(
            keys,
            primary,
            start_ts.into(),
            3000,
            false,
            for_update_ts,
            None,
            return_values,
            for_update_ts.next(),
            Context::default(),
        )
    }

    pub fn delete_pessimistic_lock<E: Engine, L: LockManager>(
        storage: &Storage<E, L>,
        key: Key,
        start_ts: u64,
        for_update_ts: u64,
    ) {
        let (tx, rx) = channel();
        storage
            .sched_txn_command(
                commands::PessimisticRollback::new(
                    vec![key],
                    start_ts.into(),
                    for_update_ts.into(),
                    Context::default(),
                ),
                expect_ok_callback(tx, 0),
            )
            .unwrap();
        rx.recv().unwrap();
    }
}

#[cfg(test)]
mod tests {
    use super::{test_util::*, *};

    use crate::config::TitanDBConfig;
    use crate::storage::mvcc::LockType;
    use crate::storage::{
        config::BlockCacheConfig,
        kv::{Error as EngineError, ErrorInner as EngineErrorInner},
        lock_manager::{Lock, WaitTimeout},
        mvcc::{Error as MvccError, ErrorInner as MvccErrorInner},
        txn::{commands, Error as TxnError, ErrorInner as TxnErrorInner},
    };
    use engine_rocks::raw_util::CFOptions;
    use engine_traits::{CF_LOCK, CF_RAFT, CF_WRITE};
    use errors::extract_key_error;
    use futures03::executor::block_on;
    use kvproto::kvrpcpb::{CommandPri, LockInfo, Op};
    use std::{
        sync::{
            atomic::{AtomicBool, Ordering},
            mpsc::{channel, Sender},
            Arc,
        },
        time::Duration,
    };
    use tikv_util::collections::HashMap;
    use tikv_util::config::ReadableSize;
    use txn_types::Mutation;

    #[test]
    fn test_get_put() {
        let storage = TestStorageBuilder::new(DummyLockManager {})
            .build()
            .unwrap();
        let (tx, rx) = channel();
        expect_none(block_on(storage.get(
            Context::default(),
            Key::from_raw(b"x"),
            100.into(),
        )));
        storage
            .sched_txn_command(
                commands::Prewrite::with_defaults(
                    vec![Mutation::Put((Key::from_raw(b"x"), b"100".to_vec()))],
                    b"x".to_vec(),
                    100.into(),
                ),
                expect_ok_callback(tx.clone(), 1),
            )
            .unwrap();
        rx.recv().unwrap();
        expect_error(
            |e| match e {
                Error(box ErrorInner::Txn(TxnError(box TxnErrorInner::Mvcc(mvcc::Error(
                    box mvcc::ErrorInner::KeyIsLocked { .. },
                ))))) => (),
                e => panic!("unexpected error chain: {:?}", e),
            },
            block_on(storage.get(Context::default(), Key::from_raw(b"x"), 101.into())),
        );
        storage
            .sched_txn_command(
                commands::Commit::new(
                    vec![Key::from_raw(b"x")],
                    100.into(),
                    101.into(),
                    Context::default(),
                ),
                expect_ok_callback(tx, 3),
            )
            .unwrap();
        rx.recv().unwrap();
        expect_none(block_on(storage.get(
            Context::default(),
            Key::from_raw(b"x"),
            100.into(),
        )));
        expect_value(
            b"100".to_vec(),
            block_on(storage.get(Context::default(), Key::from_raw(b"x"), 101.into())),
        );
    }

    #[test]
    fn test_cf_error() {
        // New engine lacks normal column families.
        let engine = TestEngineBuilder::new().cfs(["foo"]).build().unwrap();
        let storage = TestStorageBuilder::<_, DummyLockManager>::from_engine_and_lock_mgr(
            engine,
            DummyLockManager {},
        )
        .build()
        .unwrap();
        let (tx, rx) = channel();
        storage
            .sched_txn_command(
                commands::Prewrite::with_defaults(
                    vec![
                        Mutation::Put((Key::from_raw(b"a"), b"aa".to_vec())),
                        Mutation::Put((Key::from_raw(b"b"), b"bb".to_vec())),
                        Mutation::Put((Key::from_raw(b"c"), b"cc".to_vec())),
                    ],
                    b"a".to_vec(),
                    1.into(),
                ),
                expect_fail_callback(tx, 0, |e| match e {
                    Error(box ErrorInner::Txn(TxnError(box TxnErrorInner::Mvcc(mvcc::Error(
                        box mvcc::ErrorInner::Engine(EngineError(box EngineErrorInner::Request(
                            ..,
                        ))),
                    ))))) => {}
                    e => panic!("unexpected error chain: {:?}", e),
                }),
            )
            .unwrap();
        rx.recv().unwrap();
        expect_error(
            |e| match e {
                Error(box ErrorInner::Txn(TxnError(box TxnErrorInner::Mvcc(mvcc::Error(
                    box mvcc::ErrorInner::Engine(EngineError(box EngineErrorInner::Request(..))),
                ))))) => (),
                e => panic!("unexpected error chain: {:?}", e),
            },
            block_on(storage.get(Context::default(), Key::from_raw(b"x"), 1.into())),
        );
        expect_error(
            |e| match e {
                Error(box ErrorInner::Txn(TxnError(box TxnErrorInner::Mvcc(mvcc::Error(
                    box mvcc::ErrorInner::Engine(EngineError(box EngineErrorInner::Request(..))),
                ))))) => (),
                e => panic!("unexpected error chain: {:?}", e),
            },
            block_on(storage.scan(
                Context::default(),
                Key::from_raw(b"x"),
                None,
                1000,
                0,
                1.into(),
                false,
                false,
            )),
        );
        expect_error(
            |e| match e {
                Error(box ErrorInner::Txn(TxnError(box TxnErrorInner::Mvcc(mvcc::Error(
                    box mvcc::ErrorInner::Engine(EngineError(box EngineErrorInner::Request(..))),
                ))))) => (),
                e => panic!("unexpected error chain: {:?}", e),
            },
            block_on(storage.batch_get(
                Context::default(),
                vec![Key::from_raw(b"c"), Key::from_raw(b"d")],
                1.into(),
            )),
        );
        let x = block_on(storage.batch_get_command(vec![
            create_get_request(b"c", 1),
            create_get_request(b"d", 1),
        ]))
        .unwrap();
        for v in x {
            expect_error(
                |e| match e {
                    Error(box ErrorInner::Txn(TxnError(box TxnErrorInner::Mvcc(mvcc::Error(
                        box mvcc::ErrorInner::Engine(EngineError(box EngineErrorInner::Request(
                            ..,
                        ))),
                    ))))) => {}
                    e => panic!("unexpected error chain: {:?}", e),
                },
                v,
            );
        }
    }

    #[test]
    fn test_scan() {
        let storage = TestStorageBuilder::new(DummyLockManager {})
            .build()
            .unwrap();
        let (tx, rx) = channel();
        storage
            .sched_txn_command(
                commands::Prewrite::with_defaults(
                    vec![
                        Mutation::Put((Key::from_raw(b"a"), b"aa".to_vec())),
                        Mutation::Put((Key::from_raw(b"b"), b"bb".to_vec())),
                        Mutation::Put((Key::from_raw(b"c"), b"cc".to_vec())),
                    ],
                    b"a".to_vec(),
                    1.into(),
                ),
                expect_ok_callback(tx.clone(), 0),
            )
            .unwrap();
        rx.recv().unwrap();
        // Forward
        expect_multi_values(
            vec![None, None, None],
            block_on(storage.scan(
                Context::default(),
                Key::from_raw(b"\x00"),
                None,
                1000,
                0,
                5.into(),
                false,
                false,
            )),
        );
        // Backward
        expect_multi_values(
            vec![None, None, None],
            block_on(storage.scan(
                Context::default(),
                Key::from_raw(b"\xff"),
                None,
                1000,
                0,
                5.into(),
                false,
                true,
            )),
        );
        // Forward with bound
        expect_multi_values(
            vec![None, None],
            block_on(storage.scan(
                Context::default(),
                Key::from_raw(b"\x00"),
                Some(Key::from_raw(b"c")),
                1000,
                0,
                5.into(),
                false,
                false,
            )),
        );
        // Backward with bound
        expect_multi_values(
            vec![None, None],
            block_on(storage.scan(
                Context::default(),
                Key::from_raw(b"\xff"),
                Some(Key::from_raw(b"b")),
                1000,
                0,
                5.into(),
                false,
                true,
            )),
        );
        // Forward with limit
        expect_multi_values(
            vec![None, None],
            block_on(storage.scan(
                Context::default(),
                Key::from_raw(b"\x00"),
                None,
                2,
                0,
                5.into(),
                false,
                false,
            )),
        );
        // Backward with limit
        expect_multi_values(
            vec![None, None],
            block_on(storage.scan(
                Context::default(),
                Key::from_raw(b"\xff"),
                None,
                2,
                0,
                5.into(),
                false,
                true,
            )),
        );

        storage
            .sched_txn_command(
                commands::Commit::new(
                    vec![
                        Key::from_raw(b"a"),
                        Key::from_raw(b"b"),
                        Key::from_raw(b"c"),
                    ],
                    1.into(),
                    2.into(),
                    Context::default(),
                ),
                expect_ok_callback(tx, 1),
            )
            .unwrap();
        rx.recv().unwrap();
        // Forward
        expect_multi_values(
            vec![
                Some((b"a".to_vec(), b"aa".to_vec())),
                Some((b"b".to_vec(), b"bb".to_vec())),
                Some((b"c".to_vec(), b"cc".to_vec())),
            ],
            block_on(storage.scan(
                Context::default(),
                Key::from_raw(b"\x00"),
                None,
                1000,
                0,
                5.into(),
                false,
                false,
            )),
        );
        // Backward
        expect_multi_values(
            vec![
                Some((b"c".to_vec(), b"cc".to_vec())),
                Some((b"b".to_vec(), b"bb".to_vec())),
                Some((b"a".to_vec(), b"aa".to_vec())),
            ],
            block_on(storage.scan(
                Context::default(),
                Key::from_raw(b"\xff"),
                None,
                1000,
                0,
                5.into(),
                false,
                true,
            )),
        );
        // Forward with sample step
        expect_multi_values(
            vec![
                Some((b"a".to_vec(), b"aa".to_vec())),
                Some((b"c".to_vec(), b"cc".to_vec())),
            ],
            block_on(storage.scan(
                Context::default(),
                Key::from_raw(b"\x00"),
                None,
                1000,
                2,
                5.into(),
                false,
                false,
            )),
        );
        // Backward with sample step
        expect_multi_values(
            vec![
                Some((b"c".to_vec(), b"cc".to_vec())),
                Some((b"a".to_vec(), b"aa".to_vec())),
            ],
            block_on(storage.scan(
                Context::default(),
                Key::from_raw(b"\xff"),
                None,
                1000,
                2,
                5.into(),
                false,
                true,
            )),
        );
        // Forward with sample step and limit
        expect_multi_values(
            vec![Some((b"a".to_vec(), b"aa".to_vec()))],
            block_on(storage.scan(
                Context::default(),
                Key::from_raw(b"\x00"),
                None,
                1,
                2,
                5.into(),
                false,
                false,
            )),
        );
        // Backward with sample step and limit
        expect_multi_values(
            vec![Some((b"c".to_vec(), b"cc".to_vec()))],
            block_on(storage.scan(
                Context::default(),
                Key::from_raw(b"\xff"),
                None,
                1,
                2,
                5.into(),
                false,
                true,
            )),
        );
        // Forward with bound
        expect_multi_values(
            vec![
                Some((b"a".to_vec(), b"aa".to_vec())),
                Some((b"b".to_vec(), b"bb".to_vec())),
            ],
            block_on(storage.scan(
                Context::default(),
                Key::from_raw(b"\x00"),
                Some(Key::from_raw(b"c")),
                1000,
                0,
                5.into(),
                false,
                false,
            )),
        );
        // Backward with bound
        expect_multi_values(
            vec![
                Some((b"c".to_vec(), b"cc".to_vec())),
                Some((b"b".to_vec(), b"bb".to_vec())),
            ],
            block_on(storage.scan(
                Context::default(),
                Key::from_raw(b"\xff"),
                Some(Key::from_raw(b"b")),
                1000,
                0,
                5.into(),
                false,
                true,
            )),
        );

        // Forward with limit
        expect_multi_values(
            vec![
                Some((b"a".to_vec(), b"aa".to_vec())),
                Some((b"b".to_vec(), b"bb".to_vec())),
            ],
            block_on(storage.scan(
                Context::default(),
                Key::from_raw(b"\x00"),
                None,
                2,
                0,
                5.into(),
                false,
                false,
            )),
        );
        // Backward with limit
        expect_multi_values(
            vec![
                Some((b"c".to_vec(), b"cc".to_vec())),
                Some((b"b".to_vec(), b"bb".to_vec())),
            ],
            block_on(storage.scan(
                Context::default(),
                Key::from_raw(b"\xff"),
                None,
                2,
                0,
                5.into(),
                false,
                true,
            )),
        );
    }

    #[test]
    fn test_scan_with_key_only() {
        let mut titan_db_config = TitanDBConfig::default();
        titan_db_config.enabled = true;
        let mut db_config = crate::config::DbConfig::default();
        db_config.titan = titan_db_config;
        let engine = {
            let path = "".to_owned();
            let cfs = crate::storage::ALL_CFS.to_vec();
            let cfg_rocksdb = db_config;
            let cache = BlockCacheConfig::default().build_shared_cache();
            let cfs_opts = vec![
                CFOptions::new(CF_DEFAULT, cfg_rocksdb.defaultcf.build_opt(&cache)),
                CFOptions::new(CF_LOCK, cfg_rocksdb.lockcf.build_opt(&cache)),
                CFOptions::new(CF_WRITE, cfg_rocksdb.writecf.build_opt(&cache)),
                CFOptions::new(CF_RAFT, cfg_rocksdb.raftcf.build_opt(&cache)),
            ];
            RocksEngine::new(&path, &cfs, Some(cfs_opts), cache.is_some())
        }
        .unwrap();
        let storage = TestStorageBuilder::<_, DummyLockManager>::from_engine_and_lock_mgr(
            engine,
            DummyLockManager {},
        )
        .build()
        .unwrap();
        let (tx, rx) = channel();
        storage
            .sched_txn_command(
                commands::Prewrite::with_defaults(
                    vec![
                        Mutation::Put((Key::from_raw(b"a"), b"aa".to_vec())),
                        Mutation::Put((Key::from_raw(b"b"), b"bb".to_vec())),
                        Mutation::Put((Key::from_raw(b"c"), b"cc".to_vec())),
                    ],
                    b"a".to_vec(),
                    1.into(),
                ),
                expect_ok_callback(tx.clone(), 0),
            )
            .unwrap();
        rx.recv().unwrap();
        // Forward
        expect_multi_values(
            vec![None, None, None],
            block_on(storage.scan(
                Context::default(),
                Key::from_raw(b"\x00"),
                None,
                1000,
                0,
                5.into(),
                true,
                false,
            )),
        );
        // Backward
        expect_multi_values(
            vec![None, None, None],
            block_on(storage.scan(
                Context::default(),
                Key::from_raw(b"\xff"),
                None,
                1000,
                0,
                5.into(),
                true,
                true,
            )),
        );
        // Forward with bound
        expect_multi_values(
            vec![None, None],
            block_on(storage.scan(
                Context::default(),
                Key::from_raw(b"\x00"),
                Some(Key::from_raw(b"c")),
                1000,
                0,
                5.into(),
                true,
                false,
            )),
        );
        // Backward with bound
        expect_multi_values(
            vec![None, None],
            block_on(storage.scan(
                Context::default(),
                Key::from_raw(b"\xff"),
                Some(Key::from_raw(b"b")),
                1000,
                0,
                5.into(),
                true,
                true,
            )),
        );
        // Forward with limit
        expect_multi_values(
            vec![None, None],
            block_on(storage.scan(
                Context::default(),
                Key::from_raw(b"\x00"),
                None,
                2,
                0,
                5.into(),
                true,
                false,
            )),
        );
        // Backward with limit
        expect_multi_values(
            vec![None, None],
            block_on(storage.scan(
                Context::default(),
                Key::from_raw(b"\xff"),
                None,
                2,
                0,
                5.into(),
                true,
                true,
            )),
        );

        storage
            .sched_txn_command(
                commands::Commit::new(
                    vec![
                        Key::from_raw(b"a"),
                        Key::from_raw(b"b"),
                        Key::from_raw(b"c"),
                    ],
                    1.into(),
                    2.into(),
                    Context::default(),
                ),
                expect_ok_callback(tx, 1),
            )
            .unwrap();
        rx.recv().unwrap();
        // Forward
        expect_multi_values(
            vec![
                Some((b"a".to_vec(), vec![])),
                Some((b"b".to_vec(), vec![])),
                Some((b"c".to_vec(), vec![])),
            ],
            block_on(storage.scan(
                Context::default(),
                Key::from_raw(b"\x00"),
                None,
                1000,
                0,
                5.into(),
                true,
                false,
            )),
        );
        // Backward
        expect_multi_values(
            vec![
                Some((b"c".to_vec(), vec![])),
                Some((b"b".to_vec(), vec![])),
                Some((b"a".to_vec(), vec![])),
            ],
            block_on(storage.scan(
                Context::default(),
                Key::from_raw(b"\xff"),
                None,
                1000,
                0,
                5.into(),
                true,
                true,
            )),
        );
        // Forward with bound
        expect_multi_values(
            vec![Some((b"a".to_vec(), vec![])), Some((b"b".to_vec(), vec![]))],
            block_on(storage.scan(
                Context::default(),
                Key::from_raw(b"\x00"),
                Some(Key::from_raw(b"c")),
                1000,
                0,
                5.into(),
                true,
                false,
            )),
        );
        // Backward with bound
        expect_multi_values(
            vec![Some((b"c".to_vec(), vec![])), Some((b"b".to_vec(), vec![]))],
            block_on(storage.scan(
                Context::default(),
                Key::from_raw(b"\xff"),
                Some(Key::from_raw(b"b")),
                1000,
                0,
                5.into(),
                true,
                true,
            )),
        );

        // Forward with limit
        expect_multi_values(
            vec![Some((b"a".to_vec(), vec![])), Some((b"b".to_vec(), vec![]))],
            block_on(storage.scan(
                Context::default(),
                Key::from_raw(b"\x00"),
                None,
                2,
                0,
                5.into(),
                true,
                false,
            )),
        );
        // Backward with limit
        expect_multi_values(
            vec![Some((b"c".to_vec(), vec![])), Some((b"b".to_vec(), vec![]))],
            block_on(storage.scan(
                Context::default(),
                Key::from_raw(b"\xff"),
                None,
                2,
                0,
                5.into(),
                true,
                true,
            )),
        );
    }

    #[test]
    fn test_batch_get() {
        let storage = TestStorageBuilder::new(DummyLockManager {})
            .build()
            .unwrap();
        let (tx, rx) = channel();
        storage
            .sched_txn_command(
                commands::Prewrite::with_defaults(
                    vec![
                        Mutation::Put((Key::from_raw(b"a"), b"aa".to_vec())),
                        Mutation::Put((Key::from_raw(b"b"), b"bb".to_vec())),
                        Mutation::Put((Key::from_raw(b"c"), b"cc".to_vec())),
                    ],
                    b"a".to_vec(),
                    1.into(),
                ),
                expect_ok_callback(tx.clone(), 0),
            )
            .unwrap();
        rx.recv().unwrap();
        expect_multi_values(
            vec![None],
            block_on(storage.batch_get(
                Context::default(),
                vec![Key::from_raw(b"c"), Key::from_raw(b"d")],
                2.into(),
            )),
        );
        storage
            .sched_txn_command(
                commands::Commit::new(
                    vec![
                        Key::from_raw(b"a"),
                        Key::from_raw(b"b"),
                        Key::from_raw(b"c"),
                    ],
                    1.into(),
                    2.into(),
                    Context::default(),
                ),
                expect_ok_callback(tx, 1),
            )
            .unwrap();
        rx.recv().unwrap();
        expect_multi_values(
            vec![
                Some((b"c".to_vec(), b"cc".to_vec())),
                Some((b"a".to_vec(), b"aa".to_vec())),
                Some((b"b".to_vec(), b"bb".to_vec())),
            ],
            block_on(storage.batch_get(
                Context::default(),
                vec![
                    Key::from_raw(b"c"),
                    Key::from_raw(b"x"),
                    Key::from_raw(b"a"),
                    Key::from_raw(b"b"),
                ],
                5.into(),
            )),
        );
    }

    fn create_get_request(key: &[u8], start_ts: u64) -> GetRequest {
        let mut req = GetRequest::default();
        req.set_key(key.to_owned());
        req.set_version(start_ts);
        req
    }

    #[test]
    fn test_batch_get_command() {
        let storage = TestStorageBuilder::new(DummyLockManager {})
            .build()
            .unwrap();
        let (tx, rx) = channel();
        storage
            .sched_txn_command(
                commands::Prewrite::with_defaults(
                    vec![
                        Mutation::Put((Key::from_raw(b"a"), b"aa".to_vec())),
                        Mutation::Put((Key::from_raw(b"b"), b"bb".to_vec())),
                        Mutation::Put((Key::from_raw(b"c"), b"cc".to_vec())),
                    ],
                    b"a".to_vec(),
                    1.into(),
                ),
                expect_ok_callback(tx.clone(), 0),
            )
            .unwrap();
        rx.recv().unwrap();
        let mut x = block_on(storage.batch_get_command(vec![
            create_get_request(b"c", 2),
            create_get_request(b"d", 2),
        ]))
        .unwrap();
        expect_error(
            |e| match e {
                Error(box ErrorInner::Txn(TxnError(box TxnErrorInner::Mvcc(mvcc::Error(
                    box mvcc::ErrorInner::KeyIsLocked(..),
                ))))) => {}
                e => panic!("unexpected error chain: {:?}", e),
            },
            x.remove(0),
        );
        assert_eq!(x.remove(0).unwrap(), None);
        storage
            .sched_txn_command(
                commands::Commit::new(
                    vec![
                        Key::from_raw(b"a"),
                        Key::from_raw(b"b"),
                        Key::from_raw(b"c"),
                    ],
                    1.into(),
                    2.into(),
                    Context::default(),
                ),
                expect_ok_callback(tx, 1),
            )
            .unwrap();
        rx.recv().unwrap();
        let x: Vec<Option<Vec<u8>>> = block_on(storage.batch_get_command(vec![
            create_get_request(b"c", 5),
            create_get_request(b"x", 5),
            create_get_request(b"a", 5),
            create_get_request(b"b", 5),
        ]))
        .unwrap()
        .into_iter()
        .map(|x| x.unwrap())
        .collect();
        assert_eq!(
            x,
            vec![
                Some(b"cc".to_vec()),
                None,
                Some(b"aa".to_vec()),
                Some(b"bb".to_vec())
            ]
        );
    }

    #[test]
    fn test_txn() {
        let storage = TestStorageBuilder::new(DummyLockManager {})
            .build()
            .unwrap();
        let (tx, rx) = channel();
        storage
            .sched_txn_command(
                commands::Prewrite::with_defaults(
                    vec![Mutation::Put((Key::from_raw(b"x"), b"100".to_vec()))],
                    b"x".to_vec(),
                    100.into(),
                ),
                expect_ok_callback(tx.clone(), 0),
            )
            .unwrap();
        storage
            .sched_txn_command(
                commands::Prewrite::with_defaults(
                    vec![Mutation::Put((Key::from_raw(b"y"), b"101".to_vec()))],
                    b"y".to_vec(),
                    101.into(),
                ),
                expect_ok_callback(tx.clone(), 1),
            )
            .unwrap();
        rx.recv().unwrap();
        rx.recv().unwrap();
        storage
            .sched_txn_command(
                commands::Commit::new(
                    vec![Key::from_raw(b"x")],
                    100.into(),
                    110.into(),
                    Context::default(),
                ),
                expect_value_callback(tx.clone(), 2, TxnStatus::committed(110.into())),
            )
            .unwrap();
        storage
            .sched_txn_command(
                commands::Commit::new(
                    vec![Key::from_raw(b"y")],
                    101.into(),
                    111.into(),
                    Context::default(),
                ),
                expect_value_callback(tx.clone(), 3, TxnStatus::committed(111.into())),
            )
            .unwrap();
        rx.recv().unwrap();
        rx.recv().unwrap();
        expect_value(
            b"100".to_vec(),
            block_on(storage.get(Context::default(), Key::from_raw(b"x"), 120.into())),
        );
        expect_value(
            b"101".to_vec(),
            block_on(storage.get(Context::default(), Key::from_raw(b"y"), 120.into())),
        );
        storage
            .sched_txn_command(
                commands::Prewrite::with_defaults(
                    vec![Mutation::Put((Key::from_raw(b"x"), b"105".to_vec()))],
                    b"x".to_vec(),
                    105.into(),
                ),
                expect_fail_callback(tx, 6, |e| match e {
                    Error(box ErrorInner::Txn(TxnError(box TxnErrorInner::Mvcc(mvcc::Error(
                        box mvcc::ErrorInner::WriteConflict { .. },
                    ))))) => (),
                    e => panic!("unexpected error chain: {:?}", e),
                }),
            )
            .unwrap();
        rx.recv().unwrap();
    }

    #[test]
    fn test_sched_too_busy() {
        let mut config = Config::default();
        config.scheduler_pending_write_threshold = ReadableSize(1);
        let storage = TestStorageBuilder::new(DummyLockManager {})
            .config(config)
            .build()
            .unwrap();
        let (tx, rx) = channel();
        expect_none(block_on(storage.get(
            Context::default(),
            Key::from_raw(b"x"),
            100.into(),
        )));
        storage
            .sched_txn_command::<()>(
                commands::Pause::new(vec![Key::from_raw(b"x")], 1000, Context::default()).into(),
                expect_ok_callback(tx.clone(), 1),
            )
            .unwrap();
        storage
            .sched_txn_command(
                commands::Prewrite::with_defaults(
                    vec![Mutation::Put((Key::from_raw(b"y"), b"101".to_vec()))],
                    b"y".to_vec(),
                    101.into(),
                ),
                expect_too_busy_callback(tx.clone(), 2),
            )
            .unwrap();
        rx.recv().unwrap();
        rx.recv().unwrap();
        storage
            .sched_txn_command(
                commands::Prewrite::with_defaults(
                    vec![Mutation::Put((Key::from_raw(b"z"), b"102".to_vec()))],
                    b"y".to_vec(),
                    102.into(),
                ),
                expect_ok_callback(tx, 3),
            )
            .unwrap();
        rx.recv().unwrap();
    }

    #[test]
    fn test_cleanup() {
        let storage = TestStorageBuilder::new(DummyLockManager {})
            .build()
            .unwrap();
        let cm = storage.concurrency_manager.clone();
        let (tx, rx) = channel();
        storage
            .sched_txn_command(
                commands::Prewrite::with_defaults(
                    vec![Mutation::Put((Key::from_raw(b"x"), b"100".to_vec()))],
                    b"x".to_vec(),
                    100.into(),
                ),
                expect_ok_callback(tx.clone(), 0),
            )
            .unwrap();
        rx.recv().unwrap();
        storage
            .sched_txn_command(
                commands::Cleanup::new(
                    Key::from_raw(b"x"),
                    100.into(),
                    TimeStamp::zero(),
                    Context::default(),
                ),
                expect_ok_callback(tx, 1),
            )
            .unwrap();
        rx.recv().unwrap();
<<<<<<< HEAD
        assert_eq!(cm.max_ts(), 100.into());
        expect_none(
            storage
                .get(Context::default(), Key::from_raw(b"x"), 105.into())
                .wait(),
        );
=======
        expect_none(block_on(storage.get(
            Context::default(),
            Key::from_raw(b"x"),
            105.into(),
        )));
>>>>>>> a562e0de
    }

    #[test]
    fn test_cleanup_check_ttl() {
        let storage = TestStorageBuilder::new(DummyLockManager {})
            .build()
            .unwrap();
        let (tx, rx) = channel();

        let ts = TimeStamp::compose;
        storage
            .sched_txn_command(
                commands::Prewrite::with_lock_ttl(
                    vec![Mutation::Put((Key::from_raw(b"x"), b"110".to_vec()))],
                    b"x".to_vec(),
                    ts(110, 0),
                    100,
                ),
                expect_ok_callback(tx.clone(), 0),
            )
            .unwrap();
        rx.recv().unwrap();

        storage
            .sched_txn_command(
                commands::Cleanup::new(
                    Key::from_raw(b"x"),
                    ts(110, 0),
                    ts(120, 0),
                    Context::default(),
                ),
                expect_fail_callback(tx.clone(), 0, |e| match e {
                    Error(box ErrorInner::Txn(TxnError(box TxnErrorInner::Mvcc(mvcc::Error(
                        box mvcc::ErrorInner::KeyIsLocked(info),
                    ))))) => assert_eq!(info.get_lock_ttl(), 100),
                    e => panic!("unexpected error chain: {:?}", e),
                }),
            )
            .unwrap();
        rx.recv().unwrap();

        storage
            .sched_txn_command(
                commands::Cleanup::new(
                    Key::from_raw(b"x"),
                    ts(110, 0),
                    ts(220, 0),
                    Context::default(),
                ),
                expect_ok_callback(tx, 0),
            )
            .unwrap();
        rx.recv().unwrap();
        expect_none(block_on(storage.get(
            Context::default(),
            Key::from_raw(b"x"),
            ts(230, 0),
        )));
    }

    #[test]
    fn test_high_priority_get_put() {
        let storage = TestStorageBuilder::new(DummyLockManager {})
            .build()
            .unwrap();
        let (tx, rx) = channel();
        let mut ctx = Context::default();
        ctx.set_priority(CommandPri::High);
        expect_none(block_on(storage.get(ctx, Key::from_raw(b"x"), 100.into())));
        let mut ctx = Context::default();
        ctx.set_priority(CommandPri::High);
        storage
            .sched_txn_command(
                commands::Prewrite::with_context(
                    vec![Mutation::Put((Key::from_raw(b"x"), b"100".to_vec()))],
                    b"x".to_vec(),
                    100.into(),
                    ctx,
                ),
                expect_ok_callback(tx.clone(), 1),
            )
            .unwrap();
        rx.recv().unwrap();
        let mut ctx = Context::default();
        ctx.set_priority(CommandPri::High);
        storage
            .sched_txn_command(
                commands::Commit::new(vec![Key::from_raw(b"x")], 100.into(), 101.into(), ctx),
                expect_ok_callback(tx, 2),
            )
            .unwrap();
        rx.recv().unwrap();
        let mut ctx = Context::default();
        ctx.set_priority(CommandPri::High);
        expect_none(block_on(storage.get(ctx, Key::from_raw(b"x"), 100.into())));
        let mut ctx = Context::default();
        ctx.set_priority(CommandPri::High);
        expect_value(
            b"100".to_vec(),
            block_on(storage.get(ctx, Key::from_raw(b"x"), 101.into())),
        );
    }

    #[test]
    fn test_high_priority_no_block() {
        let mut config = Config::default();
        config.scheduler_worker_pool_size = 1;
        let storage = TestStorageBuilder::new(DummyLockManager {})
            .config(config)
            .build()
            .unwrap();
        let (tx, rx) = channel();
        expect_none(block_on(storage.get(
            Context::default(),
            Key::from_raw(b"x"),
            100.into(),
        )));
        storage
            .sched_txn_command(
                commands::Prewrite::with_defaults(
                    vec![Mutation::Put((Key::from_raw(b"x"), b"100".to_vec()))],
                    b"x".to_vec(),
                    100.into(),
                ),
                expect_ok_callback(tx.clone(), 1),
            )
            .unwrap();
        rx.recv().unwrap();
        storage
            .sched_txn_command(
                commands::Commit::new(
                    vec![Key::from_raw(b"x")],
                    100.into(),
                    101.into(),
                    Context::default(),
                ),
                expect_ok_callback(tx.clone(), 2),
            )
            .unwrap();
        rx.recv().unwrap();

        storage
            .sched_txn_command(
                commands::Pause::new(vec![Key::from_raw(b"y")], 1000, Context::default()),
                expect_ok_callback(tx, 3),
            )
            .unwrap();
        let mut ctx = Context::default();
        ctx.set_priority(CommandPri::High);
        expect_value(
            b"100".to_vec(),
            block_on(storage.get(ctx, Key::from_raw(b"x"), 101.into())),
        );
        // Command Get with high priority not block by command Pause.
        assert_eq!(rx.recv().unwrap(), 3);
    }

    #[test]
    fn test_delete_range() {
        let storage = TestStorageBuilder::new(DummyLockManager {})
            .build()
            .unwrap();
        let (tx, rx) = channel();
        // Write x and y.
        storage
            .sched_txn_command(
                commands::Prewrite::with_defaults(
                    vec![
                        Mutation::Put((Key::from_raw(b"x"), b"100".to_vec())),
                        Mutation::Put((Key::from_raw(b"y"), b"100".to_vec())),
                        Mutation::Put((Key::from_raw(b"z"), b"100".to_vec())),
                    ],
                    b"x".to_vec(),
                    100.into(),
                ),
                expect_ok_callback(tx.clone(), 0),
            )
            .unwrap();
        rx.recv().unwrap();
        storage
            .sched_txn_command(
                commands::Commit::new(
                    vec![
                        Key::from_raw(b"x"),
                        Key::from_raw(b"y"),
                        Key::from_raw(b"z"),
                    ],
                    100.into(),
                    101.into(),
                    Context::default(),
                ),
                expect_ok_callback(tx.clone(), 1),
            )
            .unwrap();
        rx.recv().unwrap();
        expect_value(
            b"100".to_vec(),
            block_on(storage.get(Context::default(), Key::from_raw(b"x"), 101.into())),
        );
        expect_value(
            b"100".to_vec(),
            block_on(storage.get(Context::default(), Key::from_raw(b"y"), 101.into())),
        );
        expect_value(
            b"100".to_vec(),
            block_on(storage.get(Context::default(), Key::from_raw(b"z"), 101.into())),
        );

        // Delete range [x, z)
        storage
            .delete_range(
                Context::default(),
                Key::from_raw(b"x"),
                Key::from_raw(b"z"),
                false,
                expect_ok_callback(tx.clone(), 5),
            )
            .unwrap();
        rx.recv().unwrap();
        expect_none(block_on(storage.get(
            Context::default(),
            Key::from_raw(b"x"),
            101.into(),
        )));
        expect_none(block_on(storage.get(
            Context::default(),
            Key::from_raw(b"y"),
            101.into(),
        )));
        expect_value(
            b"100".to_vec(),
            block_on(storage.get(Context::default(), Key::from_raw(b"z"), 101.into())),
        );

        storage
            .delete_range(
                Context::default(),
                Key::from_raw(b""),
                Key::from_raw(&[255]),
                false,
                expect_ok_callback(tx, 9),
            )
            .unwrap();
        rx.recv().unwrap();
        expect_none(block_on(storage.get(
            Context::default(),
            Key::from_raw(b"z"),
            101.into(),
        )));
    }

    #[test]
    fn test_raw_delete_range() {
        let storage = TestStorageBuilder::new(DummyLockManager {})
            .build()
            .unwrap();
        let (tx, rx) = channel();

        let test_data = [
            (b"a", b"001"),
            (b"b", b"002"),
            (b"c", b"003"),
            (b"d", b"004"),
            (b"e", b"005"),
        ];

        // Write some key-value pairs to the db
        for kv in &test_data {
            storage
                .raw_put(
                    Context::default(),
                    "".to_string(),
                    kv.0.to_vec(),
                    kv.1.to_vec(),
                    expect_ok_callback(tx.clone(), 0),
                )
                .unwrap();
        }

        expect_value(
            b"004".to_vec(),
            block_on(storage.raw_get(Context::default(), "".to_string(), b"d".to_vec())),
        );

        // Delete ["d", "e")
        storage
            .raw_delete_range(
                Context::default(),
                "".to_string(),
                b"d".to_vec(),
                b"e".to_vec(),
                expect_ok_callback(tx.clone(), 1),
            )
            .unwrap();
        rx.recv().unwrap();

        // Assert key "d" has gone
        expect_value(
            b"003".to_vec(),
            block_on(storage.raw_get(Context::default(), "".to_string(), b"c".to_vec())),
        );
        expect_none(block_on(storage.raw_get(
            Context::default(),
            "".to_string(),
            b"d".to_vec(),
        )));
        expect_value(
            b"005".to_vec(),
            block_on(storage.raw_get(Context::default(), "".to_string(), b"e".to_vec())),
        );

        // Delete ["aa", "ab")
        storage
            .raw_delete_range(
                Context::default(),
                "".to_string(),
                b"aa".to_vec(),
                b"ab".to_vec(),
                expect_ok_callback(tx.clone(), 2),
            )
            .unwrap();
        rx.recv().unwrap();

        // Assert nothing happened
        expect_value(
            b"001".to_vec(),
            block_on(storage.raw_get(Context::default(), "".to_string(), b"a".to_vec())),
        );
        expect_value(
            b"002".to_vec(),
            block_on(storage.raw_get(Context::default(), "".to_string(), b"b".to_vec())),
        );

        // Delete all
        storage
            .raw_delete_range(
                Context::default(),
                "".to_string(),
                b"a".to_vec(),
                b"z".to_vec(),
                expect_ok_callback(tx, 3),
            )
            .unwrap();
        rx.recv().unwrap();

        // Assert now no key remains
        for kv in &test_data {
            expect_none(block_on(storage.raw_get(
                Context::default(),
                "".to_string(),
                kv.0.to_vec(),
            )));
        }

        rx.recv().unwrap();
    }

    #[test]
    fn test_raw_batch_put() {
        let storage = TestStorageBuilder::new(DummyLockManager {})
            .build()
            .unwrap();
        let (tx, rx) = channel();

        let test_data = vec![
            (b"a".to_vec(), b"aa".to_vec()),
            (b"b".to_vec(), b"bb".to_vec()),
            (b"c".to_vec(), b"cc".to_vec()),
            (b"d".to_vec(), b"dd".to_vec()),
            (b"e".to_vec(), b"ee".to_vec()),
        ];

        // Write key-value pairs in a batch
        storage
            .raw_batch_put(
                Context::default(),
                "".to_string(),
                test_data.clone(),
                expect_ok_callback(tx, 0),
            )
            .unwrap();
        rx.recv().unwrap();

        // Verify pairs one by one
        for (key, val) in test_data {
            expect_value(
                val,
                block_on(storage.raw_get(Context::default(), "".to_string(), key)),
            );
        }
    }

    #[test]
    fn test_raw_batch_get() {
        let storage = TestStorageBuilder::new(DummyLockManager {})
            .build()
            .unwrap();
        let (tx, rx) = channel();

        let test_data = vec![
            (b"a".to_vec(), b"aa".to_vec()),
            (b"b".to_vec(), b"bb".to_vec()),
            (b"c".to_vec(), b"cc".to_vec()),
            (b"d".to_vec(), b"dd".to_vec()),
            (b"e".to_vec(), b"ee".to_vec()),
        ];

        // Write key-value pairs one by one
        for &(ref key, ref value) in &test_data {
            storage
                .raw_put(
                    Context::default(),
                    "".to_string(),
                    key.clone(),
                    value.clone(),
                    expect_ok_callback(tx.clone(), 0),
                )
                .unwrap();
        }
        rx.recv().unwrap();

        // Verify pairs in a batch
        let keys = test_data.iter().map(|&(ref k, _)| k.clone()).collect();
        let results = test_data.into_iter().map(|(k, v)| Some((k, v))).collect();
        expect_multi_values(
            results,
            block_on(storage.raw_batch_get(Context::default(), "".to_string(), keys)),
        );
    }

    #[test]
    fn test_batch_raw_get() {
        let storage = TestStorageBuilder::new(DummyLockManager {})
            .build()
            .unwrap();
        let (tx, rx) = channel();

        let test_data = vec![
            (b"a".to_vec(), b"aa".to_vec()),
            (b"b".to_vec(), b"bb".to_vec()),
            (b"c".to_vec(), b"cc".to_vec()),
            (b"d".to_vec(), b"dd".to_vec()),
            (b"e".to_vec(), b"ee".to_vec()),
        ];

        // Write key-value pairs one by one
        for &(ref key, ref value) in &test_data {
            storage
                .raw_put(
                    Context::default(),
                    "".to_string(),
                    key.clone(),
                    value.clone(),
                    expect_ok_callback(tx.clone(), 0),
                )
                .unwrap();
        }
        rx.recv().unwrap();

        // Verify pairs in a batch
        let cmds = test_data
            .iter()
            .map(|&(ref k, _)| {
                let mut req = RawGetRequest::default();
                req.set_key(k.clone());
                req
            })
            .collect();
        let results: Vec<Option<Vec<u8>>> = test_data.into_iter().map(|(_, v)| Some(v)).collect();
        let x: Vec<Option<Vec<u8>>> = block_on(storage.raw_batch_get_command(cmds))
            .unwrap()
            .into_iter()
            .map(|x| x.unwrap())
            .collect();
        assert_eq!(x, results);
    }

    #[test]
    fn test_raw_batch_delete() {
        let storage = TestStorageBuilder::new(DummyLockManager {})
            .build()
            .unwrap();
        let (tx, rx) = channel();

        let test_data = vec![
            (b"a".to_vec(), b"aa".to_vec()),
            (b"b".to_vec(), b"bb".to_vec()),
            (b"c".to_vec(), b"cc".to_vec()),
            (b"d".to_vec(), b"dd".to_vec()),
            (b"e".to_vec(), b"ee".to_vec()),
        ];

        // Write key-value pairs in batch
        storage
            .raw_batch_put(
                Context::default(),
                "".to_string(),
                test_data.clone(),
                expect_ok_callback(tx.clone(), 0),
            )
            .unwrap();
        rx.recv().unwrap();

        // Verify pairs exist
        let keys = test_data.iter().map(|&(ref k, _)| k.clone()).collect();
        let results = test_data
            .iter()
            .map(|&(ref k, ref v)| Some((k.clone(), v.clone())))
            .collect();
        expect_multi_values(
            results,
            block_on(storage.raw_batch_get(Context::default(), "".to_string(), keys)),
        );

        // Delete ["b", "d"]
        storage
            .raw_batch_delete(
                Context::default(),
                "".to_string(),
                vec![b"b".to_vec(), b"d".to_vec()],
                expect_ok_callback(tx.clone(), 1),
            )
            .unwrap();
        rx.recv().unwrap();

        // Assert "b" and "d" are gone
        expect_value(
            b"aa".to_vec(),
            block_on(storage.raw_get(Context::default(), "".to_string(), b"a".to_vec())),
        );
        expect_none(block_on(storage.raw_get(
            Context::default(),
            "".to_string(),
            b"b".to_vec(),
        )));
        expect_value(
            b"cc".to_vec(),
            block_on(storage.raw_get(Context::default(), "".to_string(), b"c".to_vec())),
        );
        expect_none(block_on(storage.raw_get(
            Context::default(),
            "".to_string(),
            b"d".to_vec(),
        )));
        expect_value(
            b"ee".to_vec(),
            block_on(storage.raw_get(Context::default(), "".to_string(), b"e".to_vec())),
        );

        // Delete ["a", "c", "e"]
        storage
            .raw_batch_delete(
                Context::default(),
                "".to_string(),
                vec![b"a".to_vec(), b"c".to_vec(), b"e".to_vec()],
                expect_ok_callback(tx, 2),
            )
            .unwrap();
        rx.recv().unwrap();

        // Assert no key remains
        for (k, _) in test_data {
            expect_none(block_on(storage.raw_get(
                Context::default(),
                "".to_string(),
                k,
            )));
        }
    }

    #[test]
    fn test_raw_scan() {
        let storage = TestStorageBuilder::new(DummyLockManager {})
            .build()
            .unwrap();
        let (tx, rx) = channel();

        let test_data = vec![
            (b"a".to_vec(), b"aa".to_vec()),
            (b"a1".to_vec(), b"aa11".to_vec()),
            (b"a2".to_vec(), b"aa22".to_vec()),
            (b"a3".to_vec(), b"aa33".to_vec()),
            (b"b".to_vec(), b"bb".to_vec()),
            (b"b1".to_vec(), b"bb11".to_vec()),
            (b"b2".to_vec(), b"bb22".to_vec()),
            (b"b3".to_vec(), b"bb33".to_vec()),
            (b"c".to_vec(), b"cc".to_vec()),
            (b"c1".to_vec(), b"cc11".to_vec()),
            (b"c2".to_vec(), b"cc22".to_vec()),
            (b"c3".to_vec(), b"cc33".to_vec()),
            (b"d".to_vec(), b"dd".to_vec()),
            (b"d1".to_vec(), b"dd11".to_vec()),
            (b"d2".to_vec(), b"dd22".to_vec()),
            (b"d3".to_vec(), b"dd33".to_vec()),
            (b"e".to_vec(), b"ee".to_vec()),
            (b"e1".to_vec(), b"ee11".to_vec()),
            (b"e2".to_vec(), b"ee22".to_vec()),
            (b"e3".to_vec(), b"ee33".to_vec()),
        ];

        // Write key-value pairs in batch
        storage
            .raw_batch_put(
                Context::default(),
                "".to_string(),
                test_data.clone(),
                expect_ok_callback(tx, 0),
            )
            .unwrap();
        rx.recv().unwrap();

        // Scan pairs with key only
        let mut results: Vec<Option<KvPair>> = test_data
            .iter()
            .map(|&(ref k, _)| Some((k.clone(), vec![])))
            .collect();
        expect_multi_values(
            results.clone(),
            block_on(storage.raw_scan(
                Context::default(),
                "".to_string(),
                vec![],
                None,
                20,
                true,
                false,
            )),
        );
        results = results.split_off(10);
        expect_multi_values(
            results,
            block_on(storage.raw_scan(
                Context::default(),
                "".to_string(),
                b"c2".to_vec(),
                None,
                20,
                true,
                false,
            )),
        );
        let mut results: Vec<Option<KvPair>> = test_data
            .clone()
            .into_iter()
            .map(|(k, v)| Some((k, v)))
            .collect();
        expect_multi_values(
            results.clone(),
            block_on(storage.raw_scan(
                Context::default(),
                "".to_string(),
                vec![],
                None,
                20,
                false,
                false,
            )),
        );
        results = results.split_off(10);
        expect_multi_values(
            results,
            block_on(storage.raw_scan(
                Context::default(),
                "".to_string(),
                b"c2".to_vec(),
                None,
                20,
                false,
                false,
            )),
        );
        let results: Vec<Option<KvPair>> = test_data
            .clone()
            .into_iter()
            .map(|(k, v)| Some((k, v)))
            .rev()
            .collect();
        expect_multi_values(
            results,
            block_on(storage.raw_scan(
                Context::default(),
                "".to_string(),
                b"z".to_vec(),
                None,
                20,
                false,
                true,
            )),
        );
        let results: Vec<Option<KvPair>> = test_data
            .clone()
            .into_iter()
            .map(|(k, v)| Some((k, v)))
            .rev()
            .take(5)
            .collect();
        expect_multi_values(
            results,
            block_on(storage.raw_scan(
                Context::default(),
                "".to_string(),
                b"z".to_vec(),
                None,
                5,
                false,
                true,
            )),
        );

        // Scan with end_key
        let results: Vec<Option<KvPair>> = test_data
            .clone()
            .into_iter()
            .skip(6)
            .take(4)
            .map(|(k, v)| Some((k, v)))
            .collect();
        expect_multi_values(
            results,
            block_on(storage.raw_scan(
                Context::default(),
                "".to_string(),
                b"b2".to_vec(),
                Some(b"c2".to_vec()),
                20,
                false,
                false,
            )),
        );
        let results: Vec<Option<KvPair>> = test_data
            .clone()
            .into_iter()
            .skip(6)
            .take(1)
            .map(|(k, v)| Some((k, v)))
            .collect();
        expect_multi_values(
            results,
            block_on(storage.raw_scan(
                Context::default(),
                "".to_string(),
                b"b2".to_vec(),
                Some(b"b2\x00".to_vec()),
                20,
                false,
                false,
            )),
        );

        // Reverse scan with end_key
        let results: Vec<Option<KvPair>> = test_data
            .clone()
            .into_iter()
            .rev()
            .skip(10)
            .take(4)
            .map(|(k, v)| Some((k, v)))
            .collect();
        expect_multi_values(
            results,
            block_on(storage.raw_scan(
                Context::default(),
                "".to_string(),
                b"c2".to_vec(),
                Some(b"b2".to_vec()),
                20,
                false,
                true,
            )),
        );
        let results: Vec<Option<KvPair>> = test_data
            .into_iter()
            .skip(6)
            .take(1)
            .map(|(k, v)| Some((k, v)))
            .collect();
        expect_multi_values(
            results,
            block_on(storage.raw_scan(
                Context::default(),
                "".to_string(),
                b"b2\x00".to_vec(),
                Some(b"b2".to_vec()),
                20,
                false,
                true,
            )),
        );

        // End key tests. Confirm that lower/upper bound works correctly.
        let ctx = Context::default();
        let results = vec![
            (b"c1".to_vec(), b"cc11".to_vec()),
            (b"c2".to_vec(), b"cc22".to_vec()),
            (b"c3".to_vec(), b"cc33".to_vec()),
            (b"d".to_vec(), b"dd".to_vec()),
            (b"d1".to_vec(), b"dd11".to_vec()),
            (b"d2".to_vec(), b"dd22".to_vec()),
        ]
        .into_iter()
        .map(|(k, v)| Some((k, v)));
        let engine = storage.get_engine();
        expect_multi_values(
            results.clone().collect(),
            block_on(async {
                let snapshot =
                    <Storage<RocksEngine, DummyLockManager>>::snapshot(&engine, None, &ctx).await?;
                <Storage<RocksEngine, DummyLockManager>>::forward_raw_scan(
                    &snapshot,
                    &"".to_string(),
                    &Key::from_encoded(b"c1".to_vec()),
                    Some(Key::from_encoded(b"d3".to_vec())),
                    20,
                    &mut Statistics::default(),
                    false,
                )
            }),
        );
        expect_multi_values(
            results.rev().collect(),
            block_on(async move {
                let snapshot =
                    <Storage<RocksEngine, DummyLockManager>>::snapshot(&engine, None, &ctx).await?;
                <Storage<RocksEngine, DummyLockManager>>::reverse_raw_scan(
                    &snapshot,
                    &"".to_string(),
                    &Key::from_encoded(b"d3".to_vec()),
                    Some(Key::from_encoded(b"c1".to_vec())),
                    20,
                    &mut Statistics::default(),
                    false,
                )
            }),
        );
    }

    #[test]
    fn test_check_key_ranges() {
        fn make_ranges(ranges: Vec<(Vec<u8>, Vec<u8>)>) -> Vec<KeyRange> {
            ranges
                .into_iter()
                .map(|(s, e)| {
                    let mut range = KeyRange::default();
                    range.set_start_key(s);
                    if !e.is_empty() {
                        range.set_end_key(e);
                    }
                    range
                })
                .collect()
        }

        let ranges = make_ranges(vec![
            (b"a".to_vec(), b"a3".to_vec()),
            (b"b".to_vec(), b"b3".to_vec()),
            (b"c".to_vec(), b"c3".to_vec()),
        ]);
        assert_eq!(
            <Storage<RocksEngine, DummyLockManager>>::check_key_ranges(&ranges, false,),
            true
        );

        let ranges = make_ranges(vec![
            (b"a".to_vec(), vec![]),
            (b"b".to_vec(), vec![]),
            (b"c".to_vec(), vec![]),
        ]);
        assert_eq!(
            <Storage<RocksEngine, DummyLockManager>>::check_key_ranges(&ranges, false,),
            true
        );

        let ranges = make_ranges(vec![
            (b"a3".to_vec(), b"a".to_vec()),
            (b"b3".to_vec(), b"b".to_vec()),
            (b"c3".to_vec(), b"c".to_vec()),
        ]);
        assert_eq!(
            <Storage<RocksEngine, DummyLockManager>>::check_key_ranges(&ranges, false,),
            false
        );

        // if end_key is omitted, the next start_key is used instead. so, false is returned.
        let ranges = make_ranges(vec![
            (b"c".to_vec(), vec![]),
            (b"b".to_vec(), vec![]),
            (b"a".to_vec(), vec![]),
        ]);
        assert_eq!(
            <Storage<RocksEngine, DummyLockManager>>::check_key_ranges(&ranges, false,),
            false
        );

        let ranges = make_ranges(vec![
            (b"a3".to_vec(), b"a".to_vec()),
            (b"b3".to_vec(), b"b".to_vec()),
            (b"c3".to_vec(), b"c".to_vec()),
        ]);
        assert_eq!(
            <Storage<RocksEngine, DummyLockManager>>::check_key_ranges(&ranges, true,),
            true
        );

        let ranges = make_ranges(vec![
            (b"c3".to_vec(), vec![]),
            (b"b3".to_vec(), vec![]),
            (b"a3".to_vec(), vec![]),
        ]);
        assert_eq!(
            <Storage<RocksEngine, DummyLockManager>>::check_key_ranges(&ranges, true,),
            true
        );

        let ranges = make_ranges(vec![
            (b"a".to_vec(), b"a3".to_vec()),
            (b"b".to_vec(), b"b3".to_vec()),
            (b"c".to_vec(), b"c3".to_vec()),
        ]);
        assert_eq!(
            <Storage<RocksEngine, DummyLockManager>>::check_key_ranges(&ranges, true,),
            false
        );

        let ranges = make_ranges(vec![
            (b"a3".to_vec(), vec![]),
            (b"b3".to_vec(), vec![]),
            (b"c3".to_vec(), vec![]),
        ]);
        assert_eq!(
            <Storage<RocksEngine, DummyLockManager>>::check_key_ranges(&ranges, true,),
            false
        );
    }

    #[test]
    fn test_raw_batch_scan() {
        let storage = TestStorageBuilder::new(DummyLockManager {})
            .build()
            .unwrap();
        let (tx, rx) = channel();

        let test_data = vec![
            (b"a".to_vec(), b"aa".to_vec()),
            (b"a1".to_vec(), b"aa11".to_vec()),
            (b"a2".to_vec(), b"aa22".to_vec()),
            (b"a3".to_vec(), b"aa33".to_vec()),
            (b"b".to_vec(), b"bb".to_vec()),
            (b"b1".to_vec(), b"bb11".to_vec()),
            (b"b2".to_vec(), b"bb22".to_vec()),
            (b"b3".to_vec(), b"bb33".to_vec()),
            (b"c".to_vec(), b"cc".to_vec()),
            (b"c1".to_vec(), b"cc11".to_vec()),
            (b"c2".to_vec(), b"cc22".to_vec()),
            (b"c3".to_vec(), b"cc33".to_vec()),
            (b"d".to_vec(), b"dd".to_vec()),
            (b"d1".to_vec(), b"dd11".to_vec()),
            (b"d2".to_vec(), b"dd22".to_vec()),
            (b"d3".to_vec(), b"dd33".to_vec()),
            (b"e".to_vec(), b"ee".to_vec()),
            (b"e1".to_vec(), b"ee11".to_vec()),
            (b"e2".to_vec(), b"ee22".to_vec()),
            (b"e3".to_vec(), b"ee33".to_vec()),
        ];

        // Write key-value pairs in batch
        storage
            .raw_batch_put(
                Context::default(),
                "".to_string(),
                test_data.clone(),
                expect_ok_callback(tx, 0),
            )
            .unwrap();
        rx.recv().unwrap();

        // Verify pairs exist
        let keys = test_data.iter().map(|&(ref k, _)| k.clone()).collect();
        let results = test_data.into_iter().map(|(k, v)| Some((k, v))).collect();
        expect_multi_values(
            results,
            block_on(storage.raw_batch_get(Context::default(), "".to_string(), keys)),
        );

        let results = vec![
            Some((b"a".to_vec(), b"aa".to_vec())),
            Some((b"a1".to_vec(), b"aa11".to_vec())),
            Some((b"a2".to_vec(), b"aa22".to_vec())),
            Some((b"a3".to_vec(), b"aa33".to_vec())),
            Some((b"b".to_vec(), b"bb".to_vec())),
            Some((b"b1".to_vec(), b"bb11".to_vec())),
            Some((b"b2".to_vec(), b"bb22".to_vec())),
            Some((b"b3".to_vec(), b"bb33".to_vec())),
            Some((b"c".to_vec(), b"cc".to_vec())),
            Some((b"c1".to_vec(), b"cc11".to_vec())),
            Some((b"c2".to_vec(), b"cc22".to_vec())),
            Some((b"c3".to_vec(), b"cc33".to_vec())),
            Some((b"d".to_vec(), b"dd".to_vec())),
        ];
        let ranges: Vec<KeyRange> = vec![b"a".to_vec(), b"b".to_vec(), b"c".to_vec()]
            .into_iter()
            .map(|k| {
                let mut range = KeyRange::default();
                range.set_start_key(k);
                range
            })
            .collect();
        expect_multi_values(
            results,
            block_on(storage.raw_batch_scan(
                Context::default(),
                "".to_string(),
                ranges.clone(),
                5,
                false,
                false,
            )),
        );

        let results = vec![
            Some((b"a".to_vec(), vec![])),
            Some((b"a1".to_vec(), vec![])),
            Some((b"a2".to_vec(), vec![])),
            Some((b"a3".to_vec(), vec![])),
            Some((b"b".to_vec(), vec![])),
            Some((b"b1".to_vec(), vec![])),
            Some((b"b2".to_vec(), vec![])),
            Some((b"b3".to_vec(), vec![])),
            Some((b"c".to_vec(), vec![])),
            Some((b"c1".to_vec(), vec![])),
            Some((b"c2".to_vec(), vec![])),
            Some((b"c3".to_vec(), vec![])),
            Some((b"d".to_vec(), vec![])),
        ];
        expect_multi_values(
            results,
            block_on(storage.raw_batch_scan(
                Context::default(),
                "".to_string(),
                ranges.clone(),
                5,
                true,
                false,
            )),
        );

        let results = vec![
            Some((b"a".to_vec(), b"aa".to_vec())),
            Some((b"a1".to_vec(), b"aa11".to_vec())),
            Some((b"a2".to_vec(), b"aa22".to_vec())),
            Some((b"b".to_vec(), b"bb".to_vec())),
            Some((b"b1".to_vec(), b"bb11".to_vec())),
            Some((b"b2".to_vec(), b"bb22".to_vec())),
            Some((b"c".to_vec(), b"cc".to_vec())),
            Some((b"c1".to_vec(), b"cc11".to_vec())),
            Some((b"c2".to_vec(), b"cc22".to_vec())),
        ];
        expect_multi_values(
            results,
            block_on(storage.raw_batch_scan(
                Context::default(),
                "".to_string(),
                ranges.clone(),
                3,
                false,
                false,
            )),
        );

        let results = vec![
            Some((b"a".to_vec(), vec![])),
            Some((b"a1".to_vec(), vec![])),
            Some((b"a2".to_vec(), vec![])),
            Some((b"b".to_vec(), vec![])),
            Some((b"b1".to_vec(), vec![])),
            Some((b"b2".to_vec(), vec![])),
            Some((b"c".to_vec(), vec![])),
            Some((b"c1".to_vec(), vec![])),
            Some((b"c2".to_vec(), vec![])),
        ];
        expect_multi_values(
            results,
            block_on(storage.raw_batch_scan(
                Context::default(),
                "".to_string(),
                ranges,
                3,
                true,
                false,
            )),
        );

        let results = vec![
            Some((b"a2".to_vec(), b"aa22".to_vec())),
            Some((b"a1".to_vec(), b"aa11".to_vec())),
            Some((b"a".to_vec(), b"aa".to_vec())),
            Some((b"b2".to_vec(), b"bb22".to_vec())),
            Some((b"b1".to_vec(), b"bb11".to_vec())),
            Some((b"b".to_vec(), b"bb".to_vec())),
            Some((b"c2".to_vec(), b"cc22".to_vec())),
            Some((b"c1".to_vec(), b"cc11".to_vec())),
            Some((b"c".to_vec(), b"cc".to_vec())),
        ];
        let ranges: Vec<KeyRange> = vec![
            (b"a3".to_vec(), b"a".to_vec()),
            (b"b3".to_vec(), b"b".to_vec()),
            (b"c3".to_vec(), b"c".to_vec()),
        ]
        .into_iter()
        .map(|(s, e)| {
            let mut range = KeyRange::default();
            range.set_start_key(s);
            range.set_end_key(e);
            range
        })
        .collect();
        expect_multi_values(
            results,
            block_on(storage.raw_batch_scan(
                Context::default(),
                "".to_string(),
                ranges,
                5,
                false,
                true,
            )),
        );

        let results = vec![
            Some((b"c2".to_vec(), b"cc22".to_vec())),
            Some((b"c1".to_vec(), b"cc11".to_vec())),
            Some((b"b2".to_vec(), b"bb22".to_vec())),
            Some((b"b1".to_vec(), b"bb11".to_vec())),
            Some((b"a2".to_vec(), b"aa22".to_vec())),
            Some((b"a1".to_vec(), b"aa11".to_vec())),
        ];
        let ranges: Vec<KeyRange> = vec![b"c3".to_vec(), b"b3".to_vec(), b"a3".to_vec()]
            .into_iter()
            .map(|s| {
                let mut range = KeyRange::default();
                range.set_start_key(s);
                range
            })
            .collect();
        expect_multi_values(
            results,
            block_on(storage.raw_batch_scan(
                Context::default(),
                "".to_string(),
                ranges,
                2,
                false,
                true,
            )),
        );

        let results = vec![
            Some((b"a2".to_vec(), vec![])),
            Some((b"a1".to_vec(), vec![])),
            Some((b"a".to_vec(), vec![])),
            Some((b"b2".to_vec(), vec![])),
            Some((b"b1".to_vec(), vec![])),
            Some((b"b".to_vec(), vec![])),
            Some((b"c2".to_vec(), vec![])),
            Some((b"c1".to_vec(), vec![])),
            Some((b"c".to_vec(), vec![])),
        ];
        let ranges: Vec<KeyRange> = vec![
            (b"a3".to_vec(), b"a".to_vec()),
            (b"b3".to_vec(), b"b".to_vec()),
            (b"c3".to_vec(), b"c".to_vec()),
        ]
        .into_iter()
        .map(|(s, e)| {
            let mut range = KeyRange::default();
            range.set_start_key(s);
            range.set_end_key(e);
            range
        })
        .collect();
        expect_multi_values(
            results,
            block_on(storage.raw_batch_scan(
                Context::default(),
                "".to_string(),
                ranges,
                5,
                true,
                true,
            )),
        );
    }

    #[test]
    fn test_scan_lock() {
        let storage = TestStorageBuilder::new(DummyLockManager {})
            .build()
            .unwrap();
        let (tx, rx) = channel();
        storage
            .sched_txn_command(
                commands::Prewrite::with_defaults(
                    vec![
                        Mutation::Put((Key::from_raw(b"x"), b"foo".to_vec())),
                        Mutation::Put((Key::from_raw(b"y"), b"foo".to_vec())),
                        Mutation::Put((Key::from_raw(b"z"), b"foo".to_vec())),
                    ],
                    b"x".to_vec(),
                    100.into(),
                ),
                expect_ok_callback(tx.clone(), 0),
            )
            .unwrap();
        rx.recv().unwrap();

        storage
            .sched_txn_command(
                commands::Prewrite::new(
                    vec![
                        Mutation::Put((Key::from_raw(b"a"), b"foo".to_vec())),
                        Mutation::Put((Key::from_raw(b"b"), b"foo".to_vec())),
                        Mutation::Put((Key::from_raw(b"c"), b"foo".to_vec())),
                    ],
                    b"c".to_vec(),
                    101.into(),
                    123,
                    false,
                    3,
                    TimeStamp::default(),
                    None,
                    Context::default(),
                ),
                expect_ok_callback(tx.clone(), 0),
            )
            .unwrap();
        rx.recv().unwrap();

        let (lock_a, lock_b, lock_c, lock_x, lock_y, lock_z) = (
            {
                let mut lock = LockInfo::default();
                lock.set_primary_lock(b"c".to_vec());
                lock.set_lock_version(101);
                lock.set_key(b"a".to_vec());
                lock.set_lock_ttl(123);
                lock.set_txn_size(3);
                lock
            },
            {
                let mut lock = LockInfo::default();
                lock.set_primary_lock(b"c".to_vec());
                lock.set_lock_version(101);
                lock.set_key(b"b".to_vec());
                lock.set_lock_ttl(123);
                lock.set_txn_size(3);
                lock
            },
            {
                let mut lock = LockInfo::default();
                lock.set_primary_lock(b"c".to_vec());
                lock.set_lock_version(101);
                lock.set_key(b"c".to_vec());
                lock.set_lock_ttl(123);
                lock.set_txn_size(3);
                lock
            },
            {
                let mut lock = LockInfo::default();
                lock.set_primary_lock(b"x".to_vec());
                lock.set_lock_version(100);
                lock.set_key(b"x".to_vec());
                lock
            },
            {
                let mut lock = LockInfo::default();
                lock.set_primary_lock(b"x".to_vec());
                lock.set_lock_version(100);
                lock.set_key(b"y".to_vec());
                lock
            },
            {
                let mut lock = LockInfo::default();
                lock.set_primary_lock(b"x".to_vec());
                lock.set_lock_version(100);
                lock.set_key(b"z".to_vec());
                lock
            },
        );

        storage
            .sched_txn_command(
                commands::ScanLock::new(99.into(), None, 10, Context::default()),
                expect_value_callback(tx.clone(), 0, vec![]),
            )
            .unwrap();
        rx.recv().unwrap();
        storage
            .sched_txn_command(
                commands::ScanLock::new(100.into(), None, 10, Context::default()),
                expect_value_callback(
                    tx.clone(),
                    0,
                    vec![lock_x.clone(), lock_y.clone(), lock_z.clone()],
                ),
            )
            .unwrap();
        rx.recv().unwrap();
        storage
            .sched_txn_command(
                commands::ScanLock::new(
                    100.into(),
                    Some(Key::from_raw(b"a")),
                    10,
                    Context::default(),
                ),
                expect_value_callback(
                    tx.clone(),
                    0,
                    vec![lock_x.clone(), lock_y.clone(), lock_z.clone()],
                ),
            )
            .unwrap();
        rx.recv().unwrap();
        storage
            .sched_txn_command(
                commands::ScanLock::new(
                    100.into(),
                    Some(Key::from_raw(b"y")),
                    10,
                    Context::default(),
                ),
                expect_value_callback(tx.clone(), 0, vec![lock_y.clone(), lock_z.clone()]),
            )
            .unwrap();
        rx.recv().unwrap();
        storage
            .sched_txn_command(
                commands::ScanLock::new(101.into(), None, 10, Context::default()),
                expect_value_callback(
                    tx.clone(),
                    0,
                    vec![
                        lock_a.clone(),
                        lock_b.clone(),
                        lock_c.clone(),
                        lock_x.clone(),
                        lock_y.clone(),
                        lock_z.clone(),
                    ],
                ),
            )
            .unwrap();
        rx.recv().unwrap();
        storage
            .sched_txn_command(
                commands::ScanLock::new(101.into(), None, 4, Context::default()),
                expect_value_callback(
                    tx.clone(),
                    0,
                    vec![lock_a, lock_b.clone(), lock_c.clone(), lock_x.clone()],
                ),
            )
            .unwrap();
        rx.recv().unwrap();
        storage
            .sched_txn_command(
                commands::ScanLock::new(
                    101.into(),
                    Some(Key::from_raw(b"b")),
                    4,
                    Context::default(),
                ),
                expect_value_callback(
                    tx.clone(),
                    0,
                    vec![
                        lock_b.clone(),
                        lock_c.clone(),
                        lock_x.clone(),
                        lock_y.clone(),
                    ],
                ),
            )
            .unwrap();
        rx.recv().unwrap();
        storage
            .sched_txn_command(
                commands::ScanLock::new(
                    101.into(),
                    Some(Key::from_raw(b"b")),
                    0,
                    Context::default(),
                ),
                expect_value_callback(tx, 0, vec![lock_b, lock_c, lock_x, lock_y, lock_z]),
            )
            .unwrap();
        rx.recv().unwrap();
    }

    #[test]
    fn test_resolve_lock() {
        use crate::storage::txn::RESOLVE_LOCK_BATCH_SIZE;

        let storage = TestStorageBuilder::new(DummyLockManager {})
            .build()
            .unwrap();
        let cm = storage.concurrency_manager.clone();
        let (tx, rx) = channel();

        // These locks (transaction ts=99) are not going to be resolved.
        storage
            .sched_txn_command(
                commands::Prewrite::with_defaults(
                    vec![
                        Mutation::Put((Key::from_raw(b"a"), b"foo".to_vec())),
                        Mutation::Put((Key::from_raw(b"b"), b"foo".to_vec())),
                        Mutation::Put((Key::from_raw(b"c"), b"foo".to_vec())),
                    ],
                    b"c".to_vec(),
                    99.into(),
                ),
                expect_ok_callback(tx.clone(), 0),
            )
            .unwrap();
        rx.recv().unwrap();

        let (lock_a, lock_b, lock_c) = (
            {
                let mut lock = LockInfo::default();
                lock.set_primary_lock(b"c".to_vec());
                lock.set_lock_version(99);
                lock.set_key(b"a".to_vec());
                lock
            },
            {
                let mut lock = LockInfo::default();
                lock.set_primary_lock(b"c".to_vec());
                lock.set_lock_version(99);
                lock.set_key(b"b".to_vec());
                lock
            },
            {
                let mut lock = LockInfo::default();
                lock.set_primary_lock(b"c".to_vec());
                lock.set_lock_version(99);
                lock.set_key(b"c".to_vec());
                lock
            },
        );

        // We should be able to resolve all locks for transaction ts=100 when there are this
        // many locks.
        let scanned_locks_coll = vec![
            1,
            RESOLVE_LOCK_BATCH_SIZE,
            RESOLVE_LOCK_BATCH_SIZE - 1,
            RESOLVE_LOCK_BATCH_SIZE + 1,
            RESOLVE_LOCK_BATCH_SIZE * 2,
            RESOLVE_LOCK_BATCH_SIZE * 2 - 1,
            RESOLVE_LOCK_BATCH_SIZE * 2 + 1,
        ];

        let is_rollback_coll = vec![
            false, // commit
            true,  // rollback
        ];
        let mut ts = 100.into();

        for scanned_locks in scanned_locks_coll {
            for is_rollback in &is_rollback_coll {
                let mut mutations = vec![];
                for i in 0..scanned_locks {
                    mutations.push(Mutation::Put((
                        Key::from_raw(format!("x{:08}", i).as_bytes()),
                        b"foo".to_vec(),
                    )));
                }

                storage
                    .sched_txn_command(
                        commands::Prewrite::with_defaults(mutations, b"x".to_vec(), ts),
                        expect_ok_callback(tx.clone(), 0),
                    )
                    .unwrap();
                rx.recv().unwrap();

                let mut txn_status = HashMap::default();
                txn_status.insert(
                    ts,
                    if *is_rollback {
                        TimeStamp::zero() // rollback
                    } else {
                        (ts.into_inner() + 5).into() // commit, commit_ts = start_ts + 5
                    },
                );
                storage
                    .sched_txn_command(
                        commands::ResolveLockReadPhase::new(txn_status, None, Context::default()),
                        expect_ok_callback(tx.clone(), 0),
                    )
                    .unwrap();
                rx.recv().unwrap();

                if *is_rollback {
                    assert_eq!(cm.max_ts(), ts);
                }

                // All locks should be resolved except for a, b and c.
                storage
                    .sched_txn_command(
                        commands::ScanLock::new(ts, None, 0, Context::default()),
                        expect_value_callback(
                            tx.clone(),
                            0,
                            vec![lock_a.clone(), lock_b.clone(), lock_c.clone()],
                        ),
                    )
                    .unwrap();
                rx.recv().unwrap();

                ts = (ts.into_inner() + 10).into();
            }
        }
    }

    #[test]
    fn test_resolve_lock_lite() {
        let storage = TestStorageBuilder::new(DummyLockManager {})
            .build()
            .unwrap();
        let (tx, rx) = channel();

        storage
            .sched_txn_command(
                commands::Prewrite::with_defaults(
                    vec![
                        Mutation::Put((Key::from_raw(b"a"), b"foo".to_vec())),
                        Mutation::Put((Key::from_raw(b"b"), b"foo".to_vec())),
                        Mutation::Put((Key::from_raw(b"c"), b"foo".to_vec())),
                    ],
                    b"c".to_vec(),
                    99.into(),
                ),
                expect_ok_callback(tx.clone(), 0),
            )
            .unwrap();
        rx.recv().unwrap();

        // Rollback key 'b' and key 'c' and left key 'a' still locked.
        let resolve_keys = vec![Key::from_raw(b"b"), Key::from_raw(b"c")];
        storage
            .sched_txn_command(
                commands::ResolveLockLite::new(
                    99.into(),
                    TimeStamp::zero(),
                    resolve_keys,
                    Context::default(),
                ),
                expect_ok_callback(tx.clone(), 0),
            )
            .unwrap();
        rx.recv().unwrap();

        // Check lock for key 'a'.
        let lock_a = {
            let mut lock = LockInfo::default();
            lock.set_primary_lock(b"c".to_vec());
            lock.set_lock_version(99);
            lock.set_key(b"a".to_vec());
            lock
        };
        storage
            .sched_txn_command(
                commands::ScanLock::new(99.into(), None, 0, Context::default()),
                expect_value_callback(tx.clone(), 0, vec![lock_a]),
            )
            .unwrap();
        rx.recv().unwrap();

        // Resolve lock for key 'a'.
        storage
            .sched_txn_command(
                commands::ResolveLockLite::new(
                    99.into(),
                    TimeStamp::zero(),
                    vec![Key::from_raw(b"a")],
                    Context::default(),
                ),
                expect_ok_callback(tx.clone(), 0),
            )
            .unwrap();
        rx.recv().unwrap();

        storage
            .sched_txn_command(
                commands::Prewrite::with_defaults(
                    vec![
                        Mutation::Put((Key::from_raw(b"a"), b"foo".to_vec())),
                        Mutation::Put((Key::from_raw(b"b"), b"foo".to_vec())),
                        Mutation::Put((Key::from_raw(b"c"), b"foo".to_vec())),
                    ],
                    b"c".to_vec(),
                    101.into(),
                ),
                expect_ok_callback(tx.clone(), 0),
            )
            .unwrap();
        rx.recv().unwrap();

        // Commit key 'b' and key 'c' and left key 'a' still locked.
        let resolve_keys = vec![Key::from_raw(b"b"), Key::from_raw(b"c")];
        storage
            .sched_txn_command(
                commands::ResolveLockLite::new(
                    101.into(),
                    102.into(),
                    resolve_keys,
                    Context::default(),
                ),
                expect_ok_callback(tx.clone(), 0),
            )
            .unwrap();
        rx.recv().unwrap();

        // Check lock for key 'a'.
        let lock_a = {
            let mut lock = LockInfo::default();
            lock.set_primary_lock(b"c".to_vec());
            lock.set_lock_version(101);
            lock.set_key(b"a".to_vec());
            lock
        };
        storage
            .sched_txn_command(
                commands::ScanLock::new(101.into(), None, 0, Context::default()),
                expect_value_callback(tx, 0, vec![lock_a]),
            )
            .unwrap();
        rx.recv().unwrap();
    }

    #[test]
    fn test_txn_heart_beat() {
        let storage = TestStorageBuilder::new(DummyLockManager {})
            .build()
            .unwrap();
        let (tx, rx) = channel();

        let k = Key::from_raw(b"k");
        let v = b"v".to_vec();

        let uncommitted = TxnStatus::uncommitted;

        // No lock.
        storage
            .sched_txn_command(
                commands::TxnHeartBeat::new(k.clone(), 10.into(), 100, Context::default()),
                expect_fail_callback(tx.clone(), 0, |e| match e {
                    Error(box ErrorInner::Txn(TxnError(box TxnErrorInner::Mvcc(mvcc::Error(
                        box mvcc::ErrorInner::TxnLockNotFound { .. },
                    ))))) => (),
                    e => panic!("unexpected error chain: {:?}", e),
                }),
            )
            .unwrap();
        rx.recv().unwrap();

        storage
            .sched_txn_command(
                commands::Prewrite::with_lock_ttl(
                    vec![Mutation::Put((k.clone(), v.clone()))],
                    b"k".to_vec(),
                    10.into(),
                    100,
                ),
                expect_ok_callback(tx.clone(), 0),
            )
            .unwrap();
        rx.recv().unwrap();

        let lock_with_ttl = |ttl| {
            txn_types::Lock::new(
                LockType::Put,
                b"k".to_vec(),
                10.into(),
                ttl,
                Some(v.clone()),
                0.into(),
                0,
                0.into(),
            )
        };

        // `advise_ttl` = 90, which is less than current ttl 100. The lock's ttl will remains 100.
        storage
            .sched_txn_command(
                commands::TxnHeartBeat::new(k.clone(), 10.into(), 90, Context::default()),
                expect_value_callback(tx.clone(), 0, uncommitted(lock_with_ttl(100))),
            )
            .unwrap();
        rx.recv().unwrap();

        // `advise_ttl` = 110, which is greater than current ttl. The lock's ttl will be updated to
        // 110.
        storage
            .sched_txn_command(
                commands::TxnHeartBeat::new(k.clone(), 10.into(), 110, Context::default()),
                expect_value_callback(tx.clone(), 0, uncommitted(lock_with_ttl(110))),
            )
            .unwrap();
        rx.recv().unwrap();

        // Lock not match. Nothing happens except throwing an error.
        storage
            .sched_txn_command(
                commands::TxnHeartBeat::new(k, 11.into(), 150, Context::default()),
                expect_fail_callback(tx, 0, |e| match e {
                    Error(box ErrorInner::Txn(TxnError(box TxnErrorInner::Mvcc(mvcc::Error(
                        box mvcc::ErrorInner::TxnLockNotFound { .. },
                    ))))) => (),
                    e => panic!("unexpected error chain: {:?}", e),
                }),
            )
            .unwrap();
        rx.recv().unwrap();
    }

    #[test]
    fn test_check_txn_status() {
        let storage = TestStorageBuilder::new(DummyLockManager {})
            .build()
            .unwrap();
        let cm = storage.concurrency_manager.clone();
        let (tx, rx) = channel();

        let k = Key::from_raw(b"k");
        let v = b"b".to_vec();

        let ts = TimeStamp::compose;
        use TxnStatus::*;
        let uncommitted = TxnStatus::uncommitted;
        let committed = TxnStatus::committed;

        // No lock and no commit info. Gets an error.
        storage
            .sched_txn_command(
                commands::CheckTxnStatus::new(
                    k.clone(),
                    ts(9, 0),
                    ts(9, 1),
                    ts(9, 1),
                    false,
                    Context::default(),
                ),
                expect_fail_callback(tx.clone(), 0, |e| match e {
                    Error(box ErrorInner::Txn(TxnError(box TxnErrorInner::Mvcc(mvcc::Error(
                        box mvcc::ErrorInner::TxnNotFound { .. },
                    ))))) => (),
                    e => panic!("unexpected error chain: {:?}", e),
                }),
            )
            .unwrap();
        rx.recv().unwrap();

        assert_eq!(cm.max_ts(), ts(9, 0));

        // No lock and no commit info. If specified rollback_if_not_exist, the key will be rolled
        // back.
        storage
            .sched_txn_command(
                commands::CheckTxnStatus::new(
                    k.clone(),
                    ts(9, 0),
                    ts(9, 1),
                    ts(9, 1),
                    true,
                    Context::default(),
                ),
                expect_value_callback(tx.clone(), 0, LockNotExist),
            )
            .unwrap();
        rx.recv().unwrap();

        // A rollback will be written, so an later-arriving prewrite will fail.
        storage
            .sched_txn_command(
                commands::Prewrite::with_defaults(
                    vec![Mutation::Put((k.clone(), v.clone()))],
                    k.as_encoded().to_vec(),
                    ts(9, 0),
                ),
                expect_fail_callback(tx.clone(), 0, |e| match e {
                    Error(box ErrorInner::Txn(TxnError(box TxnErrorInner::Mvcc(mvcc::Error(
                        box mvcc::ErrorInner::WriteConflict { .. },
                    ))))) => (),
                    e => panic!("unexpected error chain: {:?}", e),
                }),
            )
            .unwrap();
        rx.recv().unwrap();

        storage
            .sched_txn_command(
                commands::Prewrite::new(
                    vec![Mutation::Put((k.clone(), v.clone()))],
                    b"k".to_vec(),
                    ts(10, 0),
                    100,
                    false,
                    3,
                    ts(10, 1),
                    Some(vec![b"k1".to_vec(), b"k2".to_vec()]),
                    Context::default(),
                ),
                expect_ok_callback(tx.clone(), 0),
            )
            .unwrap();
        rx.recv().unwrap();

        // If lock exists and not expired, returns the lock's information.
        storage
            .sched_txn_command(
                commands::CheckTxnStatus::new(
                    k.clone(),
                    ts(10, 0),
                    0.into(),
                    0.into(),
                    true,
                    Context::default(),
                ),
                expect_value_callback(
                    tx.clone(),
                    0,
                    uncommitted(
                        txn_types::Lock::new(
                            LockType::Put,
                            b"k".to_vec(),
                            ts(10, 0),
                            100,
                            Some(v.clone()),
                            0.into(),
                            3,
                            ts(10, 1),
                        )
                        .use_async_commit(vec![b"k1".to_vec(), b"k2".to_vec()]),
                    ),
                ),
            )
            .unwrap();
        rx.recv().unwrap();

        // TODO: Check the lock's min_commit_ts field.

        storage
            .sched_txn_command(
                commands::Commit::new(vec![k.clone()], ts(10, 0), ts(20, 0), Context::default()),
                expect_ok_callback(tx.clone(), 0),
            )
            .unwrap();
        rx.recv().unwrap();

        // If the transaction is committed, returns the commit_ts.
        storage
            .sched_txn_command(
                commands::CheckTxnStatus::new(
                    k.clone(),
                    ts(10, 0),
                    ts(12, 0),
                    ts(15, 0),
                    true,
                    Context::default(),
                ),
                expect_value_callback(tx.clone(), 0, committed(ts(20, 0))),
            )
            .unwrap();
        rx.recv().unwrap();

        storage
            .sched_txn_command(
                commands::Prewrite::with_lock_ttl(
                    vec![Mutation::Put((k.clone(), v))],
                    k.as_encoded().to_vec(),
                    ts(25, 0),
                    100,
                ),
                expect_ok_callback(tx.clone(), 0),
            )
            .unwrap();
        rx.recv().unwrap();

        // If the lock has expired, cleanup it.
        storage
            .sched_txn_command(
                commands::CheckTxnStatus::new(
                    k.clone(),
                    ts(25, 0),
                    ts(126, 0),
                    ts(127, 0),
                    true,
                    Context::default(),
                ),
                expect_value_callback(tx.clone(), 0, TtlExpire),
            )
            .unwrap();
        rx.recv().unwrap();

        storage
            .sched_txn_command(
                commands::Commit::new(vec![k], ts(25, 0), ts(28, 0), Context::default()),
                expect_fail_callback(tx, 0, |e| match e {
                    Error(box ErrorInner::Txn(TxnError(box TxnErrorInner::Mvcc(mvcc::Error(
                        box mvcc::ErrorInner::TxnLockNotFound { .. },
                    ))))) => (),
                    e => panic!("unexpected error chain: {:?}", e),
                }),
            )
            .unwrap();
        rx.recv().unwrap();
    }

    #[test]
    fn test_check_secondary_locks() {
        let storage = TestStorageBuilder::new(DummyLockManager {})
            .build()
            .unwrap();
        let cm = storage.concurrency_manager.clone();
        let (tx, rx) = channel();

        let k1 = Key::from_raw(b"k1");
        let k2 = Key::from_raw(b"k2");

        storage
            .sched_txn_command(
                commands::Prewrite::new(
                    vec![Mutation::Lock(k1.clone()), Mutation::Lock(k2.clone())],
                    b"k".to_vec(),
                    10.into(),
                    100,
                    false,
                    2,
                    TimeStamp::zero(),
                    None,
                    Context::default(),
                ),
                expect_ok_callback(tx.clone(), 0),
            )
            .unwrap();
        rx.recv().unwrap();

        // All locks exist

        let mut lock1 = LockInfo::default();
        lock1.set_primary_lock(b"k".to_vec());
        lock1.set_lock_version(10);
        lock1.set_key(b"k1".to_vec());
        lock1.set_txn_size(2);
        lock1.set_lock_ttl(100);
        lock1.set_lock_type(Op::Lock);
        let mut lock2 = lock1.clone();
        lock2.set_key(b"k2".to_vec());

        storage
            .sched_txn_command(
                commands::CheckSecondaryLocks::new(
                    vec![k1.clone(), k2.clone()],
                    10.into(),
                    Context::default(),
                ),
                expect_secondary_locks_status_callback(
                    tx.clone(),
                    SecondaryLocksStatus::Locked(vec![lock1, lock2]),
                ),
            )
            .unwrap();
        rx.recv().unwrap();

        // One of the locks are committed

        storage
            .sched_txn_command(
                commands::Commit::new(vec![k1.clone()], 10.into(), 20.into(), Context::default()),
                expect_ok_callback(tx.clone(), 0),
            )
            .unwrap();
        rx.recv().unwrap();

        storage
            .sched_txn_command(
                commands::CheckSecondaryLocks::new(vec![k1, k2], 10.into(), Context::default()),
                expect_secondary_locks_status_callback(
                    tx.clone(),
                    SecondaryLocksStatus::Committed(20.into()),
                ),
            )
            .unwrap();
        rx.recv().unwrap();

        assert_eq!(cm.max_ts(), 10.into());

        // Some of the locks do not exist
        let k3 = Key::from_raw(b"k3");
        let k4 = Key::from_raw(b"k4");

        storage
            .sched_txn_command(
                commands::Prewrite::new(
                    vec![Mutation::Lock(k3.clone())],
                    b"k".to_vec(),
                    30.into(),
                    100,
                    false,
                    2,
                    TimeStamp::zero(),
                    None,
                    Context::default(),
                ),
                expect_ok_callback(tx.clone(), 0),
            )
            .unwrap();
        rx.recv().unwrap();

        storage
            .sched_txn_command(
                commands::CheckSecondaryLocks::new(vec![k3, k4], 10.into(), Context::default()),
                expect_secondary_locks_status_callback(tx, SecondaryLocksStatus::RolledBack),
            )
            .unwrap();
        rx.recv().unwrap();
    }

    fn test_pessimistic_lock_impl(pipelined_pessimistic_lock: bool) {
        let storage = TestStorageBuilder::new(DummyLockManager {})
            .set_pipelined_pessimistic_lock(pipelined_pessimistic_lock)
            .build()
            .unwrap();
        let cm = storage.concurrency_manager.clone();
        let (tx, rx) = channel();
        let (key, val) = (Key::from_raw(b"key"), b"val".to_vec());
        let (key2, val2) = (Key::from_raw(b"key2"), b"val2".to_vec());

        // Key not exist
        for &return_values in &[false, true] {
            let pessimistic_lock_res = if return_values {
                PessimisticLockRes::Values(vec![None])
            } else {
                PessimisticLockRes::Empty
            };

            storage
                .sched_txn_command(
                    new_acquire_pessimistic_lock_command(
                        vec![(key.clone(), false)],
                        10,
                        10,
                        return_values,
                    ),
                    expect_pessimistic_lock_res_callback(tx.clone(), pessimistic_lock_res.clone()),
                )
                .unwrap();
            rx.recv().unwrap();

            if return_values {
                assert_eq!(cm.max_ts(), 10.into());
            }

            // Duplicated command
            storage
                .sched_txn_command(
                    new_acquire_pessimistic_lock_command(
                        vec![(key.clone(), false)],
                        10,
                        10,
                        return_values,
                    ),
                    expect_pessimistic_lock_res_callback(tx.clone(), pessimistic_lock_res.clone()),
                )
                .unwrap();
            rx.recv().unwrap();

            delete_pessimistic_lock(&storage, key.clone(), 10, 10);
        }

        storage
            .sched_txn_command(
                new_acquire_pessimistic_lock_command(vec![(key.clone(), false)], 10, 10, false),
                expect_pessimistic_lock_res_callback(tx.clone(), PessimisticLockRes::Empty),
            )
            .unwrap();
        rx.recv().unwrap();

        // KeyIsLocked
        for &return_values in &[false, true] {
            storage
                .sched_txn_command(
                    new_acquire_pessimistic_lock_command(
                        vec![(key.clone(), false)],
                        20,
                        20,
                        return_values,
                    ),
                    expect_fail_callback(tx.clone(), 0, |e| match e {
                        Error(box ErrorInner::Txn(TxnError(box TxnErrorInner::Mvcc(
                            mvcc::Error(box mvcc::ErrorInner::KeyIsLocked(_)),
                        )))) => (),
                        e => panic!("unexpected error chain: {:?}", e),
                    }),
                )
                .unwrap();
            // The DummyLockManager consumes the Msg::WaitForLock.
            rx.recv_timeout(Duration::from_millis(100)).unwrap_err();
        }

        // Needn't update max_ts when failing to read value
        assert_eq!(cm.max_ts(), 10.into());

        // Put key and key2.
        storage
            .sched_txn_command(
                commands::PrewritePessimistic::new(
                    vec![
                        (Mutation::Put((key.clone(), val.clone())), true),
                        (Mutation::Put((key2.clone(), val2.clone())), false),
                    ],
                    key.to_raw().unwrap(),
                    10.into(),
                    3000,
                    10.into(),
                    1,
                    TimeStamp::zero(),
                    None,
                    Context::default(),
                ),
                expect_ok_callback(tx.clone(), 0),
            )
            .unwrap();
        rx.recv().unwrap();
        storage
            .sched_txn_command(
                commands::Commit::new(
                    vec![key.clone(), key2.clone()],
                    10.into(),
                    20.into(),
                    Context::default(),
                ),
                expect_ok_callback(tx.clone(), 0),
            )
            .unwrap();
        rx.recv().unwrap();

        // WriteConflict
        for &return_values in &[false, true] {
            storage
                .sched_txn_command(
                    new_acquire_pessimistic_lock_command(
                        vec![(key.clone(), false)],
                        15,
                        15,
                        return_values,
                    ),
                    expect_fail_callback(tx.clone(), 0, |e| match e {
                        Error(box ErrorInner::Txn(TxnError(box TxnErrorInner::Mvcc(
                            mvcc::Error(box mvcc::ErrorInner::WriteConflict { .. }),
                        )))) => (),
                        e => panic!("unexpected error chain: {:?}", e),
                    }),
                )
                .unwrap();
            rx.recv().unwrap();
        }

        // Needn't update max_ts when failing to read value
        assert_eq!(cm.max_ts(), 10.into());

        // Return multiple values
        for &return_values in &[false, true] {
            let pessimistic_lock_res = if return_values {
                PessimisticLockRes::Values(vec![Some(val.clone()), Some(val2.clone()), None])
            } else {
                PessimisticLockRes::Empty
            };
            storage
                .sched_txn_command(
                    new_acquire_pessimistic_lock_command(
                        vec![
                            (key.clone(), false),
                            (key2.clone(), false),
                            (Key::from_raw(b"key3"), false),
                        ],
                        30,
                        30,
                        return_values,
                    ),
                    expect_pessimistic_lock_res_callback(tx.clone(), pessimistic_lock_res),
                )
                .unwrap();
            rx.recv().unwrap();

            if return_values {
                assert_eq!(cm.max_ts(), 30.into());
            }

            delete_pessimistic_lock(&storage, key.clone(), 30, 30);
        }
    }

    #[test]
    fn test_pessimistic_lock() {
        test_pessimistic_lock_impl(false);
        test_pessimistic_lock_impl(true);
    }

    pub enum Msg {
        WaitFor {
            start_ts: TimeStamp,
            cb: StorageCallback,
            pr: ProcessResult,
            lock: Lock,
            is_first_lock: bool,
            timeout: Option<WaitTimeout>,
        },

        WakeUp {
            lock_ts: TimeStamp,
            hashes: Vec<u64>,
            commit_ts: TimeStamp,
            is_pessimistic_txn: bool,
        },
    }

    // `ProxyLockMgr` sends all msgs it received to `Sender`.
    // It's used to check whether we send right messages to lock manager.
    #[derive(Clone)]
    pub struct ProxyLockMgr {
        tx: Sender<Msg>,
        has_waiter: Arc<AtomicBool>,
    }

    impl ProxyLockMgr {
        pub fn new(tx: Sender<Msg>) -> Self {
            Self {
                tx,
                has_waiter: Arc::new(AtomicBool::new(false)),
            }
        }

        pub fn set_has_waiter(&mut self, has_waiter: bool) {
            self.has_waiter.store(has_waiter, Ordering::Relaxed);
        }
    }

    impl LockManager for ProxyLockMgr {
        fn wait_for(
            &self,
            start_ts: TimeStamp,
            cb: StorageCallback,
            pr: ProcessResult,
            lock: Lock,
            is_first_lock: bool,
            timeout: Option<WaitTimeout>,
        ) {
            self.tx
                .send(Msg::WaitFor {
                    start_ts,
                    cb,
                    pr,
                    lock,
                    is_first_lock,
                    timeout,
                })
                .unwrap();
        }

        fn wake_up(
            &self,
            lock_ts: TimeStamp,
            hashes: Vec<u64>,
            commit_ts: TimeStamp,
            is_pessimistic_txn: bool,
        ) {
            self.tx
                .send(Msg::WakeUp {
                    lock_ts,
                    hashes,
                    commit_ts,
                    is_pessimistic_txn,
                })
                .unwrap();
        }

        fn has_waiter(&self) -> bool {
            self.has_waiter.load(Ordering::Relaxed)
        }
    }

    // Test whether `Storage` sends right wait-for-lock msgs to `LockManager`.
    #[test]
    fn validate_wait_for_lock_msg() {
        let (msg_tx, msg_rx) = channel();
        let storage = TestStorageBuilder::from_engine_and_lock_mgr(
            TestEngineBuilder::new().build().unwrap(),
            ProxyLockMgr::new(msg_tx),
        )
        .build()
        .unwrap();

        let (k, v) = (b"k".to_vec(), b"v".to_vec());
        let (tx, rx) = channel();
        // Write lock-k.
        storage
            .sched_txn_command(
                commands::Prewrite::with_defaults(
                    vec![Mutation::Put((Key::from_raw(&k), v))],
                    k.clone(),
                    10.into(),
                ),
                expect_ok_callback(tx.clone(), 0),
            )
            .unwrap();
        rx.recv().unwrap();
        // No wait for msg
        assert!(msg_rx.try_recv().is_err());

        // Meet lock-k.
        storage
            .sched_txn_command(
                commands::AcquirePessimisticLock::new(
                    vec![(Key::from_raw(b"foo"), false), (Key::from_raw(&k), false)],
                    k.clone(),
                    20.into(),
                    3000,
                    true,
                    20.into(),
                    Some(WaitTimeout::Millis(100)),
                    false,
                    21.into(),
                    Context::default(),
                ),
                expect_ok_callback(tx, 0),
            )
            .unwrap();
        // The transaction should be waiting for lock released so cb won't be called.
        rx.recv_timeout(Duration::from_millis(500)).unwrap_err();

        let msg = msg_rx.try_recv().unwrap();
        // Check msg validation.
        match msg {
            Msg::WaitFor {
                start_ts,
                pr,
                lock,
                is_first_lock,
                timeout,
                ..
            } => {
                assert_eq!(start_ts, TimeStamp::new(20));
                assert_eq!(
                    lock,
                    Lock {
                        ts: 10.into(),
                        hash: Key::from_raw(&k).gen_hash(),
                    }
                );
                assert_eq!(is_first_lock, true);
                assert_eq!(timeout, Some(WaitTimeout::Millis(100)));
                match pr {
                    ProcessResult::PessimisticLockRes { res } => match res {
                        Err(Error(box ErrorInner::Txn(TxnError(box TxnErrorInner::Mvcc(
                            MvccError(box MvccErrorInner::KeyIsLocked(info)),
                        ))))) => {
                            assert_eq!(info.get_key(), k.as_slice());
                            assert_eq!(info.get_primary_lock(), k.as_slice());
                            assert_eq!(info.get_lock_version(), 10);
                        }
                        _ => panic!("unexpected error"),
                    },
                    _ => panic!("unexpected process result"),
                };
            }

            _ => panic!("unexpected msg"),
        }
    }

    // Test whether `Storage` sends right wake-up msgs to `LockManager`
    #[test]
    fn validate_wake_up_msg() {
        fn assert_wake_up_msg_eq(
            msg: Msg,
            expected_lock_ts: TimeStamp,
            expected_hashes: Vec<u64>,
            expected_commit_ts: TimeStamp,
            expected_is_pessimistic_txn: bool,
        ) {
            match msg {
                Msg::WakeUp {
                    lock_ts,
                    hashes,
                    commit_ts,
                    is_pessimistic_txn,
                } => {
                    assert_eq!(lock_ts, expected_lock_ts);
                    assert_eq!(hashes, expected_hashes);
                    assert_eq!(commit_ts, expected_commit_ts);
                    assert_eq!(is_pessimistic_txn, expected_is_pessimistic_txn);
                }
                _ => panic!("unexpected msg"),
            }
        }

        let (msg_tx, msg_rx) = channel();
        let mut lock_mgr = ProxyLockMgr::new(msg_tx);
        lock_mgr.set_has_waiter(true);
        let storage = TestStorageBuilder::from_engine_and_lock_mgr(
            TestEngineBuilder::new().build().unwrap(),
            lock_mgr,
        )
        .build()
        .unwrap();

        let (tx, rx) = channel();
        let prewrite_locks = |keys: &[Key], ts: TimeStamp| {
            storage
                .sched_txn_command(
                    commands::Prewrite::with_defaults(
                        keys.iter()
                            .map(|k| Mutation::Put((k.clone(), b"v".to_vec())))
                            .collect(),
                        keys[0].to_raw().unwrap(),
                        ts,
                    ),
                    expect_ok_callback(tx.clone(), 0),
                )
                .unwrap();
            rx.recv().unwrap();
        };
        let acquire_pessimistic_locks = |keys: &[Key], ts: TimeStamp| {
            storage
                .sched_txn_command(
                    new_acquire_pessimistic_lock_command(
                        keys.iter().map(|k| (k.clone(), false)).collect(),
                        ts,
                        ts,
                        false,
                    ),
                    expect_ok_callback(tx.clone(), 0),
                )
                .unwrap();
            rx.recv().unwrap();
        };

        let keys = vec![
            Key::from_raw(b"a"),
            Key::from_raw(b"b"),
            Key::from_raw(b"c"),
        ];
        let key_hashes: Vec<u64> = keys.iter().map(|k| k.gen_hash()).collect();

        // Commit
        prewrite_locks(&keys, 10.into());
        // If locks don't exsit, hashes of released locks should be empty.
        for empty_hashes in &[false, true] {
            storage
                .sched_txn_command(
                    commands::Commit::new(keys.clone(), 10.into(), 20.into(), Context::default()),
                    expect_ok_callback(tx.clone(), 0),
                )
                .unwrap();
            rx.recv().unwrap();

            let msg = msg_rx.recv().unwrap();
            let hashes = if *empty_hashes {
                Vec::new()
            } else {
                key_hashes.clone()
            };
            assert_wake_up_msg_eq(msg, 10.into(), hashes, 20.into(), false);
        }

        // Cleanup
        for pessimistic in &[false, true] {
            let mut ts = TimeStamp::new(30);
            if *pessimistic {
                ts.incr();
                acquire_pessimistic_locks(&keys[..1], ts);
            } else {
                prewrite_locks(&keys[..1], ts);
            }
            for empty_hashes in &[false, true] {
                storage
                    .sched_txn_command(
                        commands::Cleanup::new(
                            keys[0].clone(),
                            ts,
                            TimeStamp::max(),
                            Context::default(),
                        ),
                        expect_ok_callback(tx.clone(), 0),
                    )
                    .unwrap();
                rx.recv().unwrap();

                let msg = msg_rx.recv().unwrap();
                let (hashes, pessimistic) = if *empty_hashes {
                    (Vec::new(), false)
                } else {
                    (key_hashes[..1].to_vec(), *pessimistic)
                };
                assert_wake_up_msg_eq(msg, ts, hashes, 0.into(), pessimistic);
            }
        }

        // Rollback
        for pessimistic in &[false, true] {
            let mut ts = TimeStamp::new(40);
            if *pessimistic {
                ts.incr();
                acquire_pessimistic_locks(&keys, ts);
            } else {
                prewrite_locks(&keys, ts);
            }
            for empty_hashes in &[false, true] {
                storage
                    .sched_txn_command(
                        commands::Rollback::new(keys.clone(), ts, Context::default()),
                        expect_ok_callback(tx.clone(), 0),
                    )
                    .unwrap();
                rx.recv().unwrap();

                let msg = msg_rx.recv().unwrap();
                let (hashes, pessimistic) = if *empty_hashes {
                    (Vec::new(), false)
                } else {
                    (key_hashes.clone(), *pessimistic)
                };
                assert_wake_up_msg_eq(msg, ts, hashes, 0.into(), pessimistic);
            }
        }

        // PessimisticRollback
        acquire_pessimistic_locks(&keys, 50.into());
        for empty_hashes in &[false, true] {
            storage
                .sched_txn_command(
                    commands::PessimisticRollback::new(
                        keys.clone(),
                        50.into(),
                        50.into(),
                        Context::default(),
                    ),
                    expect_ok_callback(tx.clone(), 0),
                )
                .unwrap();
            rx.recv().unwrap();

            let msg = msg_rx.recv().unwrap();
            let (hashes, pessimistic) = if *empty_hashes {
                (Vec::new(), false)
            } else {
                (key_hashes.clone(), true)
            };
            assert_wake_up_msg_eq(msg, 50.into(), hashes, 0.into(), pessimistic);
        }

        // ResolveLockLite
        for commit in &[false, true] {
            let mut start_ts = TimeStamp::new(60);
            let commit_ts = if *commit {
                start_ts.incr();
                start_ts.next()
            } else {
                TimeStamp::zero()
            };
            prewrite_locks(&keys, start_ts);
            for empty_hashes in &[false, true] {
                storage
                    .sched_txn_command(
                        commands::ResolveLockLite::new(
                            start_ts,
                            commit_ts,
                            keys.clone(),
                            Context::default(),
                        ),
                        expect_ok_callback(tx.clone(), 0),
                    )
                    .unwrap();
                rx.recv().unwrap();

                let msg = msg_rx.recv().unwrap();
                let hashes = if *empty_hashes {
                    Vec::new()
                } else {
                    key_hashes.clone()
                };
                assert_wake_up_msg_eq(msg, start_ts, hashes, commit_ts, false);
            }
        }

        // ResolveLock
        let mut txn_status = HashMap::default();
        acquire_pessimistic_locks(&keys, 70.into());
        // Rollback start_ts=70
        txn_status.insert(TimeStamp::new(70), TimeStamp::zero());
        let committed_keys = vec![
            Key::from_raw(b"d"),
            Key::from_raw(b"e"),
            Key::from_raw(b"f"),
        ];
        let committed_key_hashes: Vec<u64> = committed_keys.iter().map(|k| k.gen_hash()).collect();
        // Commit start_ts=75
        prewrite_locks(&committed_keys, 75.into());
        txn_status.insert(TimeStamp::new(75), TimeStamp::new(76));
        storage
            .sched_txn_command(
                commands::ResolveLockReadPhase::new(txn_status, None, Context::default()),
                expect_ok_callback(tx.clone(), 0),
            )
            .unwrap();
        rx.recv().unwrap();

        let mut msg1 = msg_rx.recv().unwrap();
        let mut msg2 = msg_rx.recv().unwrap();
        match msg1 {
            Msg::WakeUp { lock_ts, .. } => {
                if lock_ts != TimeStamp::new(70) {
                    // Let msg1 be the msg of rolled back transaction.
                    std::mem::swap(&mut msg1, &mut msg2);
                }
                assert_wake_up_msg_eq(msg1, 70.into(), key_hashes, 0.into(), true);
                assert_wake_up_msg_eq(msg2, 75.into(), committed_key_hashes, 76.into(), false);
            }
            _ => panic!("unexpect msg"),
        }

        // CheckTxnStatus
        let key = Key::from_raw(b"k");
        let start_ts = TimeStamp::compose(100, 0);
        storage
            .sched_txn_command(
                commands::Prewrite::with_lock_ttl(
                    vec![Mutation::Put((key.clone(), b"v".to_vec()))],
                    key.to_raw().unwrap(),
                    start_ts,
                    100,
                ),
                expect_ok_callback(tx.clone(), 0),
            )
            .unwrap();
        rx.recv().unwrap();

        // Not expire
        storage
            .sched_txn_command(
                commands::CheckTxnStatus::new(
                    key.clone(),
                    start_ts,
                    TimeStamp::compose(110, 0),
                    TimeStamp::compose(150, 0),
                    false,
                    Context::default(),
                ),
                expect_value_callback(
                    tx.clone(),
                    0,
                    TxnStatus::uncommitted(txn_types::Lock::new(
                        LockType::Put,
                        b"k".to_vec(),
                        start_ts,
                        100,
                        Some(b"v".to_vec()),
                        0.into(),
                        0,
                        0.into(),
                    )),
                ),
            )
            .unwrap();
        rx.recv().unwrap();
        // No msg
        assert!(msg_rx.try_recv().is_err());

        // Expired
        storage
            .sched_txn_command(
                commands::CheckTxnStatus::new(
                    key.clone(),
                    start_ts,
                    TimeStamp::compose(110, 0),
                    TimeStamp::compose(201, 0),
                    false,
                    Context::default(),
                ),
                expect_value_callback(tx.clone(), 0, TxnStatus::TtlExpire),
            )
            .unwrap();
        rx.recv().unwrap();
        assert_wake_up_msg_eq(
            msg_rx.recv().unwrap(),
            start_ts,
            vec![key.gen_hash()],
            0.into(),
            false,
        );
    }

    #[test]
    fn test_check_memory_locks() {
        let storage = TestStorageBuilder::new(DummyLockManager {})
            .build()
            .unwrap();
        let cm = storage.get_concurrency_manager();
        let key = Key::from_raw(b"key");
        let guard = block_on(cm.lock_key(&key));
        guard.with_lock(|lock| {
            *lock = Some(txn_types::Lock::new(
                LockType::Put,
                b"key".to_vec(),
                10.into(),
                100,
                Some(vec![]),
                0.into(),
                1,
                20.into(),
            ));
        });

        let mut ctx = Context::default();
        ctx.set_isolation_level(IsolationLevel::Si);

        // Test get
        let key_error = extract_key_error(
            &block_on(storage.get(ctx.clone(), key.clone(), 100.into())).unwrap_err(),
        );
        assert_eq!(key_error.get_locked().get_key(), b"key");

        // Test batch_get
        let key_error = extract_key_error(
            &block_on(storage.batch_get(ctx.clone(), vec![Key::from_raw(b"a"), key], 100.into()))
                .unwrap_err(),
        );
        assert_eq!(key_error.get_locked().get_key(), b"key");

        // Test scan
        let key_error = extract_key_error(
            &block_on(storage.scan(
                ctx.clone(),
                Key::from_raw(b"a"),
                None,
                10,
                0,
                100.into(),
                false,
                false,
            ))
            .unwrap_err(),
        );
        assert_eq!(key_error.get_locked().get_key(), b"key");

        // Test batch_get_command
        let mut req1 = GetRequest::default();
        req1.set_context(ctx.clone());
        req1.set_key(b"a".to_vec());
        req1.set_version(50);
        let mut req2 = GetRequest::default();
        req2.set_context(ctx);
        req2.set_key(b"key".to_vec());
        req2.set_version(100);
        let res = block_on(storage.batch_get_command(vec![req1, req2])).unwrap();
        assert!(res[0].is_ok());
        let key_error = extract_key_error(&res[1].as_ref().unwrap_err());
        assert_eq!(key_error.get_locked().get_key(), b"key");
    }
}<|MERGE_RESOLUTION|>--- conflicted
+++ resolved
@@ -2629,20 +2629,12 @@
             )
             .unwrap();
         rx.recv().unwrap();
-<<<<<<< HEAD
         assert_eq!(cm.max_ts(), 100.into());
-        expect_none(
-            storage
-                .get(Context::default(), Key::from_raw(b"x"), 105.into())
-                .wait(),
-        );
-=======
         expect_none(block_on(storage.get(
             Context::default(),
             Key::from_raw(b"x"),
             105.into(),
         )));
->>>>>>> a562e0de
     }
 
     #[test]
@@ -4144,10 +4136,6 @@
                     .unwrap();
                 rx.recv().unwrap();
 
-                if *is_rollback {
-                    assert_eq!(cm.max_ts(), ts);
-                }
-
                 // All locks should be resolved except for a, b and c.
                 storage
                     .sched_txn_command(
