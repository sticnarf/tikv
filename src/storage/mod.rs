--- conflicted
+++ resolved
@@ -164,11 +164,8 @@
         let sched = TxnScheduler::new(
             engine.clone(),
             lock_mgr,
-<<<<<<< HEAD
             concurrency_manager.clone(),
-=======
             pd_client,
->>>>>>> 808f2328
             config.scheduler_concurrency,
             config.scheduler_worker_pool_size,
             config.scheduler_pending_write_threshold.0 as usize,
