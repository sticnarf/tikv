// Copyright 2016 TiKV Project Authors. Licensed under Apache-2.0.

//! Interact with persistent storage.
//!
//! The [`Storage`](storage::Storage) structure provides KV APIs on a given [`Engine`](storage::kv::Engine).
//!
//! There are multiple [`Engine`](storage::kv::Engine) implementations, [`RaftKv`](server::raftkv::RaftKv)
//! is used by the [`Server`](server::Server). The [`BTreeEngine`](storage::kv::BTreeEngine) and [`RocksEngine`](storage::RocksEngine) are used for testing only.

pub mod commands;
pub mod config;
pub mod errors;
pub mod kv;
pub mod lock_manager;
pub mod metrics;
pub mod mvcc;
pub mod readpool_impl;
pub mod txn;
pub mod types;

use std::cmp;
use std::sync::{atomic, Arc};

use engine::{
    CfName, IterOption, ALL_CFS, CF_DEFAULT, CF_LOCK, CF_WRITE, DATA_CFS, DATA_KEY_PREFIX_LEN,
};
use futures::{future, Future};
use futures03::prelude::*;
use kvproto::kvrpcpb::{Context, KeyRange, LockInfo};
use multi_level_pool::{MultiLevelPool, SpawnOption};
use tikv_util::collections::HashMap;

use self::commands::{get_priority_tag, Command};
use self::kv::with_tls_engine;
use self::metrics::*;
use self::mvcc::{Lock, TsSet};
use self::txn::scheduler::Scheduler as TxnScheduler;

pub use self::commands::{is_normal_priority, Options, PointGetCommand};
pub use self::config::{BlockCacheConfig, Config, DEFAULT_DATA_DIR, DEFAULT_ROCKSDB_SUB_DIR};
pub use self::errors::{get_error_kind_from_header, get_tag_from_header, Error, ErrorHeaderKind};
pub use self::kv::{
    CFStatistics, Cursor, CursorBuilder, Engine, Error as EngineError, FlowStatistics,
    FlowStatsReporter, Iterator, Modify, RegionInfoProvider, RocksEngine, ScanMode, Snapshot,
    Statistics, StatisticsSummary, TestEngineBuilder,
};
pub use self::lock_manager::{DummyLockMgr, LockMgr};
pub use self::mvcc::Scanner as StoreScanner;
pub use self::readpool_impl::*;
pub use self::txn::{FixtureStore, FixtureStoreScanner};
pub use self::txn::{Msg, Scanner, Scheduler, SnapshotStore, Store};
pub use self::types::{Key, KvPair, Mutation, MvccInfo, StorageCb, TxnStatus, Value};

pub type Result<T> = std::result::Result<T, Error>;
pub type Callback<T> = Box<dyn FnOnce(Result<T>) + Send>;

// Short value max len must <= 255.
pub const SHORT_VALUE_MAX_LEN: usize = 255;
pub const SHORT_VALUE_PREFIX: u8 = b'v';
pub const FOR_UPDATE_TS_PREFIX: u8 = b'f';
pub const TXN_SIZE_PREFIX: u8 = b't';
pub const MIN_COMMIT_TS_PREFIX: u8 = b'c';

pub fn is_short_value(value: &[u8]) -> bool {
    value.len() <= SHORT_VALUE_MAX_LEN
}

/// [`Storage`] implements transactional KV APIs and raw KV APIs on a given [`Engine`]. An [`Engine`]
/// provides low level KV functionality. [`Engine`] has multiple implementations. When a TiKV server
/// is running, a [`RaftKv`] will be the underlying [`Engine`] of [`Storage`]. The other two types of
/// engines are for test purpose.
///
///[`Storage`] is reference counted and cloning [`Storage`] will just increase the reference counter.
/// Storage resources (i.e. threads, engine) will be released when all references are dropped.
///
/// Notice that read and write methods may not be performed over full data in most cases, i.e. when
/// underlying engine is [`RaftKv`], which limits data access in the range of a single region
/// according to specified `ctx` parameter. However,
/// [`async_unsafe_destroy_range`](Storage::async_unsafe_destroy_range) is the only exception. It's
/// always performed on the whole TiKV.
///
/// Operations of [`Storage`] can be divided into two types: MVCC operations and raw operations.
/// MVCC operations uses MVCC keys, which usually consist of several physical keys in different
/// CFs. In default CF and write CF, the key will be memcomparable-encoded and append the timestamp
/// to it, so that multiple versions can be saved at the same time.
/// Raw operations use raw keys, which are saved directly to the engine without memcomparable-
/// encoding and appending timestamp.
pub struct Storage<E: Engine, L: LockMgr> {
    // TODO: Too many Arcs, would be slow when clone.
    engine: E,

    sched: TxnScheduler<E, L>,

    /// The thread pool used to run most read operations.
    read_pool: MultiLevelPool,

    /// How many strong references. Thread pool and workers will be stopped
    /// once there are no more references.
    // TODO: This should be implemented in thread pool and worker.
    refs: Arc<atomic::AtomicUsize>,

    // Fields below are storage configurations.
    max_key_size: usize,

    pessimistic_txn_enabled: bool,
}

impl<E: Engine, L: LockMgr> Clone for Storage<E, L> {
    #[inline]
    fn clone(&self) -> Self {
        let refs = self.refs.fetch_add(1, atomic::Ordering::SeqCst);

        trace!(
            "Storage referenced"; "original_ref" => refs
        );

        Self {
            engine: self.engine.clone(),
            sched: self.sched.clone(),
            read_pool: self.read_pool.clone(),
            refs: self.refs.clone(),
            max_key_size: self.max_key_size,
            pessimistic_txn_enabled: self.pessimistic_txn_enabled,
        }
    }
}

impl<E: Engine, L: LockMgr> Drop for Storage<E, L> {
    #[inline]
    fn drop(&mut self) {
        let refs = self.refs.fetch_sub(1, atomic::Ordering::SeqCst);

        trace!(
            "Storage de-referenced"; "original_ref" => refs
        );

        if refs != 1 {
            return;
        }

        info!("Storage stopped.");
    }
}

impl<E: Engine, L: LockMgr> Storage<E, L> {
    /// Get concurrency of normal readpool.
    pub fn readpool_normal_concurrency(&self) -> usize {
        self.read_pool.get_pool_size()
    }

    /// Create a `Storage` from given engine.
    pub fn from_engine(
        engine: E,
        config: &Config,
        read_pool: MultiLevelPool,
        lock_mgr: Option<L>,
    ) -> Result<Self> {
        let pessimistic_txn_enabled = lock_mgr.is_some();
        let sched = TxnScheduler::new(
            engine.clone(),
            lock_mgr,
            config.scheduler_concurrency,
            config.scheduler_worker_pool_size,
            config.scheduler_pending_write_threshold.0 as usize,
        );

        info!("Storage started.");

        Ok(Storage {
            engine,
            sched,
            read_pool,
            refs: Arc::new(atomic::AtomicUsize::new(1)),
            max_key_size: config.max_key_size,
            pessimistic_txn_enabled,
        })
    }

    /// Get the underlying `Engine` of the `Storage`.
    pub fn get_engine(&self) -> E {
        self.engine.clone()
    }

    /// Schedule a command to the transaction scheduler. `cb` will be invoked after finishing
    /// running the command.
    #[inline]
    fn schedule(&self, cmd: Command, cb: StorageCb) -> Result<()> {
        fail_point!("storage_drop_message", |_| Ok(()));
        self.sched.run_cmd(cmd, cb);
        Ok(())
    }

    /// Get a snapshot of `engine`.
    fn async_snapshot(
        engine: &E,
        ctx: &Context,
    ) -> impl std::future::Future<Output = Result<E::Snap>> {
        let (callback, future) = tikv_util::future::paired_future_callback_new();
        let val = engine.async_snapshot(ctx, callback);
        // make engine not cross yield point
        async move {
            val?; // propagate error
            let (_ctx, result) = future
                .map_err(|cancel| EngineError::Other(box_err!(cancel)))
                .await?;
            // map storage::kv::Error -> storage::txn::Error -> storage::Error
            result.map_err(txn::Error::from).map_err(Error::from)
        }
    }

    #[inline]
    fn with_tls_engine<F, R>(f: F) -> R
    where
        F: FnOnce(&E) -> R,
    {
        // Safety: the read pools ensure that a TLS engine exists.
        unsafe { with_tls_engine(f) }
    }

    /// Get value of the given key from a snapshot.
    ///
    /// Only writes that are committed before `start_ts` are visible.
    pub fn async_get(
        &self,
        mut ctx: Context,
        key: Key,
        start_ts: u64,
    ) -> impl Future<Item = Option<Value>, Error = Error> {
        const CMD: &str = "get";
        let priority = get_priority_tag(ctx.get_priority());

<<<<<<< HEAD
        let res = self.read_pool.spawn_handle_legacy(
            async move {
                tls_collect_command_count(CMD, priority);
                let command_duration = tikv_util::time::Instant::now_coarse();

                let snapshot =
                    Self::with_tls_engine(|engine| Self::async_snapshot(engine, &ctx)).await?;
                let result = tls_processing_read_observe_duration(CMD, || {
                    let mut statistics = Statistics::default();
                    let snap_store = SnapshotStore::new(
                        snapshot,
                        start_ts,
                        ctx.get_isolation_level(),
                        !ctx.get_not_fill_cache(),
                    );
                    let result = snap_store
                        .get(&key, &mut statistics)
                        // map storage::txn::Error -> storage::Error
                        .map_err(Error::from)
                        .map(|r| {
                            tls_collect_key_reads(CMD, 1);
                            r
                        });

                    tls_collect_scan_details(CMD, &statistics);
                    tls_collect_read_flow(ctx.get_region_id(), &statistics);

                    result
                });
                tls_collect_command_duration(CMD, command_duration.elapsed());
                result
            },
            // TODO: pass token from context
            SpawnOption::default(),
        );
=======
        let res = self.get_read_pool(priority).spawn_handle(move || {
            tls_collect_command_count(CMD, priority);
            let command_duration = tikv_util::time::Instant::now_coarse();

            // The bypass_locks set will be checked at most once. `TsSet::vec` is more efficient
            // here.
            let bypass_locks = TsSet::vec(ctx.take_resolved_locks());
            Self::with_tls_engine(|engine| {
                Self::async_snapshot(engine, &ctx)
                    .and_then(move |snapshot: E::Snap| {
                        tls_processing_read_observe_duration(CMD, || {
                            let mut statistics = Statistics::default();
                            let snap_store = SnapshotStore::new(
                                snapshot,
                                start_ts,
                                ctx.get_isolation_level(),
                                !ctx.get_not_fill_cache(),
                                bypass_locks,
                            );
                            let result = snap_store
                                .get(&key, &mut statistics)
                                // map storage::txn::Error -> storage::Error
                                .map_err(Error::from)
                                .map(|r| {
                                    tls_collect_key_reads(CMD, 1);
                                    r
                                });

                            tls_collect_scan_details(CMD, &statistics);
                            tls_collect_read_flow(ctx.get_region_id(), &statistics);

                            result
                        })
                    })
                    .then(move |r| {
                        tls_collect_command_duration(CMD, command_duration.elapsed());
                        r
                    })
            })
        });
>>>>>>> 17ce1300

        future::result(res)
            .map_err(|_| Error::SchedTooBusy)
            .flatten()
    }

    /// Get values of a set of keys with seperate context from a snapshot, return a list of `Result`s.
    ///
    /// Only writes that are committed before their respective `start_ts` are visible.
    pub fn async_batch_get_command(
        &self,
        gets: Vec<PointGetCommand>,
    ) -> impl Future<Item = Vec<Result<Option<Vec<u8>>>>, Error = Error> {
        const CMD: &str = "batch_get_command";
        // all requests in a batch have the same region, epoch, term, replica_read
        let ctx = gets[0].ctx.clone();
        let priority = get_priority_tag(ctx.get_priority());
<<<<<<< HEAD

        let res = self.read_pool.spawn_handle_legacy(
            async move {
                tls_collect_command_count(CMD, priority);
                let command_duration = tikv_util::time::Instant::now_coarse();

                let snapshot =
                    Self::with_tls_engine(|engine| Self::async_snapshot(engine, &ctx)).await?;
                let results = tls_processing_read_observe_duration(CMD, || {
                    let mut statistics = Statistics::default();
                    let mut snap_store = SnapshotStore::new(
                        snapshot,
                        0,
                        ctx.get_isolation_level(),
                        !ctx.get_not_fill_cache(),
                    );
                    let mut results = vec![];
                    // TODO: optimize using seek.
                    for get in gets {
                        snap_store.set_start_ts(get.ts.unwrap());
                        snap_store.set_isolation_level(get.ctx.get_isolation_level());
                        results.push(
                            snap_store
                                .get(&get.key, &mut statistics)
                                .map_err(Error::from),
                        );
                    }
                    results
                });
                tls_collect_command_duration(CMD, command_duration.elapsed());
                Ok(results)
            },
            // TODO: pass token from context
            SpawnOption::default(),
        );

=======
        let res = self.get_read_pool(priority).spawn_handle(move || {
            tls_collect_command_count(CMD, priority);
            let command_duration = tikv_util::time::Instant::now_coarse();

            Self::with_tls_engine(move |engine| {
                Self::async_snapshot(engine, &ctx)
                    .and_then(move |snapshot: E::Snap| {
                        tls_processing_read_observe_duration(CMD, || {
                            let mut statistics = Statistics::default();
                            let mut snap_store = SnapshotStore::new(
                                snapshot,
                                0,
                                ctx.get_isolation_level(),
                                !ctx.get_not_fill_cache(),
                                Default::default(),
                            );
                            let mut results = vec![];
                            // TODO: optimize using seek.
                            for mut get in gets {
                                snap_store.set_start_ts(get.ts.unwrap());
                                snap_store.set_isolation_level(get.ctx.get_isolation_level());
                                // The bypass_locks set will be checked at most once. `TsSet::vec`
                                // is more efficient here.
                                snap_store
                                    .set_bypass_locks(TsSet::vec(get.ctx.take_resolved_locks()));
                                results.push(
                                    snap_store
                                        .get(&get.key, &mut statistics)
                                        .map_err(Error::from),
                                );
                            }
                            future::ok(results)
                        })
                    })
                    .then(move |r| {
                        tls_collect_command_duration(CMD, command_duration.elapsed());
                        r
                    })
            })
        });
>>>>>>> 17ce1300
        future::result(res)
            .map_err(|_| Error::SchedTooBusy)
            .flatten()
    }

    /// Get values of a set of keys in a batch from the snapshot.
    ///
    /// Only writes that are committed before `start_ts` are visible.
    pub fn async_batch_get(
        &self,
        mut ctx: Context,
        keys: Vec<Key>,
        start_ts: u64,
    ) -> impl Future<Item = Vec<Result<KvPair>>, Error = Error> {
        const CMD: &str = "batch_get";
        let priority = get_priority_tag(ctx.get_priority());

<<<<<<< HEAD
        let res = self.read_pool.spawn_handle_legacy(
            async move {
                tls_collect_command_count(CMD, priority);
                let command_duration = tikv_util::time::Instant::now_coarse();

                let snapshot =
                    Self::with_tls_engine(|engine| Self::async_snapshot(engine, &ctx)).await?;
                let result = tls_processing_read_observe_duration(CMD, || {
                    let mut statistics = Statistics::default();
                    let snap_store = SnapshotStore::new(
                        snapshot,
                        start_ts,
                        ctx.get_isolation_level(),
                        !ctx.get_not_fill_cache(),
                    );
                    let result = snap_store
                        .batch_get(&keys, &mut statistics)
                        .map_err(Error::from)
                        .map(|v| {
                            let kv_pairs: Vec<_> = v
                                .into_iter()
                                .zip(keys)
                                .filter(|&(ref v, ref _k)| {
                                    !(v.is_ok() && v.as_ref().unwrap().is_none())
                                })
                                .map(|(v, k)| match v {
                                    Ok(Some(x)) => Ok((k.into_raw().unwrap(), x)),
                                    Err(e) => Err(Error::from(e)),
                                    _ => unreachable!(),
                                })
                                .collect();
                            tls_collect_key_reads(CMD, kv_pairs.len());
                            kv_pairs
                        });

                    tls_collect_scan_details(CMD, &statistics);
                    tls_collect_read_flow(ctx.get_region_id(), &statistics);

                    result
                });
                tls_collect_command_duration(CMD, command_duration.elapsed());
                result
            },
            // TODO: pass token from context
            SpawnOption::default(),
        );
=======
        let res = self.get_read_pool(priority).spawn_handle(move || {
            tls_collect_command_count(CMD, priority);
            let command_duration = tikv_util::time::Instant::now_coarse();

            let bypass_locks = TsSet::new(ctx.take_resolved_locks());
            Self::with_tls_engine(|engine| {
                Self::async_snapshot(engine, &ctx)
                    .and_then(move |snapshot: E::Snap| {
                        tls_processing_read_observe_duration(CMD, || {
                            let mut statistics = Statistics::default();
                            let snap_store = SnapshotStore::new(
                                snapshot,
                                start_ts,
                                ctx.get_isolation_level(),
                                !ctx.get_not_fill_cache(),
                                bypass_locks,
                            );
                            let result = snap_store
                                .batch_get(&keys, &mut statistics)
                                .map_err(Error::from)
                                .map(|v| {
                                    let kv_pairs: Vec<_> = v
                                        .into_iter()
                                        .zip(keys)
                                        .filter(|&(ref v, ref _k)| {
                                            !(v.is_ok() && v.as_ref().unwrap().is_none())
                                        })
                                        .map(|(v, k)| match v {
                                            Ok(Some(x)) => Ok((k.into_raw().unwrap(), x)),
                                            Err(e) => Err(Error::from(e)),
                                            _ => unreachable!(),
                                        })
                                        .collect();
                                    tls_collect_key_reads(CMD, kv_pairs.len());
                                    kv_pairs
                                });

                            tls_collect_scan_details(CMD, &statistics);
                            tls_collect_read_flow(ctx.get_region_id(), &statistics);

                            result
                        })
                    })
                    .then(move |r| {
                        tls_collect_command_duration(CMD, command_duration.elapsed());
                        r
                    })
            })
        });
>>>>>>> 17ce1300

        future::result(res)
            .map_err(|_| Error::SchedTooBusy)
            .flatten()
    }

    /// Scan keys in [`start_key`, `end_key`) up to `limit` keys from the snapshot.
    ///
    /// If `end_key` is `None`, it means the upper bound is unbounded.
    ///
    /// Only writes committed before `start_ts` are visible.
    pub fn async_scan(
        &self,
        mut ctx: Context,
        start_key: Key,
        end_key: Option<Key>,
        limit: usize,
        start_ts: u64,
        options: Options,
    ) -> impl Future<Item = Vec<Result<KvPair>>, Error = Error> {
        const CMD: &str = "scan";
        let priority = get_priority_tag(ctx.get_priority());

<<<<<<< HEAD
        let res = self.read_pool.spawn_handle_legacy(
            async move {
                tls_collect_command_count(CMD, priority);
                let command_duration = tikv_util::time::Instant::now_coarse();

                let snapshot =
                    Self::with_tls_engine(|engine| Self::async_snapshot(engine, &ctx)).await?;
                let result = tls_processing_read_observe_duration(CMD, || {
                    let snap_store = SnapshotStore::new(
                        snapshot,
                        start_ts,
                        ctx.get_isolation_level(),
                        !ctx.get_not_fill_cache(),
                    );

                    let mut scanner;
                    if !options.reverse_scan {
                        scanner = snap_store.scanner(
                            false,
                            options.key_only,
                            Some(start_key),
                            end_key,
                        )?;
                    } else {
                        scanner =
                            snap_store.scanner(true, options.key_only, end_key, Some(start_key))?;
                    };
                    let res = scanner.scan(limit);

                    let statistics = scanner.take_statistics();
                    tls_collect_scan_details(CMD, &statistics);
                    tls_collect_read_flow(ctx.get_region_id(), &statistics);

                    res.map_err(Error::from).map(|results| {
                        tls_collect_key_reads(CMD, results.len());
                        results
                            .into_iter()
                            .map(|x| x.map_err(Error::from))
                            .collect()
=======
        let res = self.get_read_pool(priority).spawn_handle(move || {
            tls_collect_command_count(CMD, priority);
            let command_duration = tikv_util::time::Instant::now_coarse();

            let bypass_locks = TsSet::new(ctx.take_resolved_locks());
            Self::with_tls_engine(|engine| {
                Self::async_snapshot(engine, &ctx)
                    .and_then(move |snapshot: E::Snap| {
                        tls_processing_read_observe_duration(CMD, || {
                            let snap_store = SnapshotStore::new(
                                snapshot,
                                start_ts,
                                ctx.get_isolation_level(),
                                !ctx.get_not_fill_cache(),
                                bypass_locks,
                            );

                            let mut scanner;
                            if !options.reverse_scan {
                                scanner = snap_store.scanner(
                                    false,
                                    options.key_only,
                                    Some(start_key),
                                    end_key,
                                )?;
                            } else {
                                scanner = snap_store.scanner(
                                    true,
                                    options.key_only,
                                    end_key,
                                    Some(start_key),
                                )?;
                            };
                            let res = scanner.scan(limit);

                            let statistics = scanner.take_statistics();
                            tls_collect_scan_details(CMD, &statistics);
                            tls_collect_read_flow(ctx.get_region_id(), &statistics);

                            res.map_err(Error::from).map(|results| {
                                tls_collect_key_reads(CMD, results.len());
                                results
                                    .into_iter()
                                    .map(|x| x.map_err(Error::from))
                                    .collect()
                            })
                        })
                    })
                    .then(move |r| {
                        tls_collect_command_duration(CMD, command_duration.elapsed());
                        r
>>>>>>> 17ce1300
                    })
                });
                tls_collect_command_duration(CMD, command_duration.elapsed());
                result
            },
            // TODO: pass token from context
            SpawnOption::default(),
        );

        future::result(res)
            .map_err(|_| Error::SchedTooBusy)
            .flatten()
    }

    /// **Testing functionality:** Latch the given keys for given duration.
    ///
    /// This means other write operations that involve these keys will be blocked.
    pub fn async_pause(
        &self,
        ctx: Context,
        keys: Vec<Key>,
        duration: u64,
        callback: Callback<()>,
    ) -> Result<()> {
        let cmd = Command::Pause {
            ctx,
            keys,
            duration,
        };
        self.schedule(cmd, StorageCb::Boolean(callback))?;
        KV_COMMAND_COUNTER_VEC_STATIC.pause.inc();
        Ok(())
    }

    /// The prewrite phase of a transaction. The first phase of 2PC.
    ///
    /// Schedules a [`Command::Prewrite`].
    pub fn async_prewrite(
        &self,
        ctx: Context,
        mutations: Vec<Mutation>,
        primary: Vec<u8>,
        start_ts: u64,
        options: Options,
        callback: Callback<Vec<Result<()>>>,
    ) -> Result<()> {
        for m in &mutations {
            let key_size = m.key().as_encoded().len();
            if key_size > self.max_key_size {
                callback(Err(Error::KeyTooLarge(key_size, self.max_key_size)));
                return Ok(());
            }
        }
        let cmd = Command::Prewrite {
            ctx,
            mutations,
            primary,
            start_ts,
            options,
        };
        self.schedule(cmd, StorageCb::Booleans(callback))?;
        KV_COMMAND_COUNTER_VEC_STATIC.prewrite.inc();
        Ok(())
    }

    /// Acquire a Pessimistic lock on the keys.
    /// Schedules a [`Command::AcquirePessimisticLock`].
    pub fn async_acquire_pessimistic_lock(
        &self,
        ctx: Context,
        keys: Vec<(Key, bool)>,
        primary: Vec<u8>,
        start_ts: u64,
        options: Options,
        callback: Callback<Vec<Result<()>>>,
    ) -> Result<()> {
        if !self.pessimistic_txn_enabled {
            callback(Err(Error::PessimisticTxnNotEnabled));
            return Ok(());
        }

        for k in &keys {
            let key_size = k.0.as_encoded().len();
            if key_size > self.max_key_size {
                callback(Err(Error::KeyTooLarge(key_size, self.max_key_size)));
                return Ok(());
            }
        }
        let cmd = Command::AcquirePessimisticLock {
            ctx,
            keys,
            primary,
            start_ts,
            options,
        };
        self.schedule(cmd, StorageCb::Booleans(callback))?;
        KV_COMMAND_COUNTER_VEC_STATIC.acquire_pessimistic_lock.inc();
        Ok(())
    }

    /// Commit the transaction that started at `lock_ts`.
    ///
    /// Schedules a [`Command::Commit`].
    pub fn async_commit(
        &self,
        ctx: Context,
        keys: Vec<Key>,
        lock_ts: u64,
        commit_ts: u64,
        callback: Callback<()>,
    ) -> Result<()> {
        let cmd = Command::Commit {
            ctx,
            keys,
            lock_ts,
            commit_ts,
        };
        self.schedule(cmd, StorageCb::Boolean(callback))?;
        KV_COMMAND_COUNTER_VEC_STATIC.commit.inc();
        Ok(())
    }

    /// Delete all keys in the range [`start_key`, `end_key`).
    ///
    /// All keys in the range will be deleted permanently regardless of their timestamps.
    /// This means that deleted keys will not be retrievable by specifying an older timestamp.
    /// If `notify_only` is set, the data will not be immediately deleted, but the operation will
    /// still be replicated via Raft. This is used to notify that the data will be deleted by
    /// `unsafe_destroy_range` soon.
    ///
    /// Schedules a [`Command::DeleteRange`].
    pub fn async_delete_range(
        &self,
        ctx: Context,
        start_key: Key,
        end_key: Key,
        notify_only: bool,
        callback: Callback<()>,
    ) -> Result<()> {
        let mut modifies = Vec::with_capacity(DATA_CFS.len());
        for cf in DATA_CFS {
            modifies.push(Modify::DeleteRange(
                cf,
                start_key.clone(),
                end_key.clone(),
                notify_only,
            ));
        }

        self.engine.async_write(
            &ctx,
            modifies,
            Box::new(|(_, res): (_, kv::Result<_>)| callback(res.map_err(Error::from))),
        )?;
        KV_COMMAND_COUNTER_VEC_STATIC.delete_range.inc();
        Ok(())
    }

    /// Rollback mutations on a single key.
    ///
    /// Schedules a [`Command::Cleanup`].
    pub fn async_cleanup(
        &self,
        ctx: Context,
        key: Key,
        start_ts: u64,
        current_ts: u64,
        callback: Callback<()>,
    ) -> Result<()> {
        let cmd = Command::Cleanup {
            ctx,
            key,
            start_ts,
            current_ts,
        };
        self.schedule(cmd, StorageCb::Boolean(callback))?;
        KV_COMMAND_COUNTER_VEC_STATIC.cleanup.inc();
        Ok(())
    }

    /// Rollback from the transaction that was started at `start_ts`.
    ///
    /// Schedules a [`Command::Rollback`].
    pub fn async_rollback(
        &self,
        ctx: Context,
        keys: Vec<Key>,
        start_ts: u64,
        callback: Callback<()>,
    ) -> Result<()> {
        let cmd = Command::Rollback {
            ctx,
            keys,
            start_ts,
        };
        self.schedule(cmd, StorageCb::Boolean(callback))?;
        KV_COMMAND_COUNTER_VEC_STATIC.rollback.inc();
        Ok(())
    }

    /// Rollback pessimistic locks identified by `start_ts` and `for_update_ts`.
    ///
    /// Schedules a [`Command::PessimisticRollback`].
    pub fn async_pessimistic_rollback(
        &self,
        ctx: Context,
        keys: Vec<Key>,
        start_ts: u64,
        for_update_ts: u64,
        callback: Callback<Vec<Result<()>>>,
    ) -> Result<()> {
        if !self.pessimistic_txn_enabled {
            callback(Err(Error::PessimisticTxnNotEnabled));
            return Ok(());
        }

        let cmd = Command::PessimisticRollback {
            ctx,
            keys,
            start_ts,
            for_update_ts,
        };
        self.schedule(cmd, StorageCb::Booleans(callback))?;
        KV_COMMAND_COUNTER_VEC_STATIC.pessimistic_rollback.inc();
        Ok(())
    }

    /// Check the specified primary key and enlarge it's TTL if necessary. Returns the new TTL.
    ///
    /// Schedules a [`Command::TxnHeartBeat`].
    pub fn async_txn_heart_beat(
        &self,
        ctx: Context,
        primary_key: Key,
        start_ts: u64,
        advise_ttl: u64,
        callback: Callback<TxnStatus>,
    ) -> Result<()> {
        let cmd = Command::TxnHeartBeat {
            ctx,
            primary_key,
            start_ts,
            advise_ttl,
        };
        self.schedule(cmd, StorageCb::TxnStatus(callback))?;
        KV_COMMAND_COUNTER_VEC_STATIC.txn_heart_beat.inc();
        Ok(())
    }

    /// Check the status of a transaction.
    ///
    /// This operation checks whether a transaction has expired it's Lock's TTL, rollback the
    /// transaction if expired, and update the transaction's min_commit_ts according to the metadata
    /// in the primary lock.
    /// After checking, if the lock is still alive, it retrieves the Lock's TTL; if the transaction
    /// is committed, get the commit_ts; otherwise, if the transaction is rolled back or there's
    /// no information about the transaction, results will be both 0.
    ///
    /// Schedules a [`Command::CheckTxnStatus`].
    pub fn async_check_txn_status(
        &self,
        ctx: Context,
        primary_key: Key,
        lock_ts: u64,
        caller_start_ts: u64,
        current_ts: u64,
        rollback_if_not_exist: bool,
        callback: Callback<TxnStatus>,
    ) -> Result<()> {
        let cmd = Command::CheckTxnStatus {
            ctx,
            primary_key,
            lock_ts,
            caller_start_ts,
            current_ts,
            rollback_if_not_exist,
        };
        self.schedule(cmd, StorageCb::TxnStatus(callback))?;
        KV_COMMAND_COUNTER_VEC_STATIC.check_txn_status.inc();
        Ok(())
    }

    /// Scan locks from `start_key`, and find all locks whose timestamp is before `max_ts`.
    ///
    /// Schedules a [`Command::ScanLock`].
    pub fn async_scan_locks(
        &self,
        ctx: Context,
        max_ts: u64,
        start_key: Vec<u8>,
        limit: usize,
        callback: Callback<Vec<LockInfo>>,
    ) -> Result<()> {
        let cmd = Command::ScanLock {
            ctx,
            max_ts,
            start_key: if start_key.is_empty() {
                None
            } else {
                Some(Key::from_raw(&start_key))
            },
            limit,
        };
        self.schedule(cmd, StorageCb::Locks(callback))?;
        KV_COMMAND_COUNTER_VEC_STATIC.scan_lock.inc();
        Ok(())
    }

    /// Resolve locks according to `txn_status`.
    ///
    /// During the GC operation, this should be called to clean up stale locks whose timestamp is
    /// before the safe point.
    ///
    /// `txn_status` maps lock_ts to commit_ts. If a transaction is rolled back, it is mapped to 0.
    /// For an example, check the [`Command::ResolveLock`] docs.
    ///
    /// Schedules a [`Command::ResolveLock`].
    pub fn async_resolve_lock(
        &self,
        ctx: Context,
        txn_status: HashMap<u64, u64>,
        callback: Callback<()>,
    ) -> Result<()> {
        let cmd = Command::ResolveLock {
            ctx,
            txn_status,
            scan_key: None,
            key_locks: vec![],
        };
        self.schedule(cmd, StorageCb::Boolean(callback))?;
        KV_COMMAND_COUNTER_VEC_STATIC.resolve_lock.inc();
        Ok(())
    }

    /// Resolve locks on `resolve_keys` according to `start_ts` and `commit_ts`.
    ///
    /// During the GC operation, this should be called to clean up stale locks whose timestamp is
    /// before the safe point.
    ///
    /// Schedules a [`Command::ResolveLockLite`].
    pub fn async_resolve_lock_lite(
        &self,
        ctx: Context,
        start_ts: u64,
        commit_ts: u64,
        resolve_keys: Vec<Key>,
        callback: Callback<()>,
    ) -> Result<()> {
        let cmd = Command::ResolveLockLite {
            ctx,
            start_ts,
            commit_ts,
            resolve_keys,
        };
        self.schedule(cmd, StorageCb::Boolean(callback))?;
        KV_COMMAND_COUNTER_VEC_STATIC.resolve_lock_lite.inc();
        Ok(())
    }

    /// Get the value of a raw key.
    pub fn async_raw_get(
        &self,
        ctx: Context,
        cf: String,
        key: Vec<u8>,
    ) -> impl Future<Item = Option<Vec<u8>>, Error = Error> {
        const CMD: &str = "raw_get";
        let priority = get_priority_tag(ctx.get_priority());

        let res = self.read_pool.spawn_handle_legacy(
            async move {
                tls_collect_command_count(CMD, priority);
                let command_duration = tikv_util::time::Instant::now_coarse();

                let snapshot =
                    Self::with_tls_engine(|engine| Self::async_snapshot(engine, &ctx)).await?;
                let result = tls_processing_read_observe_duration(CMD, || {
                    let cf = Self::rawkv_cf(&cf)?;
                    // no scan_count for this kind of op.

                    let key_len = key.len();
                    let r = snapshot.get_cf(cf, &Key::from_encoded(key))?;
                    if let Some(ref value) = r {
                        let mut stats = Statistics::default();
                        stats.data.flow_stats.read_keys = 1;
                        stats.data.flow_stats.read_bytes = key_len + value.len();
                        tls_collect_read_flow(ctx.get_region_id(), &stats);
                        tls_collect_key_reads(CMD, 1);
                    }
                    Ok(r)
                });
                tls_collect_command_duration(CMD, command_duration.elapsed());
                result
            },
            // TODO: pass token from context
            SpawnOption::default(),
        );

        future::result(res)
            .map_err(|_| Error::SchedTooBusy)
            .flatten()
    }

    /// Get the values of a set of raw keys, return a list of `Result`s.
    pub fn async_raw_batch_get_command(
        &self,
        cf: String,
        gets: Vec<PointGetCommand>,
    ) -> impl Future<Item = Vec<Result<Option<Vec<u8>>>>, Error = Error> {
        const CMD: &str = "raw_batch_get_command";
        // all requests in a batch have the same region, epoch, term, replica_read
        let ctx = gets[0].ctx.clone();
        let priority = get_priority_tag(ctx.get_priority());

        let res = self.read_pool.spawn_handle_legacy(
            async move {
                tls_collect_command_count(CMD, priority);
                let command_duration = tikv_util::time::Instant::now_coarse();

                let snapshot =
                    Self::with_tls_engine(|engine| Self::async_snapshot(engine, &ctx)).await?;
                let results = tls_processing_read_observe_duration(CMD, || {
                    let cf = Self::rawkv_cf(&cf)?;
                    let mut results = vec![];
                    // TODO: optimize using seek.
                    for get in gets {
                        results.push(snapshot.get_cf(cf, &get.key).map_err(Error::from));
                    }
                    Ok(results)
                });
                tls_collect_command_duration(CMD, command_duration.elapsed());
                results
            },
            // TODO: pass token from context
            SpawnOption::default(),
        );

        future::result(res)
            .map_err(|_| Error::SchedTooBusy)
            .flatten()
    }

    /// Get the values of some raw keys in a batch.
    pub fn async_raw_batch_get(
        &self,
        ctx: Context,
        cf: String,
        keys: Vec<Vec<u8>>,
    ) -> impl Future<Item = Vec<Result<KvPair>>, Error = Error> {
        const CMD: &str = "raw_batch_get";
        let priority = get_priority_tag(ctx.get_priority());

        let res = self.read_pool.spawn_handle_legacy(
            async move {
                tls_collect_command_count(CMD, priority);
                let command_duration = tikv_util::time::Instant::now_coarse();

                let snapshot =
                    Self::with_tls_engine(|engine| Self::async_snapshot(engine, &ctx)).await?;
                let result = tls_processing_read_observe_duration(CMD, || {
                    let keys: Vec<Key> = keys.into_iter().map(Key::from_encoded).collect();
                    let cf = Self::rawkv_cf(&cf)?;
                    // no scan_count for this kind of op.
                    let mut stats = Statistics::default();
                    let result: Vec<Result<KvPair>> = keys
                        .into_iter()
                        .map(|k| {
                            let v = snapshot.get_cf(cf, &k);
                            (k, v)
                        })
                        .filter(|&(_, ref v)| !(v.is_ok() && v.as_ref().unwrap().is_none()))
                        .map(|(k, v)| match v {
                            Ok(Some(v)) => {
                                stats.data.flow_stats.read_keys += 1;
                                stats.data.flow_stats.read_bytes += k.as_encoded().len() + v.len();
                                Ok((k.into_encoded(), v))
                            }
                            Err(e) => Err(Error::from(e)),
                            _ => unreachable!(),
                        })
                        .collect();

                    tls_collect_key_reads(CMD, stats.data.flow_stats.read_keys as usize);
                    tls_collect_read_flow(ctx.get_region_id(), &stats);
                    Ok(result)
                });
                tls_collect_command_duration(CMD, command_duration.elapsed());
                result
            },
            // TODO: pass token from context
            SpawnOption::default(),
        );

        future::result(res)
            .map_err(|_| Error::SchedTooBusy)
            .flatten()
    }

    /// Write a raw key to the storage.
    pub fn async_raw_put(
        &self,
        ctx: Context,
        cf: String,
        key: Vec<u8>,
        value: Vec<u8>,
        callback: Callback<()>,
    ) -> Result<()> {
        if key.len() > self.max_key_size {
            callback(Err(Error::KeyTooLarge(key.len(), self.max_key_size)));
            return Ok(());
        }
        self.engine.async_write(
            &ctx,
            vec![Modify::Put(
                Self::rawkv_cf(&cf)?,
                Key::from_encoded(key),
                value,
            )],
            Box::new(|(_, res): (_, kv::Result<_>)| callback(res.map_err(Error::from))),
        )?;
        KV_COMMAND_COUNTER_VEC_STATIC.raw_put.inc();
        Ok(())
    }

    /// Write some keys to the storage in a batch.
    pub fn async_raw_batch_put(
        &self,
        ctx: Context,
        cf: String,
        pairs: Vec<KvPair>,
        callback: Callback<()>,
    ) -> Result<()> {
        let cf = Self::rawkv_cf(&cf)?;
        for &(ref key, _) in &pairs {
            if key.len() > self.max_key_size {
                callback(Err(Error::KeyTooLarge(key.len(), self.max_key_size)));
                return Ok(());
            }
        }
        let requests = pairs
            .into_iter()
            .map(|(k, v)| Modify::Put(cf, Key::from_encoded(k), v))
            .collect();
        self.engine.async_write(
            &ctx,
            requests,
            Box::new(|(_, res): (_, kv::Result<_>)| callback(res.map_err(Error::from))),
        )?;
        KV_COMMAND_COUNTER_VEC_STATIC.raw_batch_put.inc();
        Ok(())
    }

    /// Delete a raw key from the storage.
    pub fn async_raw_delete(
        &self,
        ctx: Context,
        cf: String,
        key: Vec<u8>,
        callback: Callback<()>,
    ) -> Result<()> {
        if key.len() > self.max_key_size {
            callback(Err(Error::KeyTooLarge(key.len(), self.max_key_size)));
            return Ok(());
        }
        self.engine.async_write(
            &ctx,
            vec![Modify::Delete(Self::rawkv_cf(&cf)?, Key::from_encoded(key))],
            Box::new(|(_, res): (_, kv::Result<_>)| callback(res.map_err(Error::from))),
        )?;
        KV_COMMAND_COUNTER_VEC_STATIC.raw_delete.inc();
        Ok(())
    }

    /// Delete all raw keys in [`start_key`, `end_key`).
    pub fn async_raw_delete_range(
        &self,
        ctx: Context,
        cf: String,
        start_key: Vec<u8>,
        end_key: Vec<u8>,
        callback: Callback<()>,
    ) -> Result<()> {
        if start_key.len() > self.max_key_size || end_key.len() > self.max_key_size {
            callback(Err(Error::KeyTooLarge(
                cmp::max(start_key.len(), end_key.len()),
                self.max_key_size,
            )));
            return Ok(());
        }

        let cf = Self::rawkv_cf(&cf)?;
        let start_key = Key::from_encoded(start_key);
        let end_key = Key::from_encoded(end_key);

        self.engine.async_write(
            &ctx,
            vec![Modify::DeleteRange(cf, start_key, end_key, false)],
            Box::new(|(_, res): (_, kv::Result<_>)| callback(res.map_err(Error::from))),
        )?;
        KV_COMMAND_COUNTER_VEC_STATIC.raw_delete_range.inc();
        Ok(())
    }

    /// Delete some raw keys in a batch.
    pub fn async_raw_batch_delete(
        &self,
        ctx: Context,
        cf: String,
        keys: Vec<Vec<u8>>,
        callback: Callback<()>,
    ) -> Result<()> {
        let cf = Self::rawkv_cf(&cf)?;
        for key in &keys {
            if key.len() > self.max_key_size {
                callback(Err(Error::KeyTooLarge(key.len(), self.max_key_size)));
                return Ok(());
            }
        }
        let requests = keys
            .into_iter()
            .map(|k| Modify::Delete(cf, Key::from_encoded(k)))
            .collect();
        self.engine.async_write(
            &ctx,
            requests,
            Box::new(|(_, res): (_, kv::Result<_>)| callback(res.map_err(Error::from))),
        )?;
        KV_COMMAND_COUNTER_VEC_STATIC.raw_batch_delete.inc();
        Ok(())
    }

    /// Scan raw keys in [`start_key`, `end_key`), returns at most `limit` keys. If `end_key` is
    /// `None`, it means unbounded.
    ///
    /// If `key_only` is true, the value corresponding to the key will not be read. Only scanned
    /// keys will be returned.
    fn raw_scan(
        snapshot: &E::Snap,
        cf: &str,
        start_key: &Key,
        end_key: Option<Key>,
        limit: usize,
        statistics: &mut Statistics,
        key_only: bool,
    ) -> Result<Vec<Result<KvPair>>> {
        let mut option = IterOption::default();
        if let Some(end) = end_key {
            option.set_upper_bound(end.as_encoded(), DATA_KEY_PREFIX_LEN);
        }
        let mut cursor = snapshot.iter_cf(Self::rawkv_cf(cf)?, option, ScanMode::Forward)?;
        let statistics = statistics.mut_cf_statistics(cf);
        if !cursor.seek(start_key, statistics)? {
            return Ok(vec![]);
        }
        let mut pairs = vec![];
        while cursor.valid()? && pairs.len() < limit {
            pairs.push(Ok((
                cursor.key(statistics).to_owned(),
                if key_only {
                    vec![]
                } else {
                    cursor.value(statistics).to_owned()
                },
            )));
            cursor.next(statistics);
        }
        Ok(pairs)
    }

    /// Scan raw keys in [`end_key`, `start_key`) in reverse order, returns at most `limit` keys. If
    /// `start_key` is `None`, it means it's unbounded.
    ///
    /// If `key_only` is true, the value
    /// corresponding to the key will not be read out. Only scanned keys will be returned.
    fn reverse_raw_scan(
        snapshot: &E::Snap,
        cf: &str,
        start_key: &Key,
        end_key: Option<Key>,
        limit: usize,
        statistics: &mut Statistics,
        key_only: bool,
    ) -> Result<Vec<Result<KvPair>>> {
        let mut option = IterOption::default();
        if let Some(end) = end_key {
            option.set_lower_bound(end.as_encoded(), DATA_KEY_PREFIX_LEN);
        }
        let mut cursor = snapshot.iter_cf(Self::rawkv_cf(cf)?, option, ScanMode::Backward)?;
        let statistics = statistics.mut_cf_statistics(cf);
        if !cursor.reverse_seek(start_key, statistics)? {
            return Ok(vec![]);
        }
        let mut pairs = vec![];
        while cursor.valid()? && pairs.len() < limit {
            pairs.push(Ok((
                cursor.key(statistics).to_owned(),
                if key_only {
                    vec![]
                } else {
                    cursor.value(statistics).to_owned()
                },
            )));
            cursor.prev(statistics);
        }
        Ok(pairs)
    }

    /// Scan raw keys in a range.
    ///
    /// If `reverse` is false, the range is [`key`, `end_key`); otherwise, the range is
    /// [`end_key`, `key`) and it scans from `key` and goes backwards. If `end_key` is `None`, it
    /// means unbounded.
    ///
    /// This function scans at most `limit` keys.
    ///
    /// If `key_only` is true, the value
    /// corresponding to the key will not be read out. Only scanned keys will be returned.
    pub fn async_raw_scan(
        &self,
        ctx: Context,
        cf: String,
        key: Vec<u8>,
        end_key: Option<Vec<u8>>,
        limit: usize,
        key_only: bool,
        reverse: bool,
    ) -> impl Future<Item = Vec<Result<KvPair>>, Error = Error> {
        const CMD: &str = "raw_scan";
        let priority = get_priority_tag(ctx.get_priority());

        let res = self.read_pool.spawn_handle_legacy(
            async move {
                tls_collect_command_count(CMD, priority);
                let command_duration = tikv_util::time::Instant::now_coarse();

                let snapshot =
                    Self::with_tls_engine(|engine| Self::async_snapshot(engine, &ctx)).await?;
                let result = tls_processing_read_observe_duration(CMD, || {
                    let end_key = end_key.map(Key::from_encoded);

                    let mut statistics = Statistics::default();
                    let result = if reverse {
                        Self::reverse_raw_scan(
                            &snapshot,
                            &cf,
                            &Key::from_encoded(key),
                            end_key,
                            limit,
                            &mut statistics,
                            key_only,
                        )
                        .map_err(Error::from)
                    } else {
                        Self::raw_scan(
                            &snapshot,
                            &cf,
                            &Key::from_encoded(key),
                            end_key,
                            limit,
                            &mut statistics,
                            key_only,
                        )
                        .map_err(Error::from)
                    };

                    tls_collect_read_flow(ctx.get_region_id(), &statistics);
                    tls_collect_key_reads(CMD, statistics.write.flow_stats.read_keys as usize);
                    tls_collect_scan_details(CMD, &statistics);
                    result
                });
                tls_collect_command_duration(CMD, command_duration.elapsed());
                result
            },
            // TODO: pass token from context
            SpawnOption::default(),
        );

        future::result(res)
            .map_err(|_| Error::SchedTooBusy)
            .flatten()
    }

    /// Check the given raw kv CF name. Return the CF name, or `Err` if given CF name is invalid.
    /// The CF name can be one of `"default"`, `"write"` and `"lock"`. If given `cf` is empty,
    /// `CF_DEFAULT` (`"default"`) will be returned.
    fn rawkv_cf(cf: &str) -> Result<CfName> {
        if cf.is_empty() {
            return Ok(CF_DEFAULT);
        }
        for c in DATA_CFS {
            if cf == *c {
                return Ok(c);
            }
        }
        Err(Error::InvalidCf(cf.to_owned()))
    }

    /// Check if key range is valid
    ///
    /// - If `reverse` is true, `end_key` is less than `start_key`. `end_key` is the lower bound.
    /// - If `reverse` is false, `end_key` is greater than `start_key`. `end_key` is the upper bound.
    fn check_key_ranges(ranges: &[KeyRange], reverse: bool) -> bool {
        let ranges_len = ranges.len();
        for i in 0..ranges_len {
            let start_key = ranges[i].get_start_key();
            let mut end_key = ranges[i].get_end_key();
            if end_key.is_empty() && i + 1 != ranges_len {
                end_key = ranges[i + 1].get_start_key();
            }
            if !end_key.is_empty()
                && (!reverse && start_key >= end_key || reverse && start_key <= end_key)
            {
                return false;
            }
        }
        true
    }

    /// Scan raw keys in multiple ranges in a batch.
    pub fn async_raw_batch_scan(
        &self,
        ctx: Context,
        cf: String,
        mut ranges: Vec<KeyRange>,
        each_limit: usize,
        key_only: bool,
        reverse: bool,
    ) -> impl Future<Item = Vec<Result<KvPair>>, Error = Error> {
        const CMD: &str = "raw_batch_scan";
        let priority = get_priority_tag(ctx.get_priority());

        let res = self.read_pool.spawn_handle_legacy(
            async move {
                tls_collect_command_count(CMD, priority);
                let command_duration = tikv_util::time::Instant::now_coarse();

                let snapshot =
                    Self::with_tls_engine(|engine| Self::async_snapshot(engine, &ctx)).await?;
                let result = tls_processing_read_observe_duration(CMD, || {
                    let mut statistics = Statistics::default();
                    if !Self::check_key_ranges(&ranges, reverse) {
                        return Err(box_err!("Invalid KeyRanges"));
                    };
                    let mut result = Vec::new();
                    let ranges_len = ranges.len();
                    for i in 0..ranges_len {
                        let start_key = Key::from_encoded(ranges[i].take_start_key());
                        let end_key = ranges[i].take_end_key();
                        let end_key = if end_key.is_empty() {
                            if i + 1 == ranges_len {
                                None
                            } else {
                                Some(Key::from_encoded_slice(ranges[i + 1].get_start_key()))
                            }
                        } else {
                            Some(Key::from_encoded(end_key))
                        };
                        let pairs = if reverse {
                            Self::reverse_raw_scan(
                                &snapshot,
                                &cf,
                                &start_key,
                                end_key,
                                each_limit,
                                &mut statistics,
                                key_only,
                            )?
                        } else {
                            Self::raw_scan(
                                &snapshot,
                                &cf,
                                &start_key,
                                end_key,
                                each_limit,
                                &mut statistics,
                                key_only,
                            )?
                        };
                        result.extend(pairs.into_iter());
                    }

                    tls_collect_read_flow(ctx.get_region_id(), &statistics);
                    tls_collect_key_reads(CMD, statistics.write.flow_stats.read_keys as usize);
                    tls_collect_scan_details(CMD, &statistics);
                    Ok(result)
                });
                tls_collect_command_duration(CMD, command_duration.elapsed());
                result
            },
            // TODO: pass token from context
            SpawnOption::default(),
        );

        future::result(res)
            .map_err(|_| Error::SchedTooBusy)
            .flatten()
    }

    /// Get MVCC info of a transactional key.
    pub fn async_mvcc_by_key(
        &self,
        ctx: Context,
        key: Key,
        callback: Callback<MvccInfo>,
    ) -> Result<()> {
        let cmd = Command::MvccByKey { ctx, key };
        self.schedule(cmd, StorageCb::MvccInfoByKey(callback))?;
        KV_COMMAND_COUNTER_VEC_STATIC.key_mvcc.inc();

        Ok(())
    }

    /// Find the first key that has a version with its `start_ts` equal to the given `start_ts`, and
    /// return its MVCC info.
    pub fn async_mvcc_by_start_ts(
        &self,
        ctx: Context,
        start_ts: u64,
        callback: Callback<Option<(Key, MvccInfo)>>,
    ) -> Result<()> {
        let cmd = Command::MvccByStartTs { ctx, start_ts };
        self.schedule(cmd, StorageCb::MvccInfoByStartTs(callback))?;
        KV_COMMAND_COUNTER_VEC_STATIC.start_ts_mvcc.inc();
        Ok(())
    }
}

/// A builder to build a temporary `Storage<E>`.
///
/// Only used for test purpose.
#[must_use]
pub struct TestStorageBuilder<E: Engine> {
    engine: E,
    config: Config,
}

impl TestStorageBuilder<RocksEngine> {
    /// Build `Storage<RocksEngine>`.
    pub fn new() -> Self {
        Self {
            engine: TestEngineBuilder::new().build().unwrap(),
            config: Config::default(),
        }
    }
}

impl<E: Engine> TestStorageBuilder<E> {
    pub fn from_engine(engine: E) -> Self {
        Self {
            engine,
            config: Config::default(),
        }
    }

    /// Customize the config of the `Storage`.
    ///
    /// By default, `Config::default()` will be used.
    pub fn config(mut self, config: Config) -> Self {
        self.config = config;
        self
    }

    /// Build a `Storage<E>`.
    pub fn build(self) -> Result<Storage<E, DummyLockMgr>> {
        let read_pool = self::readpool_impl::build_read_pool_for_test(
            &crate::config::StorageReadPoolConfig::default_for_test(),
            self.engine.clone(),
        );
        Storage::from_engine(self.engine, &self.config, read_pool, None)
    }
}

#[cfg(test)]
mod tests {
    use super::lock_manager::DummyLockMgr;
    use super::*;

    use kvproto::kvrpcpb::{CommandPri, Context, LockInfo};
    use tikv_util::config::ReadableSize;

    use std::fmt::Debug;
    use std::sync::mpsc::{channel, Sender};

    fn expect_none(x: Result<Option<Value>>) {
        assert_eq!(x.unwrap(), None);
    }

    fn expect_value(v: Vec<u8>, x: Result<Option<Value>>) {
        assert_eq!(x.unwrap().unwrap(), v);
    }

    fn expect_multi_values(v: Vec<Option<KvPair>>, x: Result<Vec<Result<KvPair>>>) {
        let x: Vec<Option<KvPair>> = x.unwrap().into_iter().map(Result::ok).collect();
        assert_eq!(x, v);
    }

    fn expect_error<T, F>(err_matcher: F, x: Result<T>)
    where
        F: FnOnce(Error) + Send + 'static,
    {
        match x {
            Err(e) => err_matcher(e),
            _ => panic!("expect result to be an error"),
        }
    }

    fn expect_ok_callback<T: Debug>(done: Sender<i32>, id: i32) -> Callback<T> {
        Box::new(move |x: Result<T>| {
            x.unwrap();
            done.send(id).unwrap();
        })
    }

    fn expect_fail_callback<T, F>(done: Sender<i32>, id: i32, err_matcher: F) -> Callback<T>
    where
        F: FnOnce(Error) + Send + 'static,
    {
        Box::new(move |x: Result<T>| {
            expect_error(err_matcher, x);
            done.send(id).unwrap();
        })
    }

    fn expect_too_busy_callback<T>(done: Sender<i32>, id: i32) -> Callback<T> {
        Box::new(move |x: Result<T>| {
            expect_error(
                |err| match err {
                    Error::SchedTooBusy => {}
                    e => panic!("unexpected error chain: {:?}, expect too busy", e),
                },
                x,
            );
            done.send(id).unwrap();
        })
    }

    fn expect_value_callback<T: PartialEq + Debug + Send + 'static>(
        done: Sender<i32>,
        id: i32,
        value: T,
    ) -> Callback<T> {
        Box::new(move |x: Result<T>| {
            assert_eq!(x.unwrap(), value);
            done.send(id).unwrap();
        })
    }

    #[test]
    fn test_get_put() {
        let storage = TestStorageBuilder::new().build().unwrap();
        let (tx, rx) = channel();
        expect_none(
            storage
                .async_get(Context::default(), Key::from_raw(b"x"), 100)
                .wait(),
        );
        storage
            .async_prewrite(
                Context::default(),
                vec![Mutation::Put((Key::from_raw(b"x"), b"100".to_vec()))],
                b"x".to_vec(),
                100,
                Options::default(),
                expect_ok_callback(tx.clone(), 1),
            )
            .unwrap();
        rx.recv().unwrap();
        expect_error(
            |e| match e {
                Error::Txn(txn::Error::Mvcc(mvcc::Error::KeyIsLocked { .. })) => (),
                e => panic!("unexpected error chain: {:?}", e),
            },
            storage
                .async_get(Context::default(), Key::from_raw(b"x"), 101)
                .wait(),
        );
        storage
            .async_commit(
                Context::default(),
                vec![Key::from_raw(b"x")],
                100,
                101,
                expect_ok_callback(tx.clone(), 3),
            )
            .unwrap();
        rx.recv().unwrap();
        expect_none(
            storage
                .async_get(Context::default(), Key::from_raw(b"x"), 100)
                .wait(),
        );
        expect_value(
            b"100".to_vec(),
            storage
                .async_get(Context::default(), Key::from_raw(b"x"), 101)
                .wait(),
        );
    }

    #[test]
    fn test_cf_error() {
        // New engine lacks normal column families.
        let engine = TestEngineBuilder::new().cfs(["foo"]).build().unwrap();
        let storage = TestStorageBuilder::from_engine(engine).build().unwrap();
        let (tx, rx) = channel();
        storage
            .async_prewrite(
                Context::default(),
                vec![
                    Mutation::Put((Key::from_raw(b"a"), b"aa".to_vec())),
                    Mutation::Put((Key::from_raw(b"b"), b"bb".to_vec())),
                    Mutation::Put((Key::from_raw(b"c"), b"cc".to_vec())),
                ],
                b"a".to_vec(),
                1,
                Options::default(),
                expect_fail_callback(tx.clone(), 0, |e| match e {
                    Error::Txn(txn::Error::Mvcc(mvcc::Error::Engine(EngineError::Request(..)))) => {
                    }
                    e => panic!("unexpected error chain: {:?}", e),
                }),
            )
            .unwrap();
        rx.recv().unwrap();
        expect_error(
            |e| match e {
                Error::Txn(txn::Error::Mvcc(mvcc::Error::Engine(EngineError::Request(..)))) => (),
                e => panic!("unexpected error chain: {:?}", e),
            },
            storage
                .async_get(Context::default(), Key::from_raw(b"x"), 1)
                .wait(),
        );
        expect_error(
            |e| match e {
                Error::Txn(txn::Error::Mvcc(mvcc::Error::Engine(EngineError::Request(..)))) => (),
                e => panic!("unexpected error chain: {:?}", e),
            },
            storage
                .async_scan(
                    Context::default(),
                    Key::from_raw(b"x"),
                    None,
                    1000,
                    1,
                    Options::default(),
                )
                .wait(),
        );
        expect_error(
            |e| match e {
                Error::Txn(txn::Error::Mvcc(mvcc::Error::Engine(EngineError::Request(..)))) => (),
                e => panic!("unexpected error chain: {:?}", e),
            },
            storage
                .async_batch_get(
                    Context::default(),
                    vec![Key::from_raw(b"c"), Key::from_raw(b"d")],
                    1,
                )
                .wait(),
        );
        let x = storage
            .async_batch_get_command(vec![
                PointGetCommand::from_key_ts(Key::from_raw(b"c"), Some(1)),
                PointGetCommand::from_key_ts(Key::from_raw(b"d"), Some(1)),
            ])
            .wait()
            .unwrap();
        for v in x {
            expect_error(
                |e| match e {
                    Error::Txn(txn::Error::Mvcc(mvcc::Error::Engine(EngineError::Request(..)))) => {
                    }
                    e => panic!("unexpected error chain: {:?}", e),
                },
                v,
            );
        }
    }

    #[test]
    fn test_scan() {
        let storage = TestStorageBuilder::new().build().unwrap();
        let (tx, rx) = channel();
        storage
            .async_prewrite(
                Context::default(),
                vec![
                    Mutation::Put((Key::from_raw(b"a"), b"aa".to_vec())),
                    Mutation::Put((Key::from_raw(b"b"), b"bb".to_vec())),
                    Mutation::Put((Key::from_raw(b"c"), b"cc".to_vec())),
                ],
                b"a".to_vec(),
                1,
                Options::default(),
                expect_ok_callback(tx.clone(), 0),
            )
            .unwrap();
        rx.recv().unwrap();
        // Forward
        expect_multi_values(
            vec![None, None, None],
            storage
                .async_scan(
                    Context::default(),
                    Key::from_raw(b"\x00"),
                    None,
                    1000,
                    5,
                    Options::default(),
                )
                .wait(),
        );
        // Backward
        expect_multi_values(
            vec![None, None, None],
            storage
                .async_scan(
                    Context::default(),
                    Key::from_raw(b"\xff"),
                    None,
                    1000,
                    5,
                    Options::default().reverse_scan(),
                )
                .wait(),
        );
        // Forward with bound
        expect_multi_values(
            vec![None, None],
            storage
                .async_scan(
                    Context::default(),
                    Key::from_raw(b"\x00"),
                    Some(Key::from_raw(b"c")),
                    1000,
                    5,
                    Options::default(),
                )
                .wait(),
        );
        // Backward with bound
        expect_multi_values(
            vec![None, None],
            storage
                .async_scan(
                    Context::default(),
                    Key::from_raw(b"\xff"),
                    Some(Key::from_raw(b"b")),
                    1000,
                    5,
                    Options::default().reverse_scan(),
                )
                .wait(),
        );
        // Forward with limit
        expect_multi_values(
            vec![None, None],
            storage
                .async_scan(
                    Context::default(),
                    Key::from_raw(b"\x00"),
                    None,
                    2,
                    5,
                    Options::default(),
                )
                .wait(),
        );
        // Backward with limit
        expect_multi_values(
            vec![None, None],
            storage
                .async_scan(
                    Context::default(),
                    Key::from_raw(b"\xff"),
                    None,
                    2,
                    5,
                    Options::default().reverse_scan(),
                )
                .wait(),
        );

        storage
            .async_commit(
                Context::default(),
                vec![
                    Key::from_raw(b"a"),
                    Key::from_raw(b"b"),
                    Key::from_raw(b"c"),
                ],
                1,
                2,
                expect_ok_callback(tx.clone(), 1),
            )
            .unwrap();
        rx.recv().unwrap();
        // Forward
        expect_multi_values(
            vec![
                Some((b"a".to_vec(), b"aa".to_vec())),
                Some((b"b".to_vec(), b"bb".to_vec())),
                Some((b"c".to_vec(), b"cc".to_vec())),
            ],
            storage
                .async_scan(
                    Context::default(),
                    Key::from_raw(b"\x00"),
                    None,
                    1000,
                    5,
                    Options::default(),
                )
                .wait(),
        );
        // Backward
        expect_multi_values(
            vec![
                Some((b"c".to_vec(), b"cc".to_vec())),
                Some((b"b".to_vec(), b"bb".to_vec())),
                Some((b"a".to_vec(), b"aa".to_vec())),
            ],
            storage
                .async_scan(
                    Context::default(),
                    Key::from_raw(b"\xff"),
                    None,
                    1000,
                    5,
                    Options::default().reverse_scan(),
                )
                .wait(),
        );
        // Forward with bound
        expect_multi_values(
            vec![
                Some((b"a".to_vec(), b"aa".to_vec())),
                Some((b"b".to_vec(), b"bb".to_vec())),
            ],
            storage
                .async_scan(
                    Context::default(),
                    Key::from_raw(b"\x00"),
                    Some(Key::from_raw(b"c")),
                    1000,
                    5,
                    Options::default(),
                )
                .wait(),
        );
        // Backward with bound
        expect_multi_values(
            vec![
                Some((b"c".to_vec(), b"cc".to_vec())),
                Some((b"b".to_vec(), b"bb".to_vec())),
            ],
            storage
                .async_scan(
                    Context::default(),
                    Key::from_raw(b"\xff"),
                    Some(Key::from_raw(b"b")),
                    1000,
                    5,
                    Options::default().reverse_scan(),
                )
                .wait(),
        );

        // Forward with limit
        expect_multi_values(
            vec![
                Some((b"a".to_vec(), b"aa".to_vec())),
                Some((b"b".to_vec(), b"bb".to_vec())),
            ],
            storage
                .async_scan(
                    Context::default(),
                    Key::from_raw(b"\x00"),
                    None,
                    2,
                    5,
                    Options::default(),
                )
                .wait(),
        );
        // Backward with limit
        expect_multi_values(
            vec![
                Some((b"c".to_vec(), b"cc".to_vec())),
                Some((b"b".to_vec(), b"bb".to_vec())),
            ],
            storage
                .async_scan(
                    Context::default(),
                    Key::from_raw(b"\xff"),
                    None,
                    2,
                    5,
                    Options::default().reverse_scan(),
                )
                .wait(),
        );
    }

    #[test]
    fn test_batch_get() {
        let storage = TestStorageBuilder::new().build().unwrap();
        let (tx, rx) = channel();
        storage
            .async_prewrite(
                Context::default(),
                vec![
                    Mutation::Put((Key::from_raw(b"a"), b"aa".to_vec())),
                    Mutation::Put((Key::from_raw(b"b"), b"bb".to_vec())),
                    Mutation::Put((Key::from_raw(b"c"), b"cc".to_vec())),
                ],
                b"a".to_vec(),
                1,
                Options::default(),
                expect_ok_callback(tx.clone(), 0),
            )
            .unwrap();
        rx.recv().unwrap();
        expect_multi_values(
            vec![None],
            storage
                .async_batch_get(
                    Context::default(),
                    vec![Key::from_raw(b"c"), Key::from_raw(b"d")],
                    2,
                )
                .wait(),
        );
        storage
            .async_commit(
                Context::default(),
                vec![
                    Key::from_raw(b"a"),
                    Key::from_raw(b"b"),
                    Key::from_raw(b"c"),
                ],
                1,
                2,
                expect_ok_callback(tx.clone(), 1),
            )
            .unwrap();
        rx.recv().unwrap();
        expect_multi_values(
            vec![
                Some((b"c".to_vec(), b"cc".to_vec())),
                Some((b"a".to_vec(), b"aa".to_vec())),
                Some((b"b".to_vec(), b"bb".to_vec())),
            ],
            storage
                .async_batch_get(
                    Context::default(),
                    vec![
                        Key::from_raw(b"c"),
                        Key::from_raw(b"x"),
                        Key::from_raw(b"a"),
                        Key::from_raw(b"b"),
                    ],
                    5,
                )
                .wait(),
        );
    }

    #[test]
    fn test_async_batch_get_command() {
        let storage = TestStorageBuilder::new().build().unwrap();
        let (tx, rx) = channel();
        storage
            .async_prewrite(
                Context::default(),
                vec![
                    Mutation::Put((Key::from_raw(b"a"), b"aa".to_vec())),
                    Mutation::Put((Key::from_raw(b"b"), b"bb".to_vec())),
                    Mutation::Put((Key::from_raw(b"c"), b"cc".to_vec())),
                ],
                b"a".to_vec(),
                1,
                Options::default(),
                expect_ok_callback(tx.clone(), 0),
            )
            .unwrap();
        rx.recv().unwrap();
        let mut x = storage
            .async_batch_get_command(vec![
                PointGetCommand::from_key_ts(Key::from_raw(b"c"), Some(2)),
                PointGetCommand::from_key_ts(Key::from_raw(b"d"), Some(2)),
            ])
            .wait()
            .unwrap();
        expect_error(
            |e| match e {
                Error::Txn(txn::Error::Mvcc(mvcc::Error::KeyIsLocked(..))) => (),
                e => panic!("unexpected error chain: {:?}", e),
            },
            x.remove(0),
        );
        assert_eq!(x.remove(0).unwrap(), None);
        storage
            .async_commit(
                Context::default(),
                vec![
                    Key::from_raw(b"a"),
                    Key::from_raw(b"b"),
                    Key::from_raw(b"c"),
                ],
                1,
                2,
                expect_ok_callback(tx.clone(), 1),
            )
            .unwrap();
        rx.recv().unwrap();
        let x: Vec<Option<Vec<u8>>> = storage
            .async_batch_get_command(vec![
                PointGetCommand::from_key_ts(Key::from_raw(b"c"), Some(5)),
                PointGetCommand::from_key_ts(Key::from_raw(b"x"), Some(5)),
                PointGetCommand::from_key_ts(Key::from_raw(b"a"), Some(5)),
                PointGetCommand::from_key_ts(Key::from_raw(b"b"), Some(5)),
            ])
            .wait()
            .unwrap()
            .into_iter()
            .map(|x| x.unwrap())
            .collect();
        assert_eq!(
            x,
            vec![
                Some(b"cc".to_vec()),
                None,
                Some(b"aa".to_vec()),
                Some(b"bb".to_vec())
            ]
        );
    }

    #[test]
    fn test_txn() {
        let storage = TestStorageBuilder::new().build().unwrap();
        let (tx, rx) = channel();
        storage
            .async_prewrite(
                Context::default(),
                vec![Mutation::Put((Key::from_raw(b"x"), b"100".to_vec()))],
                b"x".to_vec(),
                100,
                Options::default(),
                expect_ok_callback(tx.clone(), 0),
            )
            .unwrap();
        storage
            .async_prewrite(
                Context::default(),
                vec![Mutation::Put((Key::from_raw(b"y"), b"101".to_vec()))],
                b"y".to_vec(),
                101,
                Options::default(),
                expect_ok_callback(tx.clone(), 1),
            )
            .unwrap();
        rx.recv().unwrap();
        rx.recv().unwrap();
        storage
            .async_commit(
                Context::default(),
                vec![Key::from_raw(b"x")],
                100,
                110,
                expect_ok_callback(tx.clone(), 2),
            )
            .unwrap();
        storage
            .async_commit(
                Context::default(),
                vec![Key::from_raw(b"y")],
                101,
                111,
                expect_ok_callback(tx.clone(), 3),
            )
            .unwrap();
        rx.recv().unwrap();
        rx.recv().unwrap();
        expect_value(
            b"100".to_vec(),
            storage
                .async_get(Context::default(), Key::from_raw(b"x"), 120)
                .wait(),
        );
        expect_value(
            b"101".to_vec(),
            storage
                .async_get(Context::default(), Key::from_raw(b"y"), 120)
                .wait(),
        );
        storage
            .async_prewrite(
                Context::default(),
                vec![Mutation::Put((Key::from_raw(b"x"), b"105".to_vec()))],
                b"x".to_vec(),
                105,
                Options::default(),
                expect_fail_callback(tx.clone(), 6, |e| match e {
                    Error::Txn(txn::Error::Mvcc(mvcc::Error::WriteConflict { .. })) => (),
                    e => panic!("unexpected error chain: {:?}", e),
                }),
            )
            .unwrap();
        rx.recv().unwrap();
    }

    #[test]
    fn test_sched_too_busy() {
        let mut config = Config::default();
        config.scheduler_pending_write_threshold = ReadableSize(1);
        let storage = TestStorageBuilder::new().config(config).build().unwrap();
        let (tx, rx) = channel();
        expect_none(
            storage
                .async_get(Context::default(), Key::from_raw(b"x"), 100)
                .wait(),
        );
        storage
            .async_pause(
                Context::default(),
                vec![Key::from_raw(b"x")],
                1000,
                expect_ok_callback(tx.clone(), 1),
            )
            .unwrap();
        storage
            .async_prewrite(
                Context::default(),
                vec![Mutation::Put((Key::from_raw(b"y"), b"101".to_vec()))],
                b"y".to_vec(),
                101,
                Options::default(),
                expect_too_busy_callback(tx.clone(), 2),
            )
            .unwrap();
        rx.recv().unwrap();
        rx.recv().unwrap();
        storage
            .async_prewrite(
                Context::default(),
                vec![Mutation::Put((Key::from_raw(b"z"), b"102".to_vec()))],
                b"y".to_vec(),
                102,
                Options::default(),
                expect_ok_callback(tx.clone(), 3),
            )
            .unwrap();
        rx.recv().unwrap();
    }

    #[test]
    fn test_cleanup() {
        let storage = TestStorageBuilder::new().build().unwrap();
        let (tx, rx) = channel();
        storage
            .async_prewrite(
                Context::default(),
                vec![Mutation::Put((Key::from_raw(b"x"), b"100".to_vec()))],
                b"x".to_vec(),
                100,
                Options::default(),
                expect_ok_callback(tx.clone(), 0),
            )
            .unwrap();
        rx.recv().unwrap();
        storage
            .async_cleanup(
                Context::default(),
                Key::from_raw(b"x"),
                100,
                0,
                expect_ok_callback(tx.clone(), 1),
            )
            .unwrap();
        rx.recv().unwrap();
        expect_none(
            storage
                .async_get(Context::default(), Key::from_raw(b"x"), 105)
                .wait(),
        );
    }

    #[test]
    fn test_cleanup_check_ttl() {
        let storage = TestStorageBuilder::new().build().unwrap();
        let (tx, rx) = channel();

        let mut options = Options::default();
        options.lock_ttl = 100;
        let ts = mvcc::compose_ts;
        storage
            .async_prewrite(
                Context::default(),
                vec![Mutation::Put((Key::from_raw(b"x"), b"110".to_vec()))],
                b"x".to_vec(),
                ts(110, 0),
                options,
                expect_ok_callback(tx.clone(), 0),
            )
            .unwrap();
        rx.recv().unwrap();

        storage
            .async_cleanup(
                Context::default(),
                Key::from_raw(b"x"),
                ts(110, 0),
                ts(120, 0),
                expect_fail_callback(tx.clone(), 0, |e| match e {
                    Error::Txn(txn::Error::Mvcc(mvcc::Error::KeyIsLocked(info))) => {
                        assert_eq!(info.get_lock_ttl(), 100)
                    }
                    e => panic!("unexpected error chain: {:?}", e),
                }),
            )
            .unwrap();
        rx.recv().unwrap();

        storage
            .async_cleanup(
                Context::default(),
                Key::from_raw(b"x"),
                ts(110, 0),
                ts(220, 0),
                expect_ok_callback(tx.clone(), 0),
            )
            .unwrap();
        rx.recv().unwrap();
        expect_none(
            storage
                .async_get(Context::default(), Key::from_raw(b"x"), ts(230, 0))
                .wait(),
        );
    }

    #[test]
    fn test_high_priority_get_put() {
        let storage = TestStorageBuilder::new().build().unwrap();
        let (tx, rx) = channel();
        let mut ctx = Context::default();
        ctx.set_priority(CommandPri::High);
        expect_none(storage.async_get(ctx, Key::from_raw(b"x"), 100).wait());
        let mut ctx = Context::default();
        ctx.set_priority(CommandPri::High);
        storage
            .async_prewrite(
                ctx,
                vec![Mutation::Put((Key::from_raw(b"x"), b"100".to_vec()))],
                b"x".to_vec(),
                100,
                Options::default(),
                expect_ok_callback(tx.clone(), 1),
            )
            .unwrap();
        rx.recv().unwrap();
        let mut ctx = Context::default();
        ctx.set_priority(CommandPri::High);
        storage
            .async_commit(
                ctx,
                vec![Key::from_raw(b"x")],
                100,
                101,
                expect_ok_callback(tx.clone(), 2),
            )
            .unwrap();
        rx.recv().unwrap();
        let mut ctx = Context::default();
        ctx.set_priority(CommandPri::High);
        expect_none(storage.async_get(ctx, Key::from_raw(b"x"), 100).wait());
        let mut ctx = Context::default();
        ctx.set_priority(CommandPri::High);
        expect_value(
            b"100".to_vec(),
            storage.async_get(ctx, Key::from_raw(b"x"), 101).wait(),
        );
    }

    #[test]
    fn test_high_priority_no_block() {
        let mut config = Config::default();
        config.scheduler_worker_pool_size = 1;
        let storage = TestStorageBuilder::new().config(config).build().unwrap();
        let (tx, rx) = channel();
        expect_none(
            storage
                .async_get(Context::default(), Key::from_raw(b"x"), 100)
                .wait(),
        );
        storage
            .async_prewrite(
                Context::default(),
                vec![Mutation::Put((Key::from_raw(b"x"), b"100".to_vec()))],
                b"x".to_vec(),
                100,
                Options::default(),
                expect_ok_callback(tx.clone(), 1),
            )
            .unwrap();
        rx.recv().unwrap();
        storage
            .async_commit(
                Context::default(),
                vec![Key::from_raw(b"x")],
                100,
                101,
                expect_ok_callback(tx.clone(), 2),
            )
            .unwrap();
        rx.recv().unwrap();

        storage
            .async_pause(
                Context::default(),
                vec![Key::from_raw(b"y")],
                1000,
                expect_ok_callback(tx.clone(), 3),
            )
            .unwrap();
        let mut ctx = Context::default();
        ctx.set_priority(CommandPri::High);
        expect_value(
            b"100".to_vec(),
            storage.async_get(ctx, Key::from_raw(b"x"), 101).wait(),
        );
        // Command Get with high priority not block by command Pause.
        assert_eq!(rx.recv().unwrap(), 3);
    }

    #[test]
    fn test_delete_range() {
        let storage = TestStorageBuilder::new().build().unwrap();
        let (tx, rx) = channel();
        // Write x and y.
        storage
            .async_prewrite(
                Context::default(),
                vec![
                    Mutation::Put((Key::from_raw(b"x"), b"100".to_vec())),
                    Mutation::Put((Key::from_raw(b"y"), b"100".to_vec())),
                    Mutation::Put((Key::from_raw(b"z"), b"100".to_vec())),
                ],
                b"x".to_vec(),
                100,
                Options::default(),
                expect_ok_callback(tx.clone(), 0),
            )
            .unwrap();
        rx.recv().unwrap();
        storage
            .async_commit(
                Context::default(),
                vec![
                    Key::from_raw(b"x"),
                    Key::from_raw(b"y"),
                    Key::from_raw(b"z"),
                ],
                100,
                101,
                expect_ok_callback(tx.clone(), 1),
            )
            .unwrap();
        rx.recv().unwrap();
        expect_value(
            b"100".to_vec(),
            storage
                .async_get(Context::default(), Key::from_raw(b"x"), 101)
                .wait(),
        );
        expect_value(
            b"100".to_vec(),
            storage
                .async_get(Context::default(), Key::from_raw(b"y"), 101)
                .wait(),
        );
        expect_value(
            b"100".to_vec(),
            storage
                .async_get(Context::default(), Key::from_raw(b"z"), 101)
                .wait(),
        );

        // Delete range [x, z)
        storage
            .async_delete_range(
                Context::default(),
                Key::from_raw(b"x"),
                Key::from_raw(b"z"),
                false,
                expect_ok_callback(tx.clone(), 5),
            )
            .unwrap();
        rx.recv().unwrap();
        expect_none(
            storage
                .async_get(Context::default(), Key::from_raw(b"x"), 101)
                .wait(),
        );
        expect_none(
            storage
                .async_get(Context::default(), Key::from_raw(b"y"), 101)
                .wait(),
        );
        expect_value(
            b"100".to_vec(),
            storage
                .async_get(Context::default(), Key::from_raw(b"z"), 101)
                .wait(),
        );

        storage
            .async_delete_range(
                Context::default(),
                Key::from_raw(b""),
                Key::from_raw(&[255]),
                false,
                expect_ok_callback(tx.clone(), 9),
            )
            .unwrap();
        rx.recv().unwrap();
        expect_none(
            storage
                .async_get(Context::default(), Key::from_raw(b"z"), 101)
                .wait(),
        );
    }

    #[test]
    fn test_raw_delete_range() {
        let storage = TestStorageBuilder::new().build().unwrap();
        let (tx, rx) = channel();

        let test_data = [
            (b"a", b"001"),
            (b"b", b"002"),
            (b"c", b"003"),
            (b"d", b"004"),
            (b"e", b"005"),
        ];

        // Write some key-value pairs to the db
        for kv in &test_data {
            storage
                .async_raw_put(
                    Context::default(),
                    "".to_string(),
                    kv.0.to_vec(),
                    kv.1.to_vec(),
                    expect_ok_callback(tx.clone(), 0),
                )
                .unwrap();
        }

        expect_value(
            b"004".to_vec(),
            storage
                .async_raw_get(Context::default(), "".to_string(), b"d".to_vec())
                .wait(),
        );

        // Delete ["d", "e")
        storage
            .async_raw_delete_range(
                Context::default(),
                "".to_string(),
                b"d".to_vec(),
                b"e".to_vec(),
                expect_ok_callback(tx.clone(), 1),
            )
            .unwrap();
        rx.recv().unwrap();

        // Assert key "d" has gone
        expect_value(
            b"003".to_vec(),
            storage
                .async_raw_get(Context::default(), "".to_string(), b"c".to_vec())
                .wait(),
        );
        expect_none(
            storage
                .async_raw_get(Context::default(), "".to_string(), b"d".to_vec())
                .wait(),
        );
        expect_value(
            b"005".to_vec(),
            storage
                .async_raw_get(Context::default(), "".to_string(), b"e".to_vec())
                .wait(),
        );

        // Delete ["aa", "ab")
        storage
            .async_raw_delete_range(
                Context::default(),
                "".to_string(),
                b"aa".to_vec(),
                b"ab".to_vec(),
                expect_ok_callback(tx.clone(), 2),
            )
            .unwrap();
        rx.recv().unwrap();

        // Assert nothing happened
        expect_value(
            b"001".to_vec(),
            storage
                .async_raw_get(Context::default(), "".to_string(), b"a".to_vec())
                .wait(),
        );
        expect_value(
            b"002".to_vec(),
            storage
                .async_raw_get(Context::default(), "".to_string(), b"b".to_vec())
                .wait(),
        );

        // Delete all
        storage
            .async_raw_delete_range(
                Context::default(),
                "".to_string(),
                b"a".to_vec(),
                b"z".to_vec(),
                expect_ok_callback(tx, 3),
            )
            .unwrap();
        rx.recv().unwrap();

        // Assert now no key remains
        for kv in &test_data {
            expect_none(
                storage
                    .async_raw_get(Context::default(), "".to_string(), kv.0.to_vec())
                    .wait(),
            );
        }

        rx.recv().unwrap();
    }

    #[test]
    fn test_raw_batch_put() {
        let storage = TestStorageBuilder::new().build().unwrap();
        let (tx, rx) = channel();

        let test_data = vec![
            (b"a".to_vec(), b"aa".to_vec()),
            (b"b".to_vec(), b"bb".to_vec()),
            (b"c".to_vec(), b"cc".to_vec()),
            (b"d".to_vec(), b"dd".to_vec()),
            (b"e".to_vec(), b"ee".to_vec()),
        ];

        // Write key-value pairs in a batch
        storage
            .async_raw_batch_put(
                Context::default(),
                "".to_string(),
                test_data.clone(),
                expect_ok_callback(tx.clone(), 0),
            )
            .unwrap();
        rx.recv().unwrap();

        // Verify pairs one by one
        for (key, val) in test_data {
            expect_value(
                val,
                storage
                    .async_raw_get(Context::default(), "".to_string(), key)
                    .wait(),
            );
        }
    }

    #[test]
    fn test_raw_batch_get() {
        let storage = TestStorageBuilder::new().build().unwrap();
        let (tx, rx) = channel();

        let test_data = vec![
            (b"a".to_vec(), b"aa".to_vec()),
            (b"b".to_vec(), b"bb".to_vec()),
            (b"c".to_vec(), b"cc".to_vec()),
            (b"d".to_vec(), b"dd".to_vec()),
            (b"e".to_vec(), b"ee".to_vec()),
        ];

        // Write key-value pairs one by one
        for &(ref key, ref value) in &test_data {
            storage
                .async_raw_put(
                    Context::default(),
                    "".to_string(),
                    key.clone(),
                    value.clone(),
                    expect_ok_callback(tx.clone(), 0),
                )
                .unwrap();
        }
        rx.recv().unwrap();

        // Verify pairs in a batch
        let keys = test_data.iter().map(|&(ref k, _)| k.clone()).collect();
        let results = test_data.into_iter().map(|(k, v)| Some((k, v))).collect();
        expect_multi_values(
            results,
            storage
                .async_raw_batch_get(Context::default(), "".to_string(), keys)
                .wait(),
        );
    }

    #[test]
    fn test_batch_raw_get() {
        let storage = TestStorageBuilder::new().build().unwrap();
        let (tx, rx) = channel();

        let test_data = vec![
            (b"a".to_vec(), b"aa".to_vec()),
            (b"b".to_vec(), b"bb".to_vec()),
            (b"c".to_vec(), b"cc".to_vec()),
            (b"d".to_vec(), b"dd".to_vec()),
            (b"e".to_vec(), b"ee".to_vec()),
        ];

        // Write key-value pairs one by one
        for &(ref key, ref value) in &test_data {
            storage
                .async_raw_put(
                    Context::default(),
                    "".to_string(),
                    key.clone(),
                    value.clone(),
                    expect_ok_callback(tx.clone(), 0),
                )
                .unwrap();
        }
        rx.recv().unwrap();

        // Verify pairs in a batch
        let cmds = test_data
            .iter()
            .map(|&(ref k, _)| PointGetCommand::from_key_ts(Key::from_encoded(k.clone()), Some(0)))
            .collect();
        let results: Vec<Option<Vec<u8>>> = test_data.into_iter().map(|(_, v)| Some(v)).collect();
        let x: Vec<Option<Vec<u8>>> = storage
            .async_raw_batch_get_command("".to_string(), cmds)
            .wait()
            .unwrap()
            .into_iter()
            .map(|x| x.unwrap())
            .collect();
        assert_eq!(x, results);
    }

    #[test]
    fn test_raw_batch_delete() {
        let storage = TestStorageBuilder::new().build().unwrap();
        let (tx, rx) = channel();

        let test_data = vec![
            (b"a".to_vec(), b"aa".to_vec()),
            (b"b".to_vec(), b"bb".to_vec()),
            (b"c".to_vec(), b"cc".to_vec()),
            (b"d".to_vec(), b"dd".to_vec()),
            (b"e".to_vec(), b"ee".to_vec()),
        ];

        // Write key-value pairs in batch
        storage
            .async_raw_batch_put(
                Context::default(),
                "".to_string(),
                test_data.clone(),
                expect_ok_callback(tx.clone(), 0),
            )
            .unwrap();
        rx.recv().unwrap();

        // Verify pairs exist
        let keys = test_data.iter().map(|&(ref k, _)| k.clone()).collect();
        let results = test_data
            .iter()
            .map(|&(ref k, ref v)| Some((k.clone(), v.clone())))
            .collect();
        expect_multi_values(
            results,
            storage
                .async_raw_batch_get(Context::default(), "".to_string(), keys)
                .wait(),
        );

        // Delete ["b", "d"]
        storage
            .async_raw_batch_delete(
                Context::default(),
                "".to_string(),
                vec![b"b".to_vec(), b"d".to_vec()],
                expect_ok_callback(tx.clone(), 1),
            )
            .unwrap();
        rx.recv().unwrap();

        // Assert "b" and "d" are gone
        expect_value(
            b"aa".to_vec(),
            storage
                .async_raw_get(Context::default(), "".to_string(), b"a".to_vec())
                .wait(),
        );
        expect_none(
            storage
                .async_raw_get(Context::default(), "".to_string(), b"b".to_vec())
                .wait(),
        );
        expect_value(
            b"cc".to_vec(),
            storage
                .async_raw_get(Context::default(), "".to_string(), b"c".to_vec())
                .wait(),
        );
        expect_none(
            storage
                .async_raw_get(Context::default(), "".to_string(), b"d".to_vec())
                .wait(),
        );
        expect_value(
            b"ee".to_vec(),
            storage
                .async_raw_get(Context::default(), "".to_string(), b"e".to_vec())
                .wait(),
        );

        // Delete ["a", "c", "e"]
        storage
            .async_raw_batch_delete(
                Context::default(),
                "".to_string(),
                vec![b"a".to_vec(), b"c".to_vec(), b"e".to_vec()],
                expect_ok_callback(tx.clone(), 2),
            )
            .unwrap();
        rx.recv().unwrap();

        // Assert no key remains
        for (k, _) in test_data {
            expect_none(
                storage
                    .async_raw_get(Context::default(), "".to_string(), k)
                    .wait(),
            );
        }
    }

    #[test]
    fn test_raw_scan() {
        use futures03::executor::block_on;
        use futures03::prelude::*;

        let storage = TestStorageBuilder::new().build().unwrap();
        let (tx, rx) = channel();

        let test_data = vec![
            (b"a".to_vec(), b"aa".to_vec()),
            (b"a1".to_vec(), b"aa11".to_vec()),
            (b"a2".to_vec(), b"aa22".to_vec()),
            (b"a3".to_vec(), b"aa33".to_vec()),
            (b"b".to_vec(), b"bb".to_vec()),
            (b"b1".to_vec(), b"bb11".to_vec()),
            (b"b2".to_vec(), b"bb22".to_vec()),
            (b"b3".to_vec(), b"bb33".to_vec()),
            (b"c".to_vec(), b"cc".to_vec()),
            (b"c1".to_vec(), b"cc11".to_vec()),
            (b"c2".to_vec(), b"cc22".to_vec()),
            (b"c3".to_vec(), b"cc33".to_vec()),
            (b"d".to_vec(), b"dd".to_vec()),
            (b"d1".to_vec(), b"dd11".to_vec()),
            (b"d2".to_vec(), b"dd22".to_vec()),
            (b"d3".to_vec(), b"dd33".to_vec()),
            (b"e".to_vec(), b"ee".to_vec()),
            (b"e1".to_vec(), b"ee11".to_vec()),
            (b"e2".to_vec(), b"ee22".to_vec()),
            (b"e3".to_vec(), b"ee33".to_vec()),
        ];

        // Write key-value pairs in batch
        storage
            .async_raw_batch_put(
                Context::default(),
                "".to_string(),
                test_data.clone(),
                expect_ok_callback(tx.clone(), 0),
            )
            .unwrap();
        rx.recv().unwrap();

        // Scan pairs with key only
        let mut results: Vec<Option<KvPair>> = test_data
            .iter()
            .map(|&(ref k, _)| Some((k.clone(), vec![])))
            .collect();
        expect_multi_values(
            results.clone(),
            storage
                .async_raw_scan(
                    Context::default(),
                    "".to_string(),
                    vec![],
                    None,
                    20,
                    true,
                    false,
                )
                .wait(),
        );
        results = results.split_off(10);
        expect_multi_values(
            results,
            storage
                .async_raw_scan(
                    Context::default(),
                    "".to_string(),
                    b"c2".to_vec(),
                    None,
                    20,
                    true,
                    false,
                )
                .wait(),
        );
        let mut results: Vec<Option<KvPair>> = test_data
            .clone()
            .into_iter()
            .map(|(k, v)| Some((k, v)))
            .collect();
        expect_multi_values(
            results.clone(),
            storage
                .async_raw_scan(
                    Context::default(),
                    "".to_string(),
                    vec![],
                    None,
                    20,
                    false,
                    false,
                )
                .wait(),
        );
        results = results.split_off(10);
        expect_multi_values(
            results,
            storage
                .async_raw_scan(
                    Context::default(),
                    "".to_string(),
                    b"c2".to_vec(),
                    None,
                    20,
                    false,
                    false,
                )
                .wait(),
        );
        let results: Vec<Option<KvPair>> = test_data
            .clone()
            .into_iter()
            .map(|(k, v)| Some((k, v)))
            .rev()
            .collect();
        expect_multi_values(
            results,
            storage
                .async_raw_scan(
                    Context::default(),
                    "".to_string(),
                    b"z".to_vec(),
                    None,
                    20,
                    false,
                    true,
                )
                .wait(),
        );
        let results: Vec<Option<KvPair>> = test_data
            .clone()
            .into_iter()
            .map(|(k, v)| Some((k, v)))
            .rev()
            .take(5)
            .collect();
        expect_multi_values(
            results,
            storage
                .async_raw_scan(
                    Context::default(),
                    "".to_string(),
                    b"z".to_vec(),
                    None,
                    5,
                    false,
                    true,
                )
                .wait(),
        );

        // Scan with end_key
        let results: Vec<Option<KvPair>> = test_data
            .clone()
            .into_iter()
            .skip(6)
            .take(4)
            .map(|(k, v)| Some((k, v)))
            .collect();
        expect_multi_values(
            results.clone(),
            storage
                .async_raw_scan(
                    Context::default(),
                    "".to_string(),
                    b"b2".to_vec(),
                    Some(b"c2".to_vec()),
                    20,
                    false,
                    false,
                )
                .wait(),
        );
        let results: Vec<Option<KvPair>> = test_data
            .clone()
            .into_iter()
            .skip(6)
            .take(1)
            .map(|(k, v)| Some((k, v)))
            .collect();
        expect_multi_values(
            results.clone(),
            storage
                .async_raw_scan(
                    Context::default(),
                    "".to_string(),
                    b"b2".to_vec(),
                    Some(b"b2\x00".to_vec()),
                    20,
                    false,
                    false,
                )
                .wait(),
        );

        // Reverse scan with end_key
        let results: Vec<Option<KvPair>> = test_data
            .clone()
            .into_iter()
            .rev()
            .skip(10)
            .take(4)
            .map(|(k, v)| Some((k, v)))
            .collect();
        expect_multi_values(
            results.clone(),
            storage
                .async_raw_scan(
                    Context::default(),
                    "".to_string(),
                    b"c2".to_vec(),
                    Some(b"b2".to_vec()),
                    20,
                    false,
                    true,
                )
                .wait(),
        );
        let results: Vec<Option<KvPair>> = test_data
            .clone()
            .into_iter()
            .skip(6)
            .take(1)
            .map(|(k, v)| Some((k, v)))
            .collect();
        expect_multi_values(
            results.clone(),
            storage
                .async_raw_scan(
                    Context::default(),
                    "".to_string(),
                    b"b2\x00".to_vec(),
                    Some(b"b2".to_vec()),
                    20,
                    false,
                    true,
                )
                .wait(),
        );

        // End key tests. Confirm that lower/upper bound works correctly.
        let ctx = Context::default();
        let results = vec![
            (b"c1".to_vec(), b"cc11".to_vec()),
            (b"c2".to_vec(), b"cc22".to_vec()),
            (b"c3".to_vec(), b"cc33".to_vec()),
            (b"d".to_vec(), b"dd".to_vec()),
            (b"d1".to_vec(), b"dd11".to_vec()),
            (b"d2".to_vec(), b"dd22".to_vec()),
        ]
        .into_iter()
        .map(|(k, v)| Some((k, v)));
        let engine = storage.get_engine();
        expect_multi_values(
            results.clone().collect(),
            block_on(
                <Storage<RocksEngine, DummyLockMgr>>::async_snapshot(&engine, &ctx).and_then(
                    move |snapshot| {
                        future::ready(<Storage<RocksEngine, DummyLockMgr>>::raw_scan(
                            &snapshot,
                            &"".to_string(),
                            &Key::from_encoded(b"c1".to_vec()),
                            Some(Key::from_encoded(b"d3".to_vec())),
                            20,
                            &mut Statistics::default(),
                            false,
                        ))
                    },
                ),
            ),
        );
        expect_multi_values(
            results.rev().collect(),
            block_on(
                <Storage<RocksEngine, DummyLockMgr>>::async_snapshot(&engine, &ctx).and_then(
                    move |snapshot| {
                        future::ready(<Storage<RocksEngine, DummyLockMgr>>::reverse_raw_scan(
                            &snapshot,
                            &"".to_string(),
                            &Key::from_encoded(b"d3".to_vec()),
                            Some(Key::from_encoded(b"c1".to_vec())),
                            20,
                            &mut Statistics::default(),
                            false,
                        ))
                    },
                ),
            ),
        );
    }

    #[test]
    fn test_check_key_ranges() {
        fn make_ranges(ranges: Vec<(Vec<u8>, Vec<u8>)>) -> Vec<KeyRange> {
            ranges
                .into_iter()
                .map(|(s, e)| {
                    let mut range = KeyRange::default();
                    range.set_start_key(s);
                    if !e.is_empty() {
                        range.set_end_key(e);
                    }
                    range
                })
                .collect()
        }

        let ranges = make_ranges(vec![
            (b"a".to_vec(), b"a3".to_vec()),
            (b"b".to_vec(), b"b3".to_vec()),
            (b"c".to_vec(), b"c3".to_vec()),
        ]);
        assert_eq!(
            <Storage<RocksEngine, DummyLockMgr>>::check_key_ranges(&ranges, false),
            true
        );

        let ranges = make_ranges(vec![
            (b"a".to_vec(), vec![]),
            (b"b".to_vec(), vec![]),
            (b"c".to_vec(), vec![]),
        ]);
        assert_eq!(
            <Storage<RocksEngine, DummyLockMgr>>::check_key_ranges(&ranges, false),
            true
        );

        let ranges = make_ranges(vec![
            (b"a3".to_vec(), b"a".to_vec()),
            (b"b3".to_vec(), b"b".to_vec()),
            (b"c3".to_vec(), b"c".to_vec()),
        ]);
        assert_eq!(
            <Storage<RocksEngine, DummyLockMgr>>::check_key_ranges(&ranges, false),
            false
        );

        // if end_key is omitted, the next start_key is used instead. so, false is returned.
        let ranges = make_ranges(vec![
            (b"c".to_vec(), vec![]),
            (b"b".to_vec(), vec![]),
            (b"a".to_vec(), vec![]),
        ]);
        assert_eq!(
            <Storage<RocksEngine, DummyLockMgr>>::check_key_ranges(&ranges, false),
            false
        );

        let ranges = make_ranges(vec![
            (b"a3".to_vec(), b"a".to_vec()),
            (b"b3".to_vec(), b"b".to_vec()),
            (b"c3".to_vec(), b"c".to_vec()),
        ]);
        assert_eq!(
            <Storage<RocksEngine, DummyLockMgr>>::check_key_ranges(&ranges, true),
            true
        );

        let ranges = make_ranges(vec![
            (b"c3".to_vec(), vec![]),
            (b"b3".to_vec(), vec![]),
            (b"a3".to_vec(), vec![]),
        ]);
        assert_eq!(
            <Storage<RocksEngine, DummyLockMgr>>::check_key_ranges(&ranges, true),
            true
        );

        let ranges = make_ranges(vec![
            (b"a".to_vec(), b"a3".to_vec()),
            (b"b".to_vec(), b"b3".to_vec()),
            (b"c".to_vec(), b"c3".to_vec()),
        ]);
        assert_eq!(
            <Storage<RocksEngine, DummyLockMgr>>::check_key_ranges(&ranges, true),
            false
        );

        let ranges = make_ranges(vec![
            (b"a3".to_vec(), vec![]),
            (b"b3".to_vec(), vec![]),
            (b"c3".to_vec(), vec![]),
        ]);
        assert_eq!(
            <Storage<RocksEngine, DummyLockMgr>>::check_key_ranges(&ranges, true),
            false
        );
    }

    #[test]
    fn test_raw_batch_scan() {
        let storage = TestStorageBuilder::new().build().unwrap();
        let (tx, rx) = channel();

        let test_data = vec![
            (b"a".to_vec(), b"aa".to_vec()),
            (b"a1".to_vec(), b"aa11".to_vec()),
            (b"a2".to_vec(), b"aa22".to_vec()),
            (b"a3".to_vec(), b"aa33".to_vec()),
            (b"b".to_vec(), b"bb".to_vec()),
            (b"b1".to_vec(), b"bb11".to_vec()),
            (b"b2".to_vec(), b"bb22".to_vec()),
            (b"b3".to_vec(), b"bb33".to_vec()),
            (b"c".to_vec(), b"cc".to_vec()),
            (b"c1".to_vec(), b"cc11".to_vec()),
            (b"c2".to_vec(), b"cc22".to_vec()),
            (b"c3".to_vec(), b"cc33".to_vec()),
            (b"d".to_vec(), b"dd".to_vec()),
            (b"d1".to_vec(), b"dd11".to_vec()),
            (b"d2".to_vec(), b"dd22".to_vec()),
            (b"d3".to_vec(), b"dd33".to_vec()),
            (b"e".to_vec(), b"ee".to_vec()),
            (b"e1".to_vec(), b"ee11".to_vec()),
            (b"e2".to_vec(), b"ee22".to_vec()),
            (b"e3".to_vec(), b"ee33".to_vec()),
        ];

        // Write key-value pairs in batch
        storage
            .async_raw_batch_put(
                Context::default(),
                "".to_string(),
                test_data.clone(),
                expect_ok_callback(tx.clone(), 0),
            )
            .unwrap();
        rx.recv().unwrap();

        // Verify pairs exist
        let keys = test_data.iter().map(|&(ref k, _)| k.clone()).collect();
        let results = test_data.into_iter().map(|(k, v)| Some((k, v))).collect();
        expect_multi_values(
            results,
            storage
                .async_raw_batch_get(Context::default(), "".to_string(), keys)
                .wait(),
        );

        let results = vec![
            Some((b"a".to_vec(), b"aa".to_vec())),
            Some((b"a1".to_vec(), b"aa11".to_vec())),
            Some((b"a2".to_vec(), b"aa22".to_vec())),
            Some((b"a3".to_vec(), b"aa33".to_vec())),
            Some((b"b".to_vec(), b"bb".to_vec())),
            Some((b"b1".to_vec(), b"bb11".to_vec())),
            Some((b"b2".to_vec(), b"bb22".to_vec())),
            Some((b"b3".to_vec(), b"bb33".to_vec())),
            Some((b"c".to_vec(), b"cc".to_vec())),
            Some((b"c1".to_vec(), b"cc11".to_vec())),
            Some((b"c2".to_vec(), b"cc22".to_vec())),
            Some((b"c3".to_vec(), b"cc33".to_vec())),
            Some((b"d".to_vec(), b"dd".to_vec())),
        ];
        let ranges: Vec<KeyRange> = vec![b"a".to_vec(), b"b".to_vec(), b"c".to_vec()]
            .into_iter()
            .map(|k| {
                let mut range = KeyRange::default();
                range.set_start_key(k);
                range
            })
            .collect();
        expect_multi_values(
            results,
            storage
                .async_raw_batch_scan(
                    Context::default(),
                    "".to_string(),
                    ranges.clone(),
                    5,
                    false,
                    false,
                )
                .wait(),
        );

        let results = vec![
            Some((b"a".to_vec(), vec![])),
            Some((b"a1".to_vec(), vec![])),
            Some((b"a2".to_vec(), vec![])),
            Some((b"a3".to_vec(), vec![])),
            Some((b"b".to_vec(), vec![])),
            Some((b"b1".to_vec(), vec![])),
            Some((b"b2".to_vec(), vec![])),
            Some((b"b3".to_vec(), vec![])),
            Some((b"c".to_vec(), vec![])),
            Some((b"c1".to_vec(), vec![])),
            Some((b"c2".to_vec(), vec![])),
            Some((b"c3".to_vec(), vec![])),
            Some((b"d".to_vec(), vec![])),
        ];
        expect_multi_values(
            results,
            storage
                .async_raw_batch_scan(
                    Context::default(),
                    "".to_string(),
                    ranges.clone(),
                    5,
                    true,
                    false,
                )
                .wait(),
        );

        let results = vec![
            Some((b"a".to_vec(), b"aa".to_vec())),
            Some((b"a1".to_vec(), b"aa11".to_vec())),
            Some((b"a2".to_vec(), b"aa22".to_vec())),
            Some((b"b".to_vec(), b"bb".to_vec())),
            Some((b"b1".to_vec(), b"bb11".to_vec())),
            Some((b"b2".to_vec(), b"bb22".to_vec())),
            Some((b"c".to_vec(), b"cc".to_vec())),
            Some((b"c1".to_vec(), b"cc11".to_vec())),
            Some((b"c2".to_vec(), b"cc22".to_vec())),
        ];
        expect_multi_values(
            results,
            storage
                .async_raw_batch_scan(
                    Context::default(),
                    "".to_string(),
                    ranges.clone(),
                    3,
                    false,
                    false,
                )
                .wait(),
        );

        let results = vec![
            Some((b"a".to_vec(), vec![])),
            Some((b"a1".to_vec(), vec![])),
            Some((b"a2".to_vec(), vec![])),
            Some((b"b".to_vec(), vec![])),
            Some((b"b1".to_vec(), vec![])),
            Some((b"b2".to_vec(), vec![])),
            Some((b"c".to_vec(), vec![])),
            Some((b"c1".to_vec(), vec![])),
            Some((b"c2".to_vec(), vec![])),
        ];
        expect_multi_values(
            results,
            storage
                .async_raw_batch_scan(Context::default(), "".to_string(), ranges, 3, true, false)
                .wait(),
        );

        let results = vec![
            Some((b"a2".to_vec(), b"aa22".to_vec())),
            Some((b"a1".to_vec(), b"aa11".to_vec())),
            Some((b"a".to_vec(), b"aa".to_vec())),
            Some((b"b2".to_vec(), b"bb22".to_vec())),
            Some((b"b1".to_vec(), b"bb11".to_vec())),
            Some((b"b".to_vec(), b"bb".to_vec())),
            Some((b"c2".to_vec(), b"cc22".to_vec())),
            Some((b"c1".to_vec(), b"cc11".to_vec())),
            Some((b"c".to_vec(), b"cc".to_vec())),
        ];
        let ranges: Vec<KeyRange> = vec![
            (b"a3".to_vec(), b"a".to_vec()),
            (b"b3".to_vec(), b"b".to_vec()),
            (b"c3".to_vec(), b"c".to_vec()),
        ]
        .into_iter()
        .map(|(s, e)| {
            let mut range = KeyRange::default();
            range.set_start_key(s);
            range.set_end_key(e);
            range
        })
        .collect();
        expect_multi_values(
            results,
            storage
                .async_raw_batch_scan(Context::default(), "".to_string(), ranges, 5, false, true)
                .wait(),
        );

        let results = vec![
            Some((b"c2".to_vec(), b"cc22".to_vec())),
            Some((b"c1".to_vec(), b"cc11".to_vec())),
            Some((b"b2".to_vec(), b"bb22".to_vec())),
            Some((b"b1".to_vec(), b"bb11".to_vec())),
            Some((b"a2".to_vec(), b"aa22".to_vec())),
            Some((b"a1".to_vec(), b"aa11".to_vec())),
        ];
        let ranges: Vec<KeyRange> = vec![b"c3".to_vec(), b"b3".to_vec(), b"a3".to_vec()]
            .into_iter()
            .map(|s| {
                let mut range = KeyRange::default();
                range.set_start_key(s);
                range
            })
            .collect();
        expect_multi_values(
            results,
            storage
                .async_raw_batch_scan(Context::default(), "".to_string(), ranges, 2, false, true)
                .wait(),
        );

        let results = vec![
            Some((b"a2".to_vec(), vec![])),
            Some((b"a1".to_vec(), vec![])),
            Some((b"a".to_vec(), vec![])),
            Some((b"b2".to_vec(), vec![])),
            Some((b"b1".to_vec(), vec![])),
            Some((b"b".to_vec(), vec![])),
            Some((b"c2".to_vec(), vec![])),
            Some((b"c1".to_vec(), vec![])),
            Some((b"c".to_vec(), vec![])),
        ];
        let ranges: Vec<KeyRange> = vec![
            (b"a3".to_vec(), b"a".to_vec()),
            (b"b3".to_vec(), b"b".to_vec()),
            (b"c3".to_vec(), b"c".to_vec()),
        ]
        .into_iter()
        .map(|(s, e)| {
            let mut range = KeyRange::default();
            range.set_start_key(s);
            range.set_end_key(e);
            range
        })
        .collect();
        expect_multi_values(
            results,
            storage
                .async_raw_batch_scan(Context::default(), "".to_string(), ranges, 5, true, true)
                .wait(),
        );
    }

    #[test]
    fn test_scan_lock() {
        let storage = TestStorageBuilder::new().build().unwrap();
        let (tx, rx) = channel();
        storage
            .async_prewrite(
                Context::default(),
                vec![
                    Mutation::Put((Key::from_raw(b"x"), b"foo".to_vec())),
                    Mutation::Put((Key::from_raw(b"y"), b"foo".to_vec())),
                    Mutation::Put((Key::from_raw(b"z"), b"foo".to_vec())),
                ],
                b"x".to_vec(),
                100,
                Options::default(),
                expect_ok_callback(tx.clone(), 0),
            )
            .unwrap();
        rx.recv().unwrap();

        let mut options = Options::default();
        options.lock_ttl = 123;
        options.txn_size = 3;
        storage
            .async_prewrite(
                Context::default(),
                vec![
                    Mutation::Put((Key::from_raw(b"a"), b"foo".to_vec())),
                    Mutation::Put((Key::from_raw(b"b"), b"foo".to_vec())),
                    Mutation::Put((Key::from_raw(b"c"), b"foo".to_vec())),
                ],
                b"c".to_vec(),
                101,
                options,
                expect_ok_callback(tx.clone(), 0),
            )
            .unwrap();
        rx.recv().unwrap();

        let (lock_a, lock_b, lock_c, lock_x, lock_y, lock_z) = (
            {
                let mut lock = LockInfo::default();
                lock.set_primary_lock(b"c".to_vec());
                lock.set_lock_version(101);
                lock.set_key(b"a".to_vec());
                lock.set_lock_ttl(123);
                lock.set_txn_size(3);
                lock
            },
            {
                let mut lock = LockInfo::default();
                lock.set_primary_lock(b"c".to_vec());
                lock.set_lock_version(101);
                lock.set_key(b"b".to_vec());
                lock.set_lock_ttl(123);
                lock.set_txn_size(3);
                lock
            },
            {
                let mut lock = LockInfo::default();
                lock.set_primary_lock(b"c".to_vec());
                lock.set_lock_version(101);
                lock.set_key(b"c".to_vec());
                lock.set_lock_ttl(123);
                lock.set_txn_size(3);
                lock
            },
            {
                let mut lock = LockInfo::default();
                lock.set_primary_lock(b"x".to_vec());
                lock.set_lock_version(100);
                lock.set_key(b"x".to_vec());
                lock
            },
            {
                let mut lock = LockInfo::default();
                lock.set_primary_lock(b"x".to_vec());
                lock.set_lock_version(100);
                lock.set_key(b"y".to_vec());
                lock
            },
            {
                let mut lock = LockInfo::default();
                lock.set_primary_lock(b"x".to_vec());
                lock.set_lock_version(100);
                lock.set_key(b"z".to_vec());
                lock
            },
        );

        storage
            .async_scan_locks(
                Context::default(),
                99,
                vec![],
                10,
                expect_value_callback(tx.clone(), 0, vec![]),
            )
            .unwrap();
        rx.recv().unwrap();
        storage
            .async_scan_locks(
                Context::default(),
                100,
                vec![],
                10,
                expect_value_callback(
                    tx.clone(),
                    0,
                    vec![lock_x.clone(), lock_y.clone(), lock_z.clone()],
                ),
            )
            .unwrap();
        rx.recv().unwrap();
        storage
            .async_scan_locks(
                Context::default(),
                100,
                b"a".to_vec(),
                10,
                expect_value_callback(
                    tx.clone(),
                    0,
                    vec![lock_x.clone(), lock_y.clone(), lock_z.clone()],
                ),
            )
            .unwrap();
        rx.recv().unwrap();
        storage
            .async_scan_locks(
                Context::default(),
                100,
                b"y".to_vec(),
                10,
                expect_value_callback(tx.clone(), 0, vec![lock_y.clone(), lock_z.clone()]),
            )
            .unwrap();
        rx.recv().unwrap();
        storage
            .async_scan_locks(
                Context::default(),
                101,
                vec![],
                10,
                expect_value_callback(
                    tx.clone(),
                    0,
                    vec![
                        lock_a.clone(),
                        lock_b.clone(),
                        lock_c.clone(),
                        lock_x.clone(),
                        lock_y.clone(),
                        lock_z.clone(),
                    ],
                ),
            )
            .unwrap();
        rx.recv().unwrap();
        storage
            .async_scan_locks(
                Context::default(),
                101,
                vec![],
                4,
                expect_value_callback(
                    tx.clone(),
                    0,
                    vec![
                        lock_a.clone(),
                        lock_b.clone(),
                        lock_c.clone(),
                        lock_x.clone(),
                    ],
                ),
            )
            .unwrap();
        rx.recv().unwrap();
        storage
            .async_scan_locks(
                Context::default(),
                101,
                b"b".to_vec(),
                4,
                expect_value_callback(
                    tx.clone(),
                    0,
                    vec![
                        lock_b.clone(),
                        lock_c.clone(),
                        lock_x.clone(),
                        lock_y.clone(),
                    ],
                ),
            )
            .unwrap();
        rx.recv().unwrap();
        storage
            .async_scan_locks(
                Context::default(),
                101,
                b"b".to_vec(),
                0,
                expect_value_callback(
                    tx.clone(),
                    0,
                    vec![
                        lock_b.clone(),
                        lock_c.clone(),
                        lock_x.clone(),
                        lock_y.clone(),
                        lock_z.clone(),
                    ],
                ),
            )
            .unwrap();
        rx.recv().unwrap();
    }

    #[test]
    fn test_resolve_lock() {
        use crate::storage::txn::RESOLVE_LOCK_BATCH_SIZE;

        let storage = TestStorageBuilder::new().build().unwrap();
        let (tx, rx) = channel();

        // These locks (transaction ts=99) are not going to be resolved.
        storage
            .async_prewrite(
                Context::default(),
                vec![
                    Mutation::Put((Key::from_raw(b"a"), b"foo".to_vec())),
                    Mutation::Put((Key::from_raw(b"b"), b"foo".to_vec())),
                    Mutation::Put((Key::from_raw(b"c"), b"foo".to_vec())),
                ],
                b"c".to_vec(),
                99,
                Options::default(),
                expect_ok_callback(tx.clone(), 0),
            )
            .unwrap();
        rx.recv().unwrap();

        let (lock_a, lock_b, lock_c) = (
            {
                let mut lock = LockInfo::default();
                lock.set_primary_lock(b"c".to_vec());
                lock.set_lock_version(99);
                lock.set_key(b"a".to_vec());
                lock
            },
            {
                let mut lock = LockInfo::default();
                lock.set_primary_lock(b"c".to_vec());
                lock.set_lock_version(99);
                lock.set_key(b"b".to_vec());
                lock
            },
            {
                let mut lock = LockInfo::default();
                lock.set_primary_lock(b"c".to_vec());
                lock.set_lock_version(99);
                lock.set_key(b"c".to_vec());
                lock
            },
        );

        // We should be able to resolve all locks for transaction ts=100 when there are this
        // many locks.
        let scanned_locks_coll = vec![
            1,
            RESOLVE_LOCK_BATCH_SIZE,
            RESOLVE_LOCK_BATCH_SIZE - 1,
            RESOLVE_LOCK_BATCH_SIZE + 1,
            RESOLVE_LOCK_BATCH_SIZE * 2,
            RESOLVE_LOCK_BATCH_SIZE * 2 - 1,
            RESOLVE_LOCK_BATCH_SIZE * 2 + 1,
        ];

        let is_rollback_coll = vec![
            false, // commit
            true,  // rollback
        ];
        let mut ts = 100;

        for scanned_locks in scanned_locks_coll {
            for is_rollback in &is_rollback_coll {
                let mut mutations = vec![];
                for i in 0..scanned_locks {
                    mutations.push(Mutation::Put((
                        Key::from_raw(format!("x{:08}", i).as_bytes()),
                        b"foo".to_vec(),
                    )));
                }

                storage
                    .async_prewrite(
                        Context::default(),
                        mutations,
                        b"x".to_vec(),
                        ts,
                        Options::default(),
                        expect_ok_callback(tx.clone(), 0),
                    )
                    .unwrap();
                rx.recv().unwrap();

                let mut txn_status = HashMap::default();
                txn_status.insert(
                    ts,
                    if *is_rollback {
                        0 // rollback
                    } else {
                        ts + 5 // commit, commit_ts = start_ts + 5
                    },
                );
                storage
                    .async_resolve_lock(
                        Context::default(),
                        txn_status,
                        expect_ok_callback(tx.clone(), 0),
                    )
                    .unwrap();
                rx.recv().unwrap();

                // All locks should be resolved except for a, b and c.
                storage
                    .async_scan_locks(
                        Context::default(),
                        ts,
                        vec![],
                        0,
                        expect_value_callback(
                            tx.clone(),
                            0,
                            vec![lock_a.clone(), lock_b.clone(), lock_c.clone()],
                        ),
                    )
                    .unwrap();
                rx.recv().unwrap();

                ts += 10;
            }
        }
    }

    #[test]
    fn test_resolve_lock_lite() {
        let storage = TestStorageBuilder::new().build().unwrap();
        let (tx, rx) = channel();

        storage
            .async_prewrite(
                Context::default(),
                vec![
                    Mutation::Put((Key::from_raw(b"a"), b"foo".to_vec())),
                    Mutation::Put((Key::from_raw(b"b"), b"foo".to_vec())),
                    Mutation::Put((Key::from_raw(b"c"), b"foo".to_vec())),
                ],
                b"c".to_vec(),
                99,
                Options::default(),
                expect_ok_callback(tx.clone(), 0),
            )
            .unwrap();
        rx.recv().unwrap();

        // Rollback key 'b' and key 'c' and left key 'a' still locked.
        let resolve_keys = vec![Key::from_raw(b"b"), Key::from_raw(b"c")];
        storage
            .async_resolve_lock_lite(
                Context::default(),
                99,
                0,
                resolve_keys,
                expect_ok_callback(tx.clone(), 0),
            )
            .unwrap();
        rx.recv().unwrap();

        // Check lock for key 'a'.
        let lock_a = {
            let mut lock = LockInfo::default();
            lock.set_primary_lock(b"c".to_vec());
            lock.set_lock_version(99);
            lock.set_key(b"a".to_vec());
            lock
        };
        storage
            .async_scan_locks(
                Context::default(),
                99,
                vec![],
                0,
                expect_value_callback(tx.clone(), 0, vec![lock_a]),
            )
            .unwrap();
        rx.recv().unwrap();

        // Resolve lock for key 'a'.
        storage
            .async_resolve_lock_lite(
                Context::default(),
                99,
                0,
                vec![Key::from_raw(b"a")],
                expect_ok_callback(tx.clone(), 0),
            )
            .unwrap();
        rx.recv().unwrap();

        storage
            .async_prewrite(
                Context::default(),
                vec![
                    Mutation::Put((Key::from_raw(b"a"), b"foo".to_vec())),
                    Mutation::Put((Key::from_raw(b"b"), b"foo".to_vec())),
                    Mutation::Put((Key::from_raw(b"c"), b"foo".to_vec())),
                ],
                b"c".to_vec(),
                101,
                Options::default(),
                expect_ok_callback(tx.clone(), 0),
            )
            .unwrap();
        rx.recv().unwrap();

        // Commit key 'b' and key 'c' and left key 'a' still locked.
        let resolve_keys = vec![Key::from_raw(b"b"), Key::from_raw(b"c")];
        storage
            .async_resolve_lock_lite(
                Context::default(),
                101,
                102,
                resolve_keys,
                expect_ok_callback(tx.clone(), 0),
            )
            .unwrap();
        rx.recv().unwrap();

        // Check lock for key 'a'.
        let lock_a = {
            let mut lock = LockInfo::default();
            lock.set_primary_lock(b"c".to_vec());
            lock.set_lock_version(101);
            lock.set_key(b"a".to_vec());
            lock
        };
        storage
            .async_scan_locks(
                Context::default(),
                101,
                vec![],
                0,
                expect_value_callback(tx.clone(), 0, vec![lock_a]),
            )
            .unwrap();
        rx.recv().unwrap();
    }

    #[test]
    fn test_txn_heart_beat() {
        let storage = TestStorageBuilder::new().build().unwrap();
        let (tx, rx) = channel();

        let k = Key::from_raw(b"k");
        let v = b"v".to_vec();

        let uncommitted = TxnStatus::uncommitted;

        // No lock.
        storage
            .async_txn_heart_beat(
                Context::default(),
                k.clone(),
                10,
                100,
                expect_fail_callback(tx.clone(), 0, |e| match e {
                    Error::Txn(txn::Error::Mvcc(mvcc::Error::TxnLockNotFound { .. })) => (),
                    e => panic!("unexpected error chain: {:?}", e),
                }),
            )
            .unwrap();
        rx.recv().unwrap();

        let mut options = Options::default();
        options.lock_ttl = 100;
        storage
            .async_prewrite(
                Context::default(),
                vec![Mutation::Put((k.clone(), v))],
                k.as_encoded().to_vec(),
                10,
                options,
                expect_ok_callback(tx.clone(), 0),
            )
            .unwrap();
        rx.recv().unwrap();

        // `advise_ttl` = 90, which is less than current ttl 100. The lock's ttl will remains 100.
        storage
            .async_txn_heart_beat(
                Context::default(),
                k.clone(),
                10,
                90,
                expect_value_callback(tx.clone(), 0, uncommitted(100)),
            )
            .unwrap();
        rx.recv().unwrap();

        // `advise_ttl` = 110, which is greater than current ttl. The lock's ttl will be updated to
        // 110.
        storage
            .async_txn_heart_beat(
                Context::default(),
                k.clone(),
                10,
                110,
                expect_value_callback(tx.clone(), 0, uncommitted(110)),
            )
            .unwrap();
        rx.recv().unwrap();

        // Lock not match. Nothing happens except throwing an error.
        storage
            .async_txn_heart_beat(
                Context::default(),
                k.clone(),
                11,
                150,
                expect_fail_callback(tx.clone(), 0, |e| match e {
                    Error::Txn(txn::Error::Mvcc(mvcc::Error::TxnLockNotFound { .. })) => (),
                    e => panic!("unexpected error chain: {:?}", e),
                }),
            )
            .unwrap();
        rx.recv().unwrap();
    }

    #[test]
    fn test_check_txn_status() {
        let storage = TestStorageBuilder::new().build().unwrap();
        let (tx, rx) = channel();

        let k = Key::from_raw(b"k");
        let v = b"b".to_vec();

        let ts = mvcc::compose_ts;
        use TxnStatus::*;
        let uncommitted = TxnStatus::uncommitted;
        let committed = TxnStatus::committed;

        // No lock and no commit info. Gets an error.
        storage
            .async_check_txn_status(
                Context::default(),
                k.clone(),
                ts(9, 0),
                ts(9, 1),
                ts(9, 1),
                false,
                expect_fail_callback(tx.clone(), 0, |e| match e {
                    Error::Txn(txn::Error::Mvcc(mvcc::Error::TxnNotFound { .. })) => (),
                    e => panic!("unexpected error chain: {:?}", e),
                }),
            )
            .unwrap();
        rx.recv().unwrap();

        // No lock and no commit info. If specified rollback_if_not_exist, the key will be rolled
        // back.
        storage
            .async_check_txn_status(
                Context::default(),
                k.clone(),
                ts(9, 0),
                ts(9, 1),
                ts(9, 1),
                true,
                expect_value_callback(tx.clone(), 0, Rollbacked),
            )
            .unwrap();
        rx.recv().unwrap();

        // A rollback will be written, so an later-arriving prewrite will fail.
        storage
            .async_prewrite(
                Context::default(),
                vec![Mutation::Put((k.clone(), v.clone()))],
                k.as_encoded().to_vec(),
                ts(9, 0),
                Options::default(),
                expect_fail_callback(tx.clone(), 0, |e| match e {
                    Error::Txn(txn::Error::Mvcc(mvcc::Error::WriteConflict { .. })) => (),
                    e => panic!("unexpected error chain: {:?}", e),
                }),
            )
            .unwrap();
        rx.recv().unwrap();

        let mut options = Options::default();
        options.lock_ttl = 100;
        storage
            .async_prewrite(
                Context::default(),
                vec![Mutation::Put((k.clone(), v.clone()))],
                k.as_encoded().to_vec(),
                ts(10, 0),
                options.clone(),
                expect_ok_callback(tx.clone(), 0),
            )
            .unwrap();
        rx.recv().unwrap();

        // If lock exists and not expired, returns the lock's TTL.
        storage
            .async_check_txn_status(
                Context::default(),
                k.clone(),
                ts(10, 0),
                ts(12, 0),
                ts(15, 0),
                true,
                expect_value_callback(tx.clone(), 0, uncommitted(100)),
            )
            .unwrap();
        rx.recv().unwrap();

        // TODO: Check the lock's min_commit_ts field.

        storage
            .async_commit(
                Context::default(),
                vec![k.clone()],
                ts(10, 0),
                ts(20, 0),
                expect_ok_callback(tx.clone(), 0),
            )
            .unwrap();
        rx.recv().unwrap();

        // If the transaction is committed, returns the commit_ts.
        storage
            .async_check_txn_status(
                Context::default(),
                k.clone(),
                ts(10, 0),
                ts(12, 0),
                ts(15, 0),
                true,
                expect_value_callback(tx.clone(), 0, committed(ts(20, 0))),
            )
            .unwrap();
        rx.recv().unwrap();

        storage
            .async_prewrite(
                Context::default(),
                vec![Mutation::Put((k.clone(), v))],
                k.as_encoded().to_vec(),
                ts(25, 0),
                options,
                expect_ok_callback(tx.clone(), 0),
            )
            .unwrap();
        rx.recv().unwrap();

        // If the lock has expired, cleanup it.
        storage
            .async_check_txn_status(
                Context::default(),
                k.clone(),
                ts(25, 0),
                ts(126, 0),
                ts(127, 0),
                true,
                expect_value_callback(tx.clone(), 0, Rollbacked),
            )
            .unwrap();
        rx.recv().unwrap();

        storage
            .async_commit(
                Context::default(),
                vec![k.clone()],
                ts(25, 0),
                ts(28, 0),
                expect_fail_callback(tx.clone(), 0, |e| match e {
                    Error::Txn(txn::Error::Mvcc(mvcc::Error::TxnLockNotFound { .. })) => (),
                    e => panic!("unexpected error chain: {:?}", e),
                }),
            )
            .unwrap();
        rx.recv().unwrap();
    }
}<|MERGE_RESOLUTION|>--- conflicted
+++ resolved
@@ -229,11 +229,13 @@
         const CMD: &str = "get";
         let priority = get_priority_tag(ctx.get_priority());
 
-<<<<<<< HEAD
         let res = self.read_pool.spawn_handle_legacy(
             async move {
                 tls_collect_command_count(CMD, priority);
                 let command_duration = tikv_util::time::Instant::now_coarse();
+                // The bypass_locks set will be checked at most once. `TsSet::vec` is more efficient
+                // here.
+                let bypass_locks = TsSet::vec(ctx.take_resolved_locks());
 
                 let snapshot =
                     Self::with_tls_engine(|engine| Self::async_snapshot(engine, &ctx)).await?;
@@ -244,6 +246,7 @@
                         start_ts,
                         ctx.get_isolation_level(),
                         !ctx.get_not_fill_cache(),
+                        bypass_locks,
                     );
                     let result = snap_store
                         .get(&key, &mut statistics)
@@ -265,48 +268,6 @@
             // TODO: pass token from context
             SpawnOption::default(),
         );
-=======
-        let res = self.get_read_pool(priority).spawn_handle(move || {
-            tls_collect_command_count(CMD, priority);
-            let command_duration = tikv_util::time::Instant::now_coarse();
-
-            // The bypass_locks set will be checked at most once. `TsSet::vec` is more efficient
-            // here.
-            let bypass_locks = TsSet::vec(ctx.take_resolved_locks());
-            Self::with_tls_engine(|engine| {
-                Self::async_snapshot(engine, &ctx)
-                    .and_then(move |snapshot: E::Snap| {
-                        tls_processing_read_observe_duration(CMD, || {
-                            let mut statistics = Statistics::default();
-                            let snap_store = SnapshotStore::new(
-                                snapshot,
-                                start_ts,
-                                ctx.get_isolation_level(),
-                                !ctx.get_not_fill_cache(),
-                                bypass_locks,
-                            );
-                            let result = snap_store
-                                .get(&key, &mut statistics)
-                                // map storage::txn::Error -> storage::Error
-                                .map_err(Error::from)
-                                .map(|r| {
-                                    tls_collect_key_reads(CMD, 1);
-                                    r
-                                });
-
-                            tls_collect_scan_details(CMD, &statistics);
-                            tls_collect_read_flow(ctx.get_region_id(), &statistics);
-
-                            result
-                        })
-                    })
-                    .then(move |r| {
-                        tls_collect_command_duration(CMD, command_duration.elapsed());
-                        r
-                    })
-            })
-        });
->>>>>>> 17ce1300
 
         future::result(res)
             .map_err(|_| Error::SchedTooBusy)
@@ -324,7 +285,6 @@
         // all requests in a batch have the same region, epoch, term, replica_read
         let ctx = gets[0].ctx.clone();
         let priority = get_priority_tag(ctx.get_priority());
-<<<<<<< HEAD
 
         let res = self.read_pool.spawn_handle_legacy(
             async move {
@@ -340,12 +300,16 @@
                         0,
                         ctx.get_isolation_level(),
                         !ctx.get_not_fill_cache(),
+                        Default::default(),
                     );
                     let mut results = vec![];
                     // TODO: optimize using seek.
-                    for get in gets {
+                    for mut get in gets {
                         snap_store.set_start_ts(get.ts.unwrap());
                         snap_store.set_isolation_level(get.ctx.get_isolation_level());
+                        // The bypass_locks set will be checked at most once. `TsSet::vec`
+                        // is more efficient here.
+                        snap_store.set_bypass_locks(TsSet::vec(get.ctx.take_resolved_locks()));
                         results.push(
                             snap_store
                                 .get(&get.key, &mut statistics)
@@ -361,48 +325,6 @@
             SpawnOption::default(),
         );
 
-=======
-        let res = self.get_read_pool(priority).spawn_handle(move || {
-            tls_collect_command_count(CMD, priority);
-            let command_duration = tikv_util::time::Instant::now_coarse();
-
-            Self::with_tls_engine(move |engine| {
-                Self::async_snapshot(engine, &ctx)
-                    .and_then(move |snapshot: E::Snap| {
-                        tls_processing_read_observe_duration(CMD, || {
-                            let mut statistics = Statistics::default();
-                            let mut snap_store = SnapshotStore::new(
-                                snapshot,
-                                0,
-                                ctx.get_isolation_level(),
-                                !ctx.get_not_fill_cache(),
-                                Default::default(),
-                            );
-                            let mut results = vec![];
-                            // TODO: optimize using seek.
-                            for mut get in gets {
-                                snap_store.set_start_ts(get.ts.unwrap());
-                                snap_store.set_isolation_level(get.ctx.get_isolation_level());
-                                // The bypass_locks set will be checked at most once. `TsSet::vec`
-                                // is more efficient here.
-                                snap_store
-                                    .set_bypass_locks(TsSet::vec(get.ctx.take_resolved_locks()));
-                                results.push(
-                                    snap_store
-                                        .get(&get.key, &mut statistics)
-                                        .map_err(Error::from),
-                                );
-                            }
-                            future::ok(results)
-                        })
-                    })
-                    .then(move |r| {
-                        tls_collect_command_duration(CMD, command_duration.elapsed());
-                        r
-                    })
-            })
-        });
->>>>>>> 17ce1300
         future::result(res)
             .map_err(|_| Error::SchedTooBusy)
             .flatten()
@@ -420,11 +342,11 @@
         const CMD: &str = "batch_get";
         let priority = get_priority_tag(ctx.get_priority());
 
-<<<<<<< HEAD
         let res = self.read_pool.spawn_handle_legacy(
             async move {
                 tls_collect_command_count(CMD, priority);
                 let command_duration = tikv_util::time::Instant::now_coarse();
+                let bypass_locks = TsSet::new(ctx.take_resolved_locks());
 
                 let snapshot =
                     Self::with_tls_engine(|engine| Self::async_snapshot(engine, &ctx)).await?;
@@ -435,6 +357,7 @@
                         start_ts,
                         ctx.get_isolation_level(),
                         !ctx.get_not_fill_cache(),
+                        bypass_locks,
                     );
                     let result = snap_store
                         .batch_get(&keys, &mut statistics)
@@ -467,57 +390,6 @@
             // TODO: pass token from context
             SpawnOption::default(),
         );
-=======
-        let res = self.get_read_pool(priority).spawn_handle(move || {
-            tls_collect_command_count(CMD, priority);
-            let command_duration = tikv_util::time::Instant::now_coarse();
-
-            let bypass_locks = TsSet::new(ctx.take_resolved_locks());
-            Self::with_tls_engine(|engine| {
-                Self::async_snapshot(engine, &ctx)
-                    .and_then(move |snapshot: E::Snap| {
-                        tls_processing_read_observe_duration(CMD, || {
-                            let mut statistics = Statistics::default();
-                            let snap_store = SnapshotStore::new(
-                                snapshot,
-                                start_ts,
-                                ctx.get_isolation_level(),
-                                !ctx.get_not_fill_cache(),
-                                bypass_locks,
-                            );
-                            let result = snap_store
-                                .batch_get(&keys, &mut statistics)
-                                .map_err(Error::from)
-                                .map(|v| {
-                                    let kv_pairs: Vec<_> = v
-                                        .into_iter()
-                                        .zip(keys)
-                                        .filter(|&(ref v, ref _k)| {
-                                            !(v.is_ok() && v.as_ref().unwrap().is_none())
-                                        })
-                                        .map(|(v, k)| match v {
-                                            Ok(Some(x)) => Ok((k.into_raw().unwrap(), x)),
-                                            Err(e) => Err(Error::from(e)),
-                                            _ => unreachable!(),
-                                        })
-                                        .collect();
-                                    tls_collect_key_reads(CMD, kv_pairs.len());
-                                    kv_pairs
-                                });
-
-                            tls_collect_scan_details(CMD, &statistics);
-                            tls_collect_read_flow(ctx.get_region_id(), &statistics);
-
-                            result
-                        })
-                    })
-                    .then(move |r| {
-                        tls_collect_command_duration(CMD, command_duration.elapsed());
-                        r
-                    })
-            })
-        });
->>>>>>> 17ce1300
 
         future::result(res)
             .map_err(|_| Error::SchedTooBusy)
@@ -541,11 +413,11 @@
         const CMD: &str = "scan";
         let priority = get_priority_tag(ctx.get_priority());
 
-<<<<<<< HEAD
         let res = self.read_pool.spawn_handle_legacy(
             async move {
                 tls_collect_command_count(CMD, priority);
                 let command_duration = tikv_util::time::Instant::now_coarse();
+                let bypass_locks = TsSet::new(ctx.take_resolved_locks());
 
                 let snapshot =
                     Self::with_tls_engine(|engine| Self::async_snapshot(engine, &ctx)).await?;
@@ -555,6 +427,7 @@
                         start_ts,
                         ctx.get_isolation_level(),
                         !ctx.get_not_fill_cache(),
+                        bypass_locks,
                     );
 
                     let mut scanner;
@@ -581,59 +454,6 @@
                             .into_iter()
                             .map(|x| x.map_err(Error::from))
                             .collect()
-=======
-        let res = self.get_read_pool(priority).spawn_handle(move || {
-            tls_collect_command_count(CMD, priority);
-            let command_duration = tikv_util::time::Instant::now_coarse();
-
-            let bypass_locks = TsSet::new(ctx.take_resolved_locks());
-            Self::with_tls_engine(|engine| {
-                Self::async_snapshot(engine, &ctx)
-                    .and_then(move |snapshot: E::Snap| {
-                        tls_processing_read_observe_duration(CMD, || {
-                            let snap_store = SnapshotStore::new(
-                                snapshot,
-                                start_ts,
-                                ctx.get_isolation_level(),
-                                !ctx.get_not_fill_cache(),
-                                bypass_locks,
-                            );
-
-                            let mut scanner;
-                            if !options.reverse_scan {
-                                scanner = snap_store.scanner(
-                                    false,
-                                    options.key_only,
-                                    Some(start_key),
-                                    end_key,
-                                )?;
-                            } else {
-                                scanner = snap_store.scanner(
-                                    true,
-                                    options.key_only,
-                                    end_key,
-                                    Some(start_key),
-                                )?;
-                            };
-                            let res = scanner.scan(limit);
-
-                            let statistics = scanner.take_statistics();
-                            tls_collect_scan_details(CMD, &statistics);
-                            tls_collect_read_flow(ctx.get_region_id(), &statistics);
-
-                            res.map_err(Error::from).map(|results| {
-                                tls_collect_key_reads(CMD, results.len());
-                                results
-                                    .into_iter()
-                                    .map(|x| x.map_err(Error::from))
-                                    .collect()
-                            })
-                        })
-                    })
-                    .then(move |r| {
-                        tls_collect_command_duration(CMD, command_duration.elapsed());
-                        r
->>>>>>> 17ce1300
                     })
                 });
                 tls_collect_command_duration(CMD, command_duration.elapsed());
