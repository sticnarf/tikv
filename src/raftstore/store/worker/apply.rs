// Copyright 2017 PingCAP, Inc.
//
// Licensed under the Apache License, Version 2.0 (the "License");
// you may not use this file except in compliance with the License.
// You may obtain a copy of the License at
//
//     http://www.apache.org/licenses/LICENSE-2.0
//
// Unless required by applicable law or agreed to in writing, software
// distributed under the License is distributed on an "AS IS" BASIS,
// See the License for the specific language governing permissions and
// limitations under the License.

use std::cmp;
use std::collections::VecDeque;
use std::fmt::{self, Debug, Display, Formatter};
use std::ops::{Deref, DerefMut};
use std::rc::Rc;
use std::sync::Arc;

use protobuf::RepeatedField;
use rocksdb::rocksdb_options::WriteOptions;
use rocksdb::{Writable, WriteBatch, DB};
use uuid::Uuid;

use kvproto::import_sstpb::SSTMeta;
use kvproto::metapb::{Peer as PeerMeta, Region};
use kvproto::raft_cmdpb::{
    AdminCmdType, AdminRequest, AdminResponse, ChangePeerRequest, CmdType, CommitMergeRequest,
    RaftCmdRequest, RaftCmdResponse, Request, Response,
};
use kvproto::raft_serverpb::{
    MergeState, PeerState, RaftApplyState, RaftTruncatedState, RegionLocalState,
};
use raft::eraftpb::{ConfChange, ConfChangeType, Entry, EntryType};

use import::SSTImporter;
use raft::NO_LIMIT;
use raftstore::coprocessor::CoprocessorHost;
use raftstore::store::engine::{Mutable, Peekable, Snapshot};
use raftstore::store::fsm::{ConfigProvider, Store};
use raftstore::store::metrics::*;
use raftstore::store::msg::Callback;
use raftstore::store::peer::Peer;
use raftstore::store::peer_storage::{
    self, compact_raft_log, write_initial_apply_state, write_peer_state,
};
use raftstore::store::util::check_region_epoch;
use raftstore::store::{cmd_resp, keys, util, Engines, PeerMsg, Router, Transport};
use raftstore::{Error, Result};
use storage::{ALL_CFS, CF_DEFAULT, CF_LOCK, CF_RAFT, CF_WRITE};
use util::collections::HashMap;
use util::time::{duration_to_sec, Instant, SlowTimer};
use util::worker::Runnable;
use util::{escape, rocksdb, MustConsumeVec};

const WRITE_BATCH_MAX_KEYS: usize = 128;
const DEFAULT_APPLY_WB_SIZE: usize = 4 * 1024;
const SHRINK_PENDING_CMD_QUEUE_CAP: usize = 64;

pub struct PendingCmd {
    pub index: u64,
    pub term: u64,
    pub cb: Option<Callback>,
}

impl PendingCmd {
    fn new(index: u64, term: u64, cb: Callback) -> PendingCmd {
        PendingCmd {
            index,
            term,
            cb: Some(cb),
        }
    }
}

impl Drop for PendingCmd {
    fn drop(&mut self) {
        if self.cb.is_some() {
            panic!(
                "callback of pending command at [index: {}, term: {}] is leak.",
                self.index, self.term
            );
        }
    }
}

impl Debug for PendingCmd {
    fn fmt(&self, f: &mut Formatter) -> fmt::Result {
        write!(
            f,
            "PendingCmd [index: {}, term: {}, has_cb: {}]",
            self.index,
            self.term,
            self.cb.is_some()
        )
    }
}

#[derive(Default, Debug)]
pub struct PendingCmdQueue {
    normals: VecDeque<PendingCmd>,
    conf_change: Option<PendingCmd>,
}

impl PendingCmdQueue {
    fn pop_normal(&mut self, term: u64) -> Option<PendingCmd> {
        self.normals.pop_front().and_then(|cmd| {
            if self.normals.capacity() > SHRINK_PENDING_CMD_QUEUE_CAP
                && self.normals.len() < SHRINK_PENDING_CMD_QUEUE_CAP
            {
                self.normals.shrink_to_fit();
            }
            if cmd.term > term {
                self.normals.push_front(cmd);
                return None;
            }
            Some(cmd)
        })
    }

    fn append_normal(&mut self, cmd: PendingCmd) {
        self.normals.push_back(cmd);
    }

    fn take_conf_change(&mut self) -> Option<PendingCmd> {
        // conf change will not be affected when changing between follower and leader,
        // so there is no need to check term.
        self.conf_change.take()
    }

    // TODO: seems we don't need to separate conf change from normal entries.
    fn set_conf_change(&mut self, cmd: PendingCmd) {
        self.conf_change = Some(cmd);
    }
}

#[derive(Default, Debug)]
pub struct ChangePeer {
    pub conf_change: ConfChange,
    pub peer: PeerMeta,
    pub region: Region,
}

#[derive(Debug)]
pub struct Range {
    pub cf: String,
    pub start_key: Vec<u8>,
    pub end_key: Vec<u8>,
}

impl Range {
    fn new(cf: String, start_key: Vec<u8>, end_key: Vec<u8>) -> Range {
        Range {
            cf,
            start_key,
            end_key,
        }
    }
}

#[derive(Debug)]
pub enum ExecResult {
    ChangePeer(ChangePeer),
    CompactLog {
        state: RaftTruncatedState,
        first_index: u64,
    },
    SplitRegion {
        regions: Vec<Region>,
        derived: Region,
    },
    PrepareMerge {
        region: Region,
        state: MergeState,
    },
    CommitMerge {
        region: Region,
        source: Region,
    },
    RollbackMerge {
        region: Region,
        commit: u64,
    },
    ComputeHash {
        region: Region,
        index: u64,
        snap: Snapshot,
    },
    VerifyHash {
        index: u64,
        hash: Vec<u8>,
    },
    DeleteRange {
        ranges: Vec<Range>,
    },
    IngestSST {
        ssts: Vec<SSTMeta>,
    },
}

struct ApplyCallback {
    region: Region,
    cbs: Vec<(Option<Callback>, RaftCmdResponse)>,
}

impl ApplyCallback {
    fn new(region: Region) -> ApplyCallback {
        let cbs = vec![];
        ApplyCallback { region, cbs }
    }

    fn invoke_all(self, host: &CoprocessorHost) {
        for (cb, mut resp) in self.cbs {
            host.post_apply(&self.region, &mut resp);
            if let Some(cb) = cb {
                cb.invoke_with_response(resp)
            };
        }
    }

    fn push(&mut self, cb: Option<Callback>, resp: RaftCmdResponse) {
        self.cbs.push((cb, resp));
    }
}

/// Stash keeps the informations that are needed to restore an appropriate
/// applying context for the `ApplyContextCore::stash` call.
struct Stash {
    region: Option<Region>,
    exec_ctx: Option<ExecContext>,
    last_applied_index: u64,
}

struct ApplyContextCore<'a> {
    host: &'a CoprocessorHost,
    importer: &'a SSTImporter,
    wb: Option<WriteBatch>,
    cbs: MustConsumeVec<ApplyCallback>,
    merged_regions: Vec<u64>,
    apply_res: Vec<ApplyRes>,
    wb_last_bytes: u64,
    wb_last_keys: u64,
    last_applied_index: u64,
    committed_count: usize,
    // `enable_sync_log` indicates that wal can be synchronized when data
    // is written to kv engine.
    enable_sync_log: bool,
    // `sync_log_hint` indicates whether synchronize wal is prefered.
    sync_log_hint: bool,
    exec_ctx: Option<ExecContext>,
    use_delete_range: bool,
}

impl<'a> ApplyContextCore<'a> {
    pub fn new(host: &'a CoprocessorHost, importer: &'a SSTImporter) -> ApplyContextCore<'a> {
        ApplyContextCore {
            host,
            importer,
            wb: None,
            cbs: MustConsumeVec::new("callback of apply context"),
            merged_regions: vec![],
            apply_res: vec![],
            wb_last_bytes: 0,
            wb_last_keys: 0,
            last_applied_index: 0,
            committed_count: 0,
            enable_sync_log: false,
            sync_log_hint: false,
            exec_ctx: None,
            use_delete_range: false,
        }
    }

    pub fn enable_sync_log(mut self, eanbled: bool) -> ApplyContextCore<'a> {
        self.enable_sync_log = eanbled;
        self
    }

    pub fn apply_res_capacity(mut self, cap: usize) -> ApplyContextCore<'a> {
        self.apply_res = Vec::with_capacity(cap);
        self
    }

    pub fn use_delete_range(mut self, use_delete_range: bool) -> ApplyContextCore<'a> {
        self.use_delete_range = use_delete_range;
        self
    }

    /// Prepare for applying entries for `delegate`.
    ///
    /// A general apply progress for a delegate is:
    /// `prepare_for` -> `commit` [-> `commit` ...] -> `finish_for`.
    /// After all delegates are handled, `write_to_db` method should be called.
    pub fn prepare_for(&mut self, delegate: &ApplyDelegate) {
        if self.wb.is_none() {
            self.wb = Some(WriteBatch::with_capacity(DEFAULT_APPLY_WB_SIZE));
            self.wb_last_bytes = 0;
            self.wb_last_keys = 0;
        }
        self.cbs.push(ApplyCallback::new(delegate.region.clone()));
        self.last_applied_index = delegate.apply_state.get_applied_index();
    }

    /// Commit all changes have done for delegate. `persistent` indicates whether
    /// write the changes into rocksdb.
    ///
    /// This call is valid only when it's between a `prepare_for` and `finish_for`.
    pub fn commit(&mut self, delegate: &mut ApplyDelegate) {
        if self.last_applied_index < delegate.apply_state.get_applied_index() {
            delegate.write_apply_state(self.wb_mut());
        }
        // last_applied_index doesn't need to be updated, set persistent to true will
        // force it call `prepare_for` automatically.
        self.commit_opt(delegate, true);
    }

    fn commit_opt(&mut self, delegate: &mut ApplyDelegate, persistent: bool) {
        delegate.update_metrics(self);
        if persistent {
            self.write_to_db(&delegate.engines.kv);
            self.prepare_for(delegate);
        }
        self.wb_last_bytes = self.wb().data_size() as u64;
        self.wb_last_keys = self.wb().count() as u64;
    }

    /// Write all the changes into rocksdb.
    pub fn write_to_db(&mut self, engine: &DB) {
        if self.wb.as_ref().map_or(false, |wb| !wb.is_empty()) {
            let mut write_opts = WriteOptions::new();
            write_opts.set_sync(self.enable_sync_log && self.sync_log_hint);
            engine
                .write_opt(self.wb.take().unwrap(), &write_opts)
                .unwrap_or_else(|e| {
                    panic!("failed to write to engine: {:?}", e);
                });
        }
        for cbs in self.cbs.drain(..) {
            cbs.invoke_all(self.host);
        }
    }

    /// Finish applys for the delegate.
    pub fn finish_for(&mut self, delegate: &mut ApplyDelegate, results: VecDeque<ExecResult>) {
        if !delegate.pending_remove {
            delegate.write_apply_state(self.wb_mut());
        }
        self.commit_opt(delegate, false);
        self.apply_res.push(ApplyRes {
            region_id: delegate.region_id(),
            apply_state: delegate.apply_state.clone(),
            exec_res: results,
            metrics: delegate.metrics.clone(),
            applied_index_term: delegate.applied_index_term,
            merged: false,
        });
    }

    /// Stash the dirty state away for a `ApplyDelegate`, so
    /// the context is ready to switch to apply other `ApplyDelegate`.
    pub fn stash(&mut self, delegate: &mut ApplyDelegate) -> Stash {
        self.commit_opt(delegate, false);
        Stash {
            // last cbs should not be popped, because if the ApplyContext
            // is flushed, the callbacks can be flushed too.
            region: self.cbs.last().map(|cbs| cbs.region.clone()),
            exec_ctx: self.exec_ctx.take(),
            last_applied_index: self.last_applied_index,
        }
    }

    /// Restore the dirty state, so context can resume applying from
    /// last stash point.
    pub fn restore_stash(&mut self, stash: Stash) {
        if let Some(region) = stash.region {
            self.cbs.push(ApplyCallback::new(region));
        }
        self.exec_ctx = stash.exec_ctx;
        self.last_applied_index = stash.last_applied_index;
    }

    pub fn delta_bytes(&self) -> u64 {
        self.wb().data_size() as u64 - self.wb_last_bytes
    }

    pub fn delta_keys(&self) -> u64 {
        self.wb().count() as u64 - self.wb_last_keys
    }

    #[inline]
    pub fn wb(&self) -> &WriteBatch {
        self.wb.as_ref().unwrap()
    }

    #[inline]
    pub fn wb_mut(&mut self) -> &mut WriteBatch {
        self.wb.as_mut().unwrap()
    }
}

struct ApplyContext<'a, 'b: 'a> {
    core: &'a mut ApplyContextCore<'b>,
    delegates: &'a mut HashMap<u64, Option<ApplyDelegate>>,
}

impl<'a, 'b> ApplyContext<'a, 'b> {
    pub fn new(
        core: &'a mut ApplyContextCore<'b>,
        delegates: &'a mut HashMap<u64, Option<ApplyDelegate>>,
    ) -> ApplyContext<'a, 'b> {
        ApplyContext { core, delegates }
    }
}

impl<'a, 'b> Deref for ApplyContext<'a, 'b> {
    type Target = ApplyContextCore<'b>;

    fn deref(&self) -> &ApplyContextCore<'b> {
        self.core
    }
}

impl<'a, 'b> DerefMut for ApplyContext<'a, 'b> {
    fn deref_mut(&mut self) -> &mut ApplyContextCore<'b> {
        self.core
    }
}

/// Call the callback of `cmd` that the region is removed.
fn notify_region_removed(region_id: u64, peer_id: u64, mut cmd: PendingCmd) {
    debug!(
        "[region {}] {} is removed, notify cmd at [index: {}, term: {}].",
        region_id, peer_id, cmd.index, cmd.term
    );
    notify_req_region_removed(region_id, cmd.cb.take().unwrap());
}

pub fn notify_req_region_removed(region_id: u64, cb: Callback) {
    let region_not_found = Error::RegionNotFound(region_id);
    let resp = cmd_resp::new_error(region_not_found);
    cb.invoke_with_response(resp);
}

/// Call the callback of `cmd` when it can not be processed further.
fn notify_stale_command(tag: &str, term: u64, mut cmd: PendingCmd) {
    info!(
        "{} command at [index: {}, term: {}] is stale, skip",
        tag, cmd.index, cmd.term
    );
    notify_stale_req(term, cmd.cb.take().unwrap());
}

pub fn notify_stale_req(term: u64, cb: Callback) {
    let resp = cmd_resp::err_resp(Error::StaleCommand, term);
    cb.invoke_with_response(resp);
}

/// Check if a write is needed to be issued before handle the command.
fn should_write_to_engine(cmd: &RaftCmdRequest, wb_keys: usize) -> bool {
    if cmd.has_admin_request() {
        match cmd.get_admin_request().get_cmd_type() {
            // ComputeHash require an up to date snapshot.
            AdminCmdType::ComputeHash |
            // Merge needs to get the latest apply index.
            AdminCmdType::CommitMerge |
            AdminCmdType::RollbackMerge => return true,
            _ => {}
        }
    }

    // When write batch contains more than `recommended` keys, write the batch to engine.
    if wb_keys >= WRITE_BATCH_MAX_KEYS {
        return true;
    }

    // Some commands may modify keys covered by the current write batch, so we
    // must write the current write batch to the engine first.
    for req in cmd.get_requests() {
        if req.has_delete_range() {
            return true;
        }
        if req.has_ingest_sst() {
            return true;
        }
    }

    false
}

#[derive(Debug)]
pub struct ApplyDelegate {
    // peer_id
    id: u64,
    // peer_tag, "[region region_id] peer_id"
    tag: String,
    engines: Engines,
    region: Region,
    // if we remove ourself in ChangePeer remove, we should set this flag, then
    // any following committed logs in same Ready should be applied failed.
    pending_remove: bool,
    // we write apply_state to kv rocksdb, in one writebatch together with kv data.
    // because if we write it to raft rocksdb, apply_state and kv data (Put, Delete) are in
    // separate WAL file. when power failure, for current raft log, apply_index may synced
    // to file, but kv data may not synced to file, so we will lose data.
    apply_state: RaftApplyState,
    applied_index_term: u64,
    term: u64,
    is_merging: bool,
    pending_cmds: PendingCmdQueue,
    metrics: ApplyMetrics,
    last_merge_version: u64,
}

impl ApplyDelegate {
    fn from_peer(peer: impl AsRef<Peer>) -> ApplyDelegate {
        let peer = peer.as_ref();
        let reg = Registration::new(peer);
        ApplyDelegate::from_registration(peer.engines(), reg)
    }

    fn from_registration(engines: Engines, reg: Registration) -> ApplyDelegate {
        ApplyDelegate {
            id: reg.id,
            tag: format!("[region {}] {}", reg.region.get_id(), reg.id),
            engines,
            region: reg.region,
            pending_remove: false,
            apply_state: reg.apply_state,
            applied_index_term: reg.applied_index_term,
            term: reg.term,
            is_merging: false,
            pending_cmds: Default::default(),
            metrics: Default::default(),
            last_merge_version: 0,
        }
    }

    pub fn region_id(&self) -> u64 {
        self.region.get_id()
    }

    pub fn id(&self) -> u64 {
        self.id
    }

    fn handle_raft_committed_entries(
        &mut self,
        apply_ctx: &mut ApplyContext,
        committed_entries: Vec<Entry>,
    ) {
        if committed_entries.is_empty() {
            return;
        }
        apply_ctx.prepare_for(self);
        apply_ctx.committed_count += committed_entries.len();
        // If we send multiple ConfChange commands, only first one will be proposed correctly,
        // others will be saved as a normal entry with no data, so we must re-propose these
        // commands again.
        apply_ctx.committed_count += committed_entries.len();
        let mut results = VecDeque::new();
        for entry in committed_entries {
            if self.pending_remove {
                // This peer is about to be destroyed, skip everything.
                break;
            }

            let expect_index = self.apply_state.get_applied_index() + 1;
            if expect_index != entry.get_index() {
                panic!(
                    "{} expect index {}, but got {}",
                    self.tag,
                    expect_index,
                    entry.get_index()
                );
            }

            let res = match entry.get_entry_type() {
                EntryType::EntryNormal => self.handle_raft_entry_normal(apply_ctx, entry),
                EntryType::EntryConfChange => self.handle_raft_entry_conf_change(apply_ctx, entry),
            };

            if let Some(res) = res {
                results.push_back(res);
            }
        }

        apply_ctx.finish_for(self, results);
    }

    fn update_metrics(&mut self, apply_ctx: &ApplyContextCore) {
        self.metrics.written_bytes += apply_ctx.delta_bytes();
        self.metrics.written_keys += apply_ctx.delta_keys();
    }

    fn write_apply_state(&self, wb: &WriteBatch) {
        rocksdb::get_cf_handle(&self.engines.kv, CF_RAFT)
            .map_err(From::from)
            .and_then(|handle| {
                wb.put_msg_cf(
                    handle,
                    &keys::apply_state_key(self.region.get_id()),
                    &self.apply_state,
                )
            })
            .unwrap_or_else(|e| {
                panic!(
                    "{} failed to save apply state to write batch, error: {:?}",
                    self.tag, e
                );
            });
    }

    fn handle_raft_entry_normal(
        &mut self,
        apply_ctx: &mut ApplyContext,
        entry: Entry,
    ) -> Option<ExecResult> {
        let index = entry.get_index();
        let term = entry.get_term();
        let data = entry.get_data();

        if !data.is_empty() {
            let cmd = util::parse_data_at(data, index, &self.tag);

            if should_write_to_engine(&cmd, apply_ctx.wb().count()) {
                apply_ctx.commit(self);
            }

            return self.process_raft_cmd(apply_ctx, index, term, cmd);
        }

        // when a peer become leader, it will send an empty entry.
        let mut state = self.apply_state.clone();
        state.set_applied_index(index);
        self.apply_state = state;
        self.applied_index_term = term;
        assert!(term > 0);
        while let Some(mut cmd) = self.pending_cmds.pop_normal(term - 1) {
            // apprently, all the callbacks whose term is less than entry's term are stale.
            apply_ctx
                .cbs
                .last_mut()
                .unwrap()
                .push(cmd.cb.take(), cmd_resp::err_resp(Error::StaleCommand, term));
        }
        None
    }

    fn handle_raft_entry_conf_change(
        &mut self,
        apply_ctx: &mut ApplyContext,
        entry: Entry,
    ) -> Option<ExecResult> {
        let index = entry.get_index();
        let term = entry.get_term();
        let conf_change: ConfChange = util::parse_data_at(entry.get_data(), index, &self.tag);
        let cmd = util::parse_data_at(conf_change.get_context(), index, &self.tag);
        Some(
            self.process_raft_cmd(apply_ctx, index, term, cmd)
                .map_or_else(
                    || {
                        // If failed, tell raft that the config change was aborted.
                        ExecResult::ChangePeer(Default::default())
                    },
                    |mut res| {
                        if let ExecResult::ChangePeer(ref mut cp) = res {
                            cp.conf_change = conf_change;
                        } else {
                            panic!(
                                "{} unexpected result {:?} for conf change {:?} at {}",
                                self.tag, res, conf_change, index
                            );
                        }
                        res
                    },
                ),
        )
    }

    fn find_cb(&mut self, index: u64, term: u64, cmd: &RaftCmdRequest) -> Option<Callback> {
        if get_change_peer_cmd(cmd).is_some() {
            if let Some(mut cmd) = self.pending_cmds.take_conf_change() {
                if cmd.index == index && cmd.term == term {
                    return Some(cmd.cb.take().unwrap());
                } else {
                    notify_stale_command(&self.tag, self.term, cmd);
                }
            }
            return None;
        }
        while let Some(mut head) = self.pending_cmds.pop_normal(term) {
            if head.index == index && head.term == term {
                return Some(head.cb.take().unwrap());
            }
            // Because of the lack of original RaftCmdRequest, we skip calling
            // coprocessor here.
            notify_stale_command(&self.tag, self.term, head);
        }
        None
    }

    fn process_raft_cmd(
        &mut self,
        apply_ctx: &mut ApplyContext,
        index: u64,
        term: u64,
        cmd: RaftCmdRequest,
    ) -> Option<ExecResult> {
        if index == 0 {
            panic!(
                "{} processing raft command needs a none zero index",
                self.tag
            );
        }

        if cmd.has_admin_request() {
            apply_ctx.sync_log_hint = true;
        }

        let cmd_cb = self.find_cb(index, term, &cmd);
        apply_ctx.host.pre_apply(&self.region, &cmd);
        let (mut resp, exec_result) = self.apply_raft_cmd(apply_ctx, index, term, cmd);

        debug!("{} applied command at log index {}", self.tag, index);

        // TODO: if we have exec_result, maybe we should return this callback too. Outer
        // store will call it after handing exec result.
        cmd_resp::bind_term(&mut resp, self.term);
        apply_ctx.cbs.last_mut().unwrap().push(cmd_cb, resp);

        exec_result
    }

    // apply operation can fail as following situation:
    //   1. encouter an error that will occur on all store, it can continue
    // applying next entry safely, like stale epoch for example;
    //   2. encouter an error that may not occur on all store, in this case
    // we should try to apply the entry again or panic. Considering that this
    // usually due to disk operation fail, which is rare, so just panic is ok.
    fn apply_raft_cmd(
        &mut self,
        ctx: &mut ApplyContext,
        index: u64,
        term: u64,
        req: RaftCmdRequest,
    ) -> (RaftCmdResponse, Option<ExecResult>) {
        // if pending remove, apply should be aborted already.
        assert!(!self.pending_remove);

        ctx.exec_ctx = Some(self.new_ctx(index, term, req));
        ctx.wb_mut().set_save_point();
        let (resp, exec_result) = self.exec_raft_cmd(ctx).unwrap_or_else(|e| {
            // clear dirty values.
            ctx.wb_mut().rollback_to_save_point().unwrap();
            match e {
                Error::StaleEpoch(..) => debug!("{} stale epoch err: {:?}", self.tag, e),
                _ => error!("{} execute raft command err: {:?}", self.tag, e),
            }
            (cmd_resp::new_error(e), None)
        });

        let mut exec_ctx = ctx.exec_ctx.take().unwrap();
        exec_ctx.apply_state.set_applied_index(index);

        self.apply_state = exec_ctx.apply_state;
        self.applied_index_term = term;

        if let Some(ref exec_result) = exec_result {
            match *exec_result {
                ExecResult::ChangePeer(ref cp) => {
                    self.region = cp.region.clone();
                }
                ExecResult::ComputeHash { .. }
                | ExecResult::VerifyHash { .. }
                | ExecResult::CompactLog { .. }
                | ExecResult::DeleteRange { .. }
                | ExecResult::IngestSST { .. } => {}
                ExecResult::SplitRegion { ref derived, .. } => {
                    self.region = derived.clone();
                    self.metrics.size_diff_hint = 0;
                    self.metrics.delete_keys_hint = 0;
                }
                ExecResult::PrepareMerge { ref region, .. } => {
                    self.region = region.clone();
                    self.is_merging = true;
                }
                ExecResult::CommitMerge {
                    ref region,
                    ref source,
                } => {
                    self.region = region.clone();
                    self.last_merge_version = region.get_region_epoch().get_version();
                    ctx.merged_regions.push(source.get_id());
                }
                ExecResult::RollbackMerge { ref region, .. } => {
                    self.region = region.clone();
                    self.is_merging = false;
                }
            }
        }

        (resp, exec_result)
    }

    /// Clear all the pending commands.
    ///
    /// Please note that all the pending callbacks will be lost.
    /// Should not do this when dropping a peer in case of possible leak.
    fn clear_pending_commands(&mut self) {
        if !self.pending_cmds.normals.is_empty() {
            info!(
                "{} clear {} commands",
                self.tag,
                self.pending_cmds.normals.len()
            );
            while let Some(mut cmd) = self.pending_cmds.normals.pop_front() {
                cmd.cb.take();
            }
        }
        if let Some(mut cmd) = self.pending_cmds.conf_change.take() {
            info!("{} clear pending conf change", self.tag);
            cmd.cb.take();
        }
    }

    fn destroy(&mut self) {
        for cmd in self.pending_cmds.normals.drain(..) {
            notify_region_removed(self.region.get_id(), self.id, cmd);
        }
        if let Some(cmd) = self.pending_cmds.conf_change.take() {
            notify_region_removed(self.region.get_id(), self.id, cmd);
        }
    }

    fn clear_all_commands_as_stale(&mut self) {
        for cmd in self.pending_cmds.normals.drain(..) {
            notify_stale_command(&self.tag, self.term, cmd);
        }
        if let Some(cmd) = self.pending_cmds.conf_change.take() {
            notify_stale_command(&self.tag, self.term, cmd);
        }
    }

    fn new_ctx(&self, index: u64, term: u64, req: RaftCmdRequest) -> ExecContext {
        ExecContext::new(self.apply_state.clone(), req, index, term)
    }
}

struct ExecContext {
    apply_state: RaftApplyState,
    // Note: use reference here to help get around the borrow check
    // at compile time, so we can borrow the content of req and modify
    // context at the same time.
    req: Rc<RaftCmdRequest>,
    index: u64,
    term: u64,
}

impl ExecContext {
    pub fn new(
        apply_state: RaftApplyState,
        req: RaftCmdRequest,
        index: u64,
        term: u64,
    ) -> ExecContext {
        ExecContext {
            apply_state,
            req: Rc::new(req),
            index,
            term,
        }
    }
}

// Here we implement all commands.
impl ApplyDelegate {
    // Only errors that will also occur on all other stores should be returned.
    fn exec_raft_cmd(
        &mut self,
        ctx: &mut ApplyContext,
    ) -> Result<(RaftCmdResponse, Option<ExecResult>)> {
        let req = Rc::clone(&ctx.exec_ctx.as_ref().unwrap().req);
        // Include region for stale epoch after merge may cause key not in range.
        let include_region =
            req.get_header().get_region_epoch().get_version() >= self.last_merge_version;
        check_region_epoch(&req, &self.region, include_region)?;
        if req.has_admin_request() {
            self.exec_admin_cmd(ctx, req.get_admin_request())
        } else {
            self.exec_write_cmd(ctx, req.get_requests())
        }
    }

    fn exec_admin_cmd(
        &mut self,
        ctx: &mut ApplyContext,
        request: &AdminRequest,
    ) -> Result<(RaftCmdResponse, Option<ExecResult>)> {
        let cmd_type = request.get_cmd_type();
        info!(
            "{} execute admin command {:?} at [term: {}, index: {}]",
            self.tag,
            request,
            ctx.exec_ctx.as_ref().unwrap().term,
            ctx.exec_ctx.as_ref().unwrap().index
        );

        let (mut response, exec_result) = match cmd_type {
            AdminCmdType::ChangePeer => self.exec_change_peer(ctx, request),
            AdminCmdType::Split => self.exec_split(ctx, request),
            AdminCmdType::BatchSplit => self.exec_batch_split(ctx, request),
            AdminCmdType::CompactLog => self.exec_compact_log(ctx, request),
            AdminCmdType::TransferLeader => Err(box_err!("transfer leader won't exec")),
            AdminCmdType::ComputeHash => self.exec_compute_hash(ctx, request),
            AdminCmdType::VerifyHash => self.exec_verify_hash(ctx, request),
            // TODO: is it backward compatible to add new cmd_type?
            AdminCmdType::PrepareMerge => self.exec_prepare_merge(ctx, request),
            AdminCmdType::CommitMerge => self.exec_commit_merge(ctx, request),
            AdminCmdType::RollbackMerge => self.exec_rollback_merge(ctx, request),
            AdminCmdType::InvalidAdmin => Err(box_err!("unsupported admin command type")),
        }?;
        response.set_cmd_type(cmd_type);

        let mut resp = RaftCmdResponse::new();
        let uuid = ctx
            .exec_ctx
            .as_ref()
            .unwrap()
            .req
            .get_header()
            .get_uuid()
            .to_vec();
        resp.mut_header().set_uuid(uuid);
        resp.set_admin_response(response);
        Ok((resp, exec_result))
    }

    fn exec_change_peer(
        &mut self,
        ctx: &mut ApplyContext,
        request: &AdminRequest,
    ) -> Result<(AdminResponse, Option<ExecResult>)> {
        let request = request.get_change_peer();
        let peer = request.get_peer();
        let store_id = peer.get_store_id();
        let change_type = request.get_change_type();
        let mut region = self.region.clone();

        info!(
            "{} exec ConfChange {:?}, epoch: {:?}",
            self.tag,
            util::conf_change_type_str(change_type),
            region.get_region_epoch()
        );

        // TODO: we should need more check, like peer validation, duplicated id, etc.
        let conf_ver = region.get_region_epoch().get_conf_ver() + 1;
        region.mut_region_epoch().set_conf_ver(conf_ver);

        match change_type {
            ConfChangeType::AddNode => {
                PEER_ADMIN_CMD_COUNTER_VEC
                    .with_label_values(&["add_peer", "all"])
                    .inc();

                let mut exists = false;
                if let Some(p) = util::find_peer_mut(&mut region, store_id) {
                    exists = true;
                    if !p.get_is_learner() || p.get_id() != peer.get_id() {
                        error!(
                            "{} can't add duplicated peer {:?} to region {:?}",
                            self.tag, peer, self.region
                        );
                        return Err(box_err!(
                            "can't add duplicated peer {:?} to region {:?}",
                            peer,
                            self.region
                        ));
                    } else {
                        p.set_is_learner(false);
                    }
                }
                if !exists {
                    // TODO: Do we allow adding peer in same node?
                    region.mut_peers().push(peer.clone());
                }

                PEER_ADMIN_CMD_COUNTER_VEC
                    .with_label_values(&["add_peer", "success"])
                    .inc();
                info!(
                    "{} add peer {:?} to region {:?}",
                    self.tag, peer, self.region
                );
            }
            ConfChangeType::RemoveNode => {
                PEER_ADMIN_CMD_COUNTER_VEC
                    .with_label_values(&["remove_peer", "all"])
                    .inc();

                if let Some(p) = util::remove_peer(&mut region, store_id) {
                    // Considering `is_learner` flag in `Peer` here is by design.
                    if &p != peer {
                        error!(
                            "{} remove unmatched peer: expect: {:?}, get {:?}, ignore",
                            self.tag, peer, p
                        );
                        return Err(box_err!(
                            "remove unmatched peer: expect: {:?}, get {:?}, ignore",
                            peer,
                            p
                        ));
                    }
                    if self.id == peer.get_id() {
                        // Remove ourself, we will destroy all region data later.
                        // So we need not to apply following logs.
                        self.pending_remove = true;
                    }
                } else {
                    error!(
                        "{} remove missing peer {:?} from region {:?}",
                        self.tag, peer, self.region
                    );
                    return Err(box_err!(
                        "remove missing peer {:?} from region {:?}",
                        peer,
                        self.region
                    ));
                }

                PEER_ADMIN_CMD_COUNTER_VEC
                    .with_label_values(&["remove_peer", "success"])
                    .inc();
                info!(
                    "{} remove {} from region:{:?}",
                    self.tag,
                    peer.get_id(),
                    self.region
                );
            }
            ConfChangeType::AddLearnerNode => {
                PEER_ADMIN_CMD_COUNTER_VEC
                    .with_label_values(&["add_learner", "all"])
                    .inc();

                if util::find_peer(&region, store_id).is_some() {
                    error!(
                        "{} can't add duplicated learner {:?} to region {:?}",
                        self.tag, peer, self.region
                    );
                    return Err(box_err!(
                        "can't add duplicated learner {:?} to region {:?}",
                        peer,
                        self.region
                    ));
                }
                region.mut_peers().push(peer.clone());

                PEER_ADMIN_CMD_COUNTER_VEC
                    .with_label_values(&["add_learner", "success"])
                    .inc();
                info!(
                    "{} add learner {:?} to region {:?}",
                    self.tag, peer, self.region
                );
            }
        }

        let state = if self.pending_remove {
            PeerState::Tombstone
        } else {
            PeerState::Normal
        };
        if let Err(e) = write_peer_state(&self.engines.kv, ctx.wb_mut(), &region, state, None) {
            panic!("{} failed to update region state: {:?}", self.tag, e);
        }

        let mut resp = AdminResponse::new();
        resp.mut_change_peer().set_region(region.clone());

        Ok((
            resp,
            Some(ExecResult::ChangePeer(ChangePeer {
                conf_change: Default::default(),
                peer: peer.clone(),
                region,
            })),
        ))
    }

    fn exec_split(
        &mut self,
        ctx: &mut ApplyContext,
        req: &AdminRequest,
    ) -> Result<(AdminResponse, Option<ExecResult>)> {
        info!(
            "{} split is deprecated, redirect to use batch split.",
            self.tag
        );
        let split = req.get_split().to_owned();
        let mut admin_req = AdminRequest::new();
        admin_req
            .mut_splits()
            .set_right_derive(split.get_right_derive());
        admin_req.mut_splits().mut_requests().push(split);
        // This method is executed only when there are unapplied entries after being restarted.
        // So there will be no callback, it's OK to return a response that does not matched
        // with its request.
        self.exec_batch_split(ctx, &admin_req)
    }

    fn exec_batch_split(
        &mut self,
        ctx: &mut ApplyContext,
        req: &AdminRequest,
    ) -> Result<(AdminResponse, Option<ExecResult>)> {
        let apply_before_split = || {
            fail_point!(
                "apply_before_split_1_3",
                { self.id == 3 && self.region_id() == 1 },
                |_| {}
            );
        };
        apply_before_split();

        PEER_ADMIN_CMD_COUNTER_VEC
            .with_label_values(&["batch-split", "all"])
            .inc();

        let split_reqs = req.get_splits();
        let right_derive = split_reqs.get_right_derive();
        if split_reqs.get_requests().is_empty() {
            return Err(box_err!("missing split requests"));
        }
        let mut derived = self.region.clone();
        let new_region_cnt = split_reqs.get_requests().len();
        let mut regions = Vec::with_capacity(new_region_cnt + 1);
        let mut keys: VecDeque<Vec<u8>> = VecDeque::with_capacity(new_region_cnt + 1);
        for req in split_reqs.get_requests() {
            let split_key = req.get_split_key();
            if split_key.is_empty() {
                return Err(box_err!("missing split key"));
            }
            if split_key
                <= keys
                    .back()
                    .map_or_else(|| derived.get_start_key(), Vec::as_slice)
            {
                return Err(box_err!("invalid split request: {:?}", split_reqs));
            }
            if req.get_new_peer_ids().len() != derived.get_peers().len() {
                return Err(box_err!(
                    "invalid new peer id count, need {}, but got {}",
                    derived.get_peers().len(),
                    req.get_new_peer_ids().len()
                ));
            }
            keys.push_back(split_key.to_vec());
        }

        util::check_key_in_region(keys.back().unwrap(), &self.region)?;

        info!("{} split region {:?} with {:?}", self.tag, derived, keys);
        let new_version = derived.get_region_epoch().get_version() + new_region_cnt as u64;
        derived.mut_region_epoch().set_version(new_version);
        // Note that the split requests only contain ids for new regions, so we need
        // to handle new regions and old region seperately.
        if right_derive {
            // So the range of new regions is [old_start_key, split_key1, ..., last_split_key].
            keys.push_front(derived.get_start_key().to_vec());
        } else {
            // So the range of new regions is [split_key1, ..., last_split_key, old_end_key].
            keys.push_back(derived.get_end_key().to_vec());
            derived.set_end_key(keys.front().unwrap().to_vec());
            regions.push(derived.clone());
        }
        for req in split_reqs.get_requests() {
            let mut new_region = Region::new();
            // TODO: check new region id validation.
            new_region.set_id(req.get_new_region_id());
            new_region.set_region_epoch(derived.get_region_epoch().to_owned());
            new_region.set_start_key(keys.pop_front().unwrap());
            new_region.set_end_key(keys.front().unwrap().to_vec());
            new_region.set_peers(RepeatedField::from_slice(derived.get_peers()));
            for (peer, peer_id) in new_region
                .mut_peers()
                .iter_mut()
                .zip(req.get_new_peer_ids())
            {
                peer.set_id(*peer_id);
            }
            write_peer_state(
                &self.engines.kv,
                ctx.wb_mut(),
                &new_region,
                PeerState::Normal,
                None,
            ).and_then(|_| {
                write_initial_apply_state(&self.engines.kv, ctx.wb_mut(), new_region.get_id())
            })
                .unwrap_or_else(|e| {
                    panic!(
                        "{} fails to save split region {:?}: {:?}",
                        self.tag, new_region, e
                    )
                });
            regions.push(new_region);
        }
        if right_derive {
            derived.set_start_key(keys.pop_front().unwrap());
            regions.push(derived.clone());
        }
        write_peer_state(
            &self.engines.kv,
            ctx.wb_mut(),
            &derived,
            PeerState::Normal,
            None,
        ).unwrap_or_else(|e| panic!("{} fails to update region {:?}: {:?}", self.tag, derived, e));
        let mut resp = AdminResponse::new();
        resp.mut_splits()
            .set_regions(RepeatedField::from_slice(&regions));
        PEER_ADMIN_CMD_COUNTER_VEC
            .with_label_values(&["batch-split", "success"])
            .inc();

        Ok((resp, Some(ExecResult::SplitRegion { regions, derived })))
    }

    fn exec_prepare_merge(
        &mut self,
        ctx: &mut ApplyContext,
        req: &AdminRequest,
    ) -> Result<(AdminResponse, Option<ExecResult>)> {
        PEER_ADMIN_CMD_COUNTER_VEC
            .with_label_values(&["prepare_merge", "all"])
            .inc();

        let prepare_merge = req.get_prepare_merge();
        let index = prepare_merge.get_min_index();
        let exec_ctx = ctx.exec_ctx.as_ref().unwrap();
        let first_index = peer_storage::first_index(&exec_ctx.apply_state);
        if index < first_index {
            // We filter `CompactLog` command before.
            panic!(
                "{} first index {} > min_index {}, skip pre merge.",
                self.tag, first_index, index
            );
        }
        let mut region = self.region.clone();
        let region_version = region.get_region_epoch().get_version() + 1;
        region.mut_region_epoch().set_version(region_version);
        // In theory conf version should not be increased when executing prepare_merge.
        // However, we don't want to do conf change after prepare_merge is committed.
        // This can also be done by iterating all proposal to find if prepare_merge is
        // proposed before proposing conf change, but it make things complicated.
        // Another way is make conf change also check region version, but this is not
        // backward compatible.
        let conf_version = region.get_region_epoch().get_conf_ver() + 1;
        region.mut_region_epoch().set_conf_ver(conf_version);
        let mut merging_state = MergeState::new();
        merging_state.set_min_index(index);
        merging_state.set_target(prepare_merge.get_target().to_owned());
        merging_state.set_commit(exec_ctx.index);
        write_peer_state(
            &self.engines.kv,
            ctx.wb(),
            &region,
            PeerState::Merging,
            Some(merging_state.clone()),
        ).unwrap_or_else(|e| {
            panic!(
                "{} failed to save merging state {:?} for region {:?}: {:?}",
                self.tag, merging_state, region, e
            )
        });

        PEER_ADMIN_CMD_COUNTER_VEC
            .with_label_values(&["prepare_merge", "success"])
            .inc();

        Ok((
            AdminResponse::new(),
            Some(ExecResult::PrepareMerge {
                region,
                state: merging_state,
            }),
        ))
    }

    fn load_entries_for_merge(&self, merge: &CommitMergeRequest, apply_index: u64) -> Vec<Entry> {
        // Entries from [first_index, last_index) need to be loaded.
        let first_index = apply_index + 1;
        let last_index = merge.get_commit() + 1;
        if first_index >= last_index {
            return vec![];
        }
        let exist_first_index = merge
            .get_entries()
            .get(0)
            .map_or(last_index, |e| e.get_index());
        if first_index >= exist_first_index {
            return merge.get_entries()[(first_index - exist_first_index) as usize..].to_vec();
        }
        let source_region = merge.get_source();
        let mut entries = Vec::with_capacity((last_index - first_index) as usize);
        peer_storage::fetch_entries_to(
            &self.engines.raft,
            source_region.get_id(),
            first_index,
            exist_first_index,
            NO_LIMIT,
            &mut entries,
        ).unwrap_or_else(|e| {
            panic!(
                "{} failed to load entries [{}:{}) from region {}: {:?}",
                self.tag,
                first_index,
                exist_first_index,
                source_region.get_id(),
                e
            );
        });
        entries.extend_from_slice(merge.get_entries());
        entries
    }

    fn catch_up_log_for_merge(
        &mut self,
        ctx: &mut ApplyContext,
        merge: &CommitMergeRequest,
        exist_region: &mut Region,
    ) {
        let region_id = exist_region.get_id();
        let apply_state_key = keys::apply_state_key(region_id);
        let apply_state: RaftApplyState =
            match self.engines.kv.get_msg_cf(CF_RAFT, &apply_state_key) {
                Ok(Some(s)) => s,
                e => panic!(
                    "{} failed to get apply state of {:?}: {:?}",
                    self.tag, exist_region, e
                ),
            };
        let apply_index = apply_state.get_applied_index();
        if apply_index >= merge.get_commit() {
            return;
        }

        let entries = self.load_entries_for_merge(merge, apply_index);
        if entries.is_empty() {
            return;
        }
        let stash = ctx.stash(self);
        let mut delegate = match ctx.delegates.get_mut(&region_id) {
            None => panic!("{} source region {} not exist", self.tag, region_id),
            Some(e) => e.take().unwrap_or_else(|| {
                panic!(
                    "{} unexpected circle dependency of region {:?}",
                    self.tag, exist_region
                )
            }),
        };
        delegate.handle_raft_committed_entries(ctx, entries);
        *exist_region = delegate.region.clone();
        *ctx.delegates.get_mut(&region_id).unwrap() = Some(delegate);
        ctx.apply_res.last_mut().unwrap().merged = true;
        ctx.restore_stash(stash);
    }

    fn exec_commit_merge(
        &mut self,
        ctx: &mut ApplyContext,
        req: &AdminRequest,
    ) -> Result<(AdminResponse, Option<ExecResult>)> {
        {
            let apply_before_commit_merge = || {
                fail_point!(
                    "apply_before_commit_merge_except_1_4",
                    { self.region_id() == 1 && self.id != 4 },
                    |_| {}
                );
            };
            apply_before_commit_merge();
        }

        PEER_ADMIN_CMD_COUNTER_VEC
            .with_label_values(&["commit_merge", "all"])
            .inc();

        let merge = req.get_commit_merge();
        let source_region = merge.get_source();
        let region_state_key = keys::region_state_key(source_region.get_id());
        let state: RegionLocalState = match self.engines.kv.get_msg_cf(CF_RAFT, &region_state_key) {
            Ok(Some(s)) => s,
            e => panic!(
                "{} failed to get regions state of {:?}: {:?}",
                self.tag, source_region, e
            ),
        };
        match state.get_state() {
            PeerState::Normal | PeerState::Merging => {}
            _ => panic!(
                "{} unexpected state of merging region {:?}",
                self.tag, state
            ),
        }
        let mut exist_region = state.get_region().to_owned();
        self.catch_up_log_for_merge(ctx, merge, &mut exist_region);
        if *source_region != exist_region {
            panic!(
                "{} source_region {:?} not match exist region {:?}",
                self.tag, source_region, exist_region
            );
        }
        let mut region = self.region.clone();
        // Use a max value so that pd can ensure overlapped region has a priority.
        let version = cmp::max(
            source_region.get_region_epoch().get_version(),
            region.get_region_epoch().get_version(),
        ) + 1;
        region.mut_region_epoch().set_version(version);
        if keys::enc_end_key(&region) == keys::enc_start_key(source_region) {
            region.set_end_key(source_region.get_end_key().to_vec());
        } else {
            region.set_start_key(source_region.get_start_key().to_vec());
        }
        write_peer_state(&self.engines.kv, ctx.wb(), &region, PeerState::Normal, None)
            .and_then(|_| {
                // TODO: maybe all information needs to be filled?
                let mut merging_state = MergeState::new();
                merging_state.set_target(self.region.clone());
                write_peer_state(
                    &self.engines.kv,
                    ctx.wb(),
                    source_region,
                    PeerState::Tombstone,
                    Some(merging_state),
                )
            })
            .unwrap_or_else(|e| {
                panic!(
                    "{} failed to save merge region {:?}: {:?}",
                    self.tag, region, e
                )
            });

        PEER_ADMIN_CMD_COUNTER_VEC
            .with_label_values(&["commit_merge", "success"])
            .inc();

        let resp = AdminResponse::new();
        Ok((
            resp,
            Some(ExecResult::CommitMerge {
                region,
                source: source_region.to_owned(),
            }),
        ))
    }

    fn exec_rollback_merge(
        &mut self,
        ctx: &mut ApplyContext,
        req: &AdminRequest,
    ) -> Result<(AdminResponse, Option<ExecResult>)> {
        PEER_ADMIN_CMD_COUNTER_VEC
            .with_label_values(&["rollback_merge", "all"])
            .inc();
        let region_state_key = keys::region_state_key(self.region_id());
        let state: RegionLocalState = match self.engines.kv.get_msg_cf(CF_RAFT, &region_state_key) {
            Ok(Some(s)) => s,
            e => panic!("{} failed to get regions state: {:?}", self.tag, e),
        };
        assert_eq!(state.get_state(), PeerState::Merging, "{}", self.tag);
        let rollback = req.get_rollback_merge();
        assert_eq!(
            state.get_merge_state().get_commit(),
            rollback.get_commit(),
            "{}",
            self.tag
        );
        let mut region = self.region.clone();
        let version = region.get_region_epoch().get_version();
        // Update version to avoid duplicated rollback requests.
        region.mut_region_epoch().set_version(version + 1);
        write_peer_state(&self.engines.kv, ctx.wb(), &region, PeerState::Normal, None)
            .unwrap_or_else(|e| {
                panic!(
                    "{} failed to rollback merge {:?}: {:?}",
                    self.tag, rollback, e
                )
            });

        PEER_ADMIN_CMD_COUNTER_VEC
            .with_label_values(&["rollback_merge", "success"])
            .inc();
        let resp = AdminResponse::new();
        Ok((
            resp,
            Some(ExecResult::RollbackMerge {
                region,
                commit: rollback.get_commit(),
            }),
        ))
    }

    fn exec_compact_log(
        &mut self,
        ctx: &mut ApplyContext,
        req: &AdminRequest,
    ) -> Result<(AdminResponse, Option<ExecResult>)> {
        PEER_ADMIN_CMD_COUNTER_VEC
            .with_label_values(&["compact", "all"])
            .inc();

        let compact_index = req.get_compact_log().get_compact_index();
        let resp = AdminResponse::new();
        let apply_state = &mut ctx.exec_ctx.as_mut().unwrap().apply_state;
        let first_index = peer_storage::first_index(apply_state);
        if compact_index <= first_index {
            debug!(
                "{} compact index {} <= first index {}, no need to compact",
                self.tag, compact_index, first_index
            );
            return Ok((resp, None));
        }
        if self.is_merging {
            info!(
                "{} is in merging mode, skip compact {}",
                self.tag, compact_index
            );
            return Ok((resp, None));
        }

        let compact_term = req.get_compact_log().get_compact_term();
        // TODO: add unit tests to cover all the message integrity checks.
        if compact_term == 0 {
            info!(
                "{} compact term missing in {:?}, skip.",
                self.tag,
                req.get_compact_log()
            );
            // old format compact log command, safe to ignore.
            return Err(box_err!(
                "command format is outdated, please upgrade leader."
            ));
        }

        // compact failure is safe to be omitted, no need to assert.
        compact_raft_log(&self.tag, apply_state, compact_index, compact_term)?;

        PEER_ADMIN_CMD_COUNTER_VEC
            .with_label_values(&["compact", "success"])
            .inc();

        Ok((
            resp,
            Some(ExecResult::CompactLog {
                state: apply_state.get_truncated_state().clone(),
                first_index,
            }),
        ))
    }

    fn exec_write_cmd(
        &mut self,
        ctx: &ApplyContext,
        requests: &[Request],
    ) -> Result<(RaftCmdResponse, Option<ExecResult>)> {
        let mut responses = Vec::with_capacity(requests.len());

        let mut ranges = vec![];
        let mut ssts = vec![];
        for req in requests {
            let cmd_type = req.get_cmd_type();
            let mut resp = match cmd_type {
                CmdType::Put => self.handle_put(ctx, req),
                CmdType::Delete => self.handle_delete(ctx, req),
                CmdType::DeleteRange => {
                    self.handle_delete_range(req, &mut ranges, ctx.use_delete_range)
                }
                CmdType::IngestSST => self.handle_ingest_sst(ctx, req, &mut ssts),
                // Readonly commands are handled in raftstore directly.
                // Don't panic here in case there are old entries need to be applied.
                // It's also safe to skip them here, because a restart must have happened,
                // hence there is no callback to be called.
                CmdType::Snap | CmdType::Get => {
                    warn!("{} skip readonly command: {:?}", self.tag, req);
                    continue;
                }
                CmdType::Prewrite | CmdType::Invalid => {
                    Err(box_err!("invalid cmd type, message maybe currupted"))
                }
            }?;

            resp.set_cmd_type(cmd_type);

            responses.push(resp);
        }

        let mut resp = RaftCmdResponse::new();
        let uuid = ctx
            .exec_ctx
            .as_ref()
            .unwrap()
            .req
            .get_header()
            .get_uuid()
            .to_vec();
        resp.mut_header().set_uuid(uuid);
        resp.set_responses(RepeatedField::from_vec(responses));

        assert!(ranges.is_empty() || ssts.is_empty());
        let exec_res = if !ranges.is_empty() {
            Some(ExecResult::DeleteRange { ranges })
        } else if !ssts.is_empty() {
            Some(ExecResult::IngestSST { ssts })
        } else {
            None
        };

        Ok((resp, exec_res))
    }

    fn handle_put(&mut self, ctx: &ApplyContext, req: &Request) -> Result<Response> {
        let (key, value) = (req.get_put().get_key(), req.get_put().get_value());
        // region key range has no data prefix, so we must use origin key to check.
        util::check_key_in_region(key, &self.region)?;

        let resp = Response::new();
        let key = keys::data_key(key);
        self.metrics.size_diff_hint += key.len() as i64;
        self.metrics.size_diff_hint += value.len() as i64;
        if !req.get_put().get_cf().is_empty() {
            let cf = req.get_put().get_cf();
            // TODO: don't allow write preseved cfs.
            if cf == CF_LOCK {
                self.metrics.lock_cf_written_bytes += key.len() as u64;
                self.metrics.lock_cf_written_bytes += value.len() as u64;
            }
            // TODO: check whether cf exists or not.
            rocksdb::get_cf_handle(&self.engines.kv, cf)
                .and_then(|handle| ctx.wb().put_cf(handle, &key, value))
                .unwrap_or_else(|e| {
                    panic!(
                        "{} failed to write ({}, {}) to cf {}: {:?}",
                        self.tag,
                        escape(&key),
                        escape(value),
                        cf,
                        e
                    )
                });
        } else {
            ctx.wb().put(&key, value).unwrap_or_else(|e| {
                panic!(
                    "{} failed to write ({}, {}): {:?}",
                    self.tag,
                    escape(&key),
                    escape(value),
                    e
                );
            });
        }
        Ok(resp)
    }

    fn handle_delete(&mut self, ctx: &ApplyContext, req: &Request) -> Result<Response> {
        let key = req.get_delete().get_key();
        // region key range has no data prefix, so we must use origin key to check.
        util::check_key_in_region(key, &self.region)?;

        let key = keys::data_key(key);
        // since size_diff_hint is not accurate, so we just skip calculate the value size.
        self.metrics.size_diff_hint -= key.len() as i64;
        let resp = Response::new();
        if !req.get_delete().get_cf().is_empty() {
            let cf = req.get_delete().get_cf();
            // TODO: check whether cf exists or not.
            rocksdb::get_cf_handle(&self.engines.kv, cf)
                .and_then(|handle| ctx.wb().delete_cf(handle, &key))
                .unwrap_or_else(|e| {
                    panic!("{} failed to delete {}: {:?}", self.tag, escape(&key), e)
                });

            if cf == CF_LOCK {
                // delete is a kind of write for RocksDB.
                self.metrics.lock_cf_written_bytes += key.len() as u64;
            } else {
                self.metrics.delete_keys_hint += 1;
            }
        } else {
            ctx.wb().delete(&key).unwrap_or_else(|e| {
                panic!("{} failed to delete {}: {:?}", self.tag, escape(&key), e)
            });
            self.metrics.delete_keys_hint += 1;
        }

        Ok(resp)
    }

    fn handle_delete_range(
        &mut self,
        req: &Request,
        ranges: &mut Vec<Range>,
        use_delete_range: bool,
    ) -> Result<Response> {
        let s_key = req.get_delete_range().get_start_key();
        let e_key = req.get_delete_range().get_end_key();
        if !e_key.is_empty() && s_key >= e_key {
            return Err(box_err!(
                "invalid delete range command, start_key: {:?}, end_key: {:?}",
                s_key,
                e_key
            ));
        }
        // region key range has no data prefix, so we must use origin key to check.
        util::check_key_in_region(s_key, &self.region)?;
        let end_key = keys::data_end_key(e_key);
        let region_end_key = keys::data_end_key(self.region.get_end_key());
        if end_key > region_end_key {
            return Err(Error::KeyNotInRegion(e_key.to_vec(), self.region.clone()));
        }

        let resp = Response::new();
        let mut cf = req.get_delete_range().get_cf();
        if cf.is_empty() {
            cf = CF_DEFAULT;
        }
        if ALL_CFS.iter().find(|x| **x == cf).is_none() {
            return Err(box_err!("invalid delete range command, cf: {:?}", cf));
        }
        let handle = rocksdb::get_cf_handle(&self.engines.kv, cf).unwrap();

        let start_key = keys::data_key(s_key);
        // Use delete_files_in_range to drop as many sst files as possible, this
        // is a way to reclaim disk space quickly after drop a table/index.
        self.engines
            .kv
            .delete_files_in_range_cf(handle, &start_key, &end_key, /* include_end */ false)
            .unwrap_or_else(|e| {
                panic!(
                    "{} failed to delete files in range [{}, {}): {:?}",
                    self.tag,
                    escape(&start_key),
                    escape(&end_key),
                    e
                )
            });

        // Delete all remaining keys.
        // If it's not CF_LOCK and use_delete_range is false, skip this step to speed up (#3034)
        // TODO: Remove the `if` line after apply pool is implemented
        if cf == CF_LOCK || use_delete_range {
            util::delete_all_in_range_cf(
                &self.engines.kv,
                cf,
                &start_key,
                &end_key,
                use_delete_range,
            ).unwrap_or_else(|e| {
                panic!(
                    "{} failed to delete all in range [{}, {}), cf: {}, err: {:?}",
                    self.tag,
                    escape(&start_key),
                    escape(&end_key),
                    cf,
                    e
                );
            });
        }

        ranges.push(Range::new(cf.to_owned(), start_key, end_key));

        Ok(resp)
    }

    fn handle_ingest_sst(
        &mut self,
        ctx: &ApplyContext,
        req: &Request,
        ssts: &mut Vec<SSTMeta>,
    ) -> Result<Response> {
        let sst = req.get_ingest_sst().get_sst();

        if let Err(e) = check_sst_for_ingestion(sst, &self.region) {
            error!("ingest {:?} to region {:?}: {:?}", sst, self.region, e);
            // This file is not valid, we can delete it here.
            let _ = ctx.importer.delete(sst);
            return Err(e);
        }

        ctx.importer
            .ingest(sst, &self.engines.kv)
            .unwrap_or_else(|e| {
                // If this failed, it means that the file is corrupted or something
                // is wrong with the engine, but we can do nothing about that.
                panic!("{} ingest {:?}: {:?}", self.tag, sst, e);
            });

        ssts.push(sst.clone());
        Ok(Response::new())
    }
}

pub fn get_change_peer_cmd(msg: &RaftCmdRequest) -> Option<&ChangePeerRequest> {
    if !msg.has_admin_request() {
        return None;
    }
    let req = msg.get_admin_request();
    if !req.has_change_peer() {
        return None;
    }

    Some(req.get_change_peer())
}

fn check_sst_for_ingestion(sst: &SSTMeta, region: &Region) -> Result<()> {
    let uuid = sst.get_uuid();
    if let Err(e) = Uuid::from_bytes(uuid) {
        return Err(box_err!("invalid uuid {:?}: {:?}", uuid, e));
    }

    let cf_name = sst.get_cf_name();
    if cf_name != CF_DEFAULT && cf_name != CF_WRITE {
        return Err(box_err!("invalid cf name {}", cf_name));
    }

    let region_id = sst.get_region_id();
    if region_id != region.get_id() {
        return Err(Error::RegionNotFound(region_id));
    }

    let epoch = sst.get_region_epoch();
    let region_epoch = region.get_region_epoch();
    if epoch.get_conf_ver() != region_epoch.get_conf_ver()
        || epoch.get_version() != region_epoch.get_version()
    {
        let error = format!("{:?} != {:?}", epoch, region_epoch);
        return Err(Error::StaleEpoch(error, vec![region.clone()]));
    }

    let range = sst.get_range();
    util::check_key_in_region(range.get_start(), region)?;
    util::check_key_in_region(range.get_end(), region)?;

    Ok(())
}

// Consistency Check
impl ApplyDelegate {
    fn exec_compute_hash(
        &self,
        ctx: &ApplyContext,
        _: &AdminRequest,
    ) -> Result<(AdminResponse, Option<ExecResult>)> {
        let resp = AdminResponse::new();
        Ok((
            resp,
            Some(ExecResult::ComputeHash {
                region: self.region.clone(),
                index: ctx.exec_ctx.as_ref().unwrap().index,
                // This snapshot may be held for a long time, which may cause too many
                // open files in rocksdb.
                // TODO: figure out another way to do consistency check without snapshot
                // or short life snapshot.
                snap: Snapshot::new(Arc::clone(&self.engines.kv)),
            }),
        ))
    }

    fn exec_verify_hash(
        &self,
        _: &ApplyContext,
        req: &AdminRequest,
    ) -> Result<(AdminResponse, Option<ExecResult>)> {
        let verify_req = req.get_verify_hash();
        let index = verify_req.get_index();
        let hash = verify_req.get_hash().to_vec();
        let resp = AdminResponse::new();
        Ok((resp, Some(ExecResult::VerifyHash { index, hash })))
    }
}

pub struct Apply {
    region_id: u64,
    term: u64,
    entries: Vec<Entry>,
}

impl Apply {
    pub fn new(region_id: u64, term: u64, entries: Vec<Entry>) -> Apply {
        Apply {
            region_id,
            term,
            entries,
        }
    }
}

#[derive(Default, Clone)]
pub struct Registration {
    pub id: u64,
    pub term: u64,
    pub apply_state: RaftApplyState,
    pub applied_index_term: u64,
    pub region: Region,
}

impl Registration {
    pub fn new(peer: &Peer) -> Registration {
        Registration {
            id: peer.peer_id(),
            term: peer.term(),
            apply_state: peer.get_store().apply_state().clone(),
            applied_index_term: peer.get_store().applied_index_term(),
            region: peer.region().clone(),
        }
    }
}

pub struct Proposal {
    is_conf_change: bool,
    index: u64,
    term: u64,
    pub cb: Callback,
}

impl Proposal {
    pub fn new(is_conf_change: bool, index: u64, term: u64, cb: Callback) -> Proposal {
        Proposal {
            is_conf_change,
            index,
            term,
            cb,
        }
    }
}

pub struct RegionProposal {
    id: u64,
    region_id: u64,
    props: Vec<Proposal>,
}

impl RegionProposal {
    pub fn new(id: u64, region_id: u64, props: Vec<Proposal>) -> RegionProposal {
        RegionProposal {
            id,
            region_id,
            props,
        }
    }
}

pub struct ApplyBatch {
    apply: Apply,
    start: Instant,
}

pub struct Destroy {
    region_id: u64,
}

/// region related task.
pub enum Task {
    Apply(ApplyBatch),
    Registration(Registration),
    Proposals(RegionProposal),
    Destroy(Destroy),
}

impl Task {
    pub fn apply(apply: Apply) -> Task {
        Task::Apply(ApplyBatch {
            apply,
            start: Instant::now_coarse(),
        })
    }

    pub fn register(peer: &Peer) -> Task {
        Task::Registration(Registration::new(peer))
    }

    pub fn destroy(region_id: u64) -> Task {
        Task::Destroy(Destroy { region_id })
    }
}

impl Display for Task {
    fn fmt(&self, f: &mut Formatter) -> fmt::Result {
        match *self {
            Task::Apply(ref a) => write!(f, "[region {}] async applys", a.apply.region_id),
            Task::Proposals(ref p) => write!(f, "[region {}] region proposal", p.region_id),
            Task::Registration(ref r) => {
                write!(f, "[region {}] Reg {:?}", r.region.get_id(), r.apply_state)
            }
            Task::Destroy(ref d) => write!(f, "[region {}] destroy", d.region_id),
        }
    }
}

#[derive(Default, Clone, Debug, PartialEq)]
pub struct ApplyMetrics {
    /// an inaccurate difference in region size since last reset.
    pub size_diff_hint: i64,
    /// delete keys' count since last reset.
    pub delete_keys_hint: u64,

    pub written_bytes: u64,
    pub written_keys: u64,
    pub lock_cf_written_bytes: u64,
}

#[derive(Debug)]
pub struct ApplyRes {
    pub region_id: u64,
    pub apply_state: RaftApplyState,
    pub applied_index_term: u64,
    pub exec_res: VecDeque<ExecResult>,
    pub metrics: ApplyMetrics,
    pub merged: bool,
}

#[derive(Debug)]
pub enum TaskRes {
    Apply(ApplyRes),
    Destroy(ApplyDelegate),
}

// TODO: use threadpool to do task concurrently
pub struct Runner {
    engines: Engines,
    host: Arc<CoprocessorHost>,
    importer: Arc<SSTImporter>,
    delegates: HashMap<u64, Option<ApplyDelegate>>,
    notifier: Router,
    sync_log: bool,
    use_delete_range: bool,
    tag: String,
}

impl Runner {
    pub fn new<T: Transport, C>(
        store: &Store<T, C>,
        notifier: Router,
        sync_log: bool,
        use_delete_range: bool,
    ) -> Runner {
        let mut delegates =
            HashMap::with_capacity_and_hasher(store.get_peers().len(), Default::default());
        for p in store.get_peers() {
            delegates.insert(p.region_id(), Some(ApplyDelegate::from_peer(&p)));
        }
        Runner {
            engines: store.engines(),
            host: store.coprocessor_host(),
            importer: store.sst_importer(),
            delegates,
            notifier,
            sync_log,
            use_delete_range,
            tag: format!("[store {}]", store.store_id()),
        }
    }

<<<<<<< HEAD
    fn handle_apply(&mut self, apply: Apply) {
        let t = SlowTimer::new();

        let mut core = ApplyContextCore::new(self.host.as_ref(), self.importer.as_ref())
            .apply_res_capacity(1)
            .use_delete_range(self.use_delete_range)
            .enable_sync_log(self.sync_log);
        'handle_apply: {
=======
    fn handle_applies(&mut self, applys: &mut Vec<Vec<Apply>>) {
        let t = SlowTimer::new();

        let mut core = ApplyContextCore::new(self.host.as_ref(), self.importer.as_ref())
            .apply_res_capacity(applys.iter().map(|s| s.len()).sum())
            .use_delete_range(self.use_delete_range)
            .enable_sync_log(self.sync_log);
        for apply in applys.drain(..).flatten() {
>>>>>>> a7b9f83e
            if apply.entries.is_empty() || core.merged_regions.contains(&apply.region_id) {
                break 'handle_apply;
            }
            let mut delegate = match self.delegates.get_mut(&apply.region_id) {
                None => {
                    error!("[region {}] is missing", apply.region_id);
                    break 'handle_apply;
                }
                Some(e) => e.take().unwrap(),
            };
            delegate.metrics = ApplyMetrics::default();
            delegate.term = apply.term;

            {
                let mut ctx = ApplyContext::new(&mut core, &mut self.delegates);
                delegate.handle_raft_committed_entries(&mut ctx, apply.entries);
            }

            if delegate.pending_remove {
                delegate.destroy();
                self.delegates.remove(&apply.region_id);
            } else {
                *self.delegates.get_mut(&apply.region_id).unwrap() = Some(delegate);
            }
        }

        // Write to engine
        // raftsotre.sync-log = true means we need prevent data loss when power failure.
        // take raft log gc for example, we write kv WAL first, then write raft WAL,
        // if power failure happen, raft WAL may synced to disk, but kv WAL may not.
        // so we use sync-log flag here.
        core.write_to_db(&self.engines.kv);

        for region_id in core.merged_regions.drain(..) {
            if let Some(mut e) = self.delegates.remove(&region_id) {
                e.as_mut().unwrap().destroy();
            }
        }

        for res in core.apply_res {
            let region_id = res.region_id;
            if let Err(e) = self
                .notifier
                .force_send_peer_message(res.region_id, PeerMsg::ApplyRes(TaskRes::Apply(res)))
            {
                warn!(
                    "[region {}] failed to report apply result {:?}",
                    region_id, e
                );
            }
        }

        STORE_APPLY_LOG_HISTOGRAM.observe(duration_to_sec(t.elapsed()) as f64);

        slow_log!(
            t,
            "{} handle ready {} committed entries",
            self.tag,
            core.committed_count
        );
    }

<<<<<<< HEAD
    fn handle_proposals(&mut self, region_proposal: RegionProposal) {
        let delegate = match self.delegates.get_mut(&region_proposal.region_id) {
            Some(d) => d.as_mut().unwrap(),
            None => {
                for p in region_proposal.props {
                    let cmd = PendingCmd::new(p.index, p.term, p.cb);
                    notify_region_removed(region_proposal.region_id, region_proposal.id, cmd);
=======
    fn handle_proposals(&mut self, proposals: &mut Vec<Vec<RegionProposal>>) {
        let mut propose_num = 0;
        for region_proposal in proposals.drain(..).flatten() {
            propose_num += region_proposal.props.len();
            let delegate = match self.delegates.get_mut(&region_proposal.region_id) {
                Some(d) => d.as_mut().unwrap(),
                None => {
                    for p in region_proposal.props {
                        let cmd = PendingCmd::new(p.index, p.term, p.cb);
                        notify_region_removed(region_proposal.region_id, region_proposal.id, cmd);
                    }
                    continue;
>>>>>>> a7b9f83e
                }
                return;
            }
        };
        assert_eq!(delegate.id, region_proposal.id);
        for p in region_proposal.props {
            let cmd = PendingCmd::new(p.index, p.term, p.cb);
            if p.is_conf_change {
                if let Some(cmd) = delegate.pending_cmds.take_conf_change() {
                    // if it loses leadership before conf change is replicated, there may be
                    // a stale pending conf change before next conf change is applied. If it
                    // becomes leader again with the stale pending conf change, will enter
                    // this block, so we notify leadership may have been changed.
                    notify_stale_command(&delegate.tag, delegate.term, cmd);
                }
                delegate.pending_cmds.set_conf_change(cmd);
            } else {
                delegate.pending_cmds.append_normal(cmd);
            }
        }
    }

    fn handle_registration(&mut self, s: Registration) {
        let peer_id = s.id;
        let region_id = s.region.get_id();
        let term = s.term;
        let delegate = ApplyDelegate::from_registration(self.engines.clone(), s);
        info!(
            "{} register to apply delegates at term {}",
            delegate.tag, delegate.term
        );
        if let Some(mut old_delegate) = self.delegates.insert(region_id, Some(delegate)) {
            let old_delegate = old_delegate.as_mut().unwrap();
            assert_eq!(old_delegate.id, peer_id);
            old_delegate.term = term;
            old_delegate.clear_all_commands_as_stale();
        }
    }

    fn handle_destroy(&mut self, d: Destroy) {
        // Only respond when the meta exists. Otherwise if destroy is triggered
        // multiple times, the store may destroy wrong target peer.
        if let Some(meta) = self.delegates.remove(&d.region_id) {
            let mut meta = meta.unwrap();
            info!("{} remove from apply delegates", meta.tag);
            meta.destroy();
            if let Err(e) = self
                .notifier
                .send_peer_message(d.region_id, PeerMsg::ApplyRes(TaskRes::Destroy(meta)))
            {
                warn!("{} fail to report destroy message: {:?}", d.region_id, e);
            }
        }
    }

    fn handle_shutdown(&mut self) {
        for p in self.delegates.values_mut() {
            p.as_mut().unwrap().clear_pending_commands();
        }
    }

    #[inline]
    fn flush_batch_messages(
        &mut self,
        props: &mut Vec<Vec<RegionProposal>>,
        applies: &mut Vec<Vec<Apply>>,
    ) {
        if !props.is_empty() {
            self.handle_proposals(props);
        }
        if !applies.is_empty() {
            self.handle_applies(applies);
        }
    }
}

impl Runnable<Task> for Runner {
<<<<<<< HEAD
    fn run(&mut self, task: Task) {
        match task {
            Task::Apply(a) => {
                let elapsed = duration_to_sec(a.start.elapsed());
                APPLY_TASK_WAIT_TIME_HISTOGRAM.observe(elapsed);
                self.handle_apply(a.apply);
=======
    fn run(&mut self, _: Task) {
        unimplemented!()
    }

    fn run_batch(&mut self, task: &mut Vec<Task>) {
        let mut applies = vec![];
        let mut props = vec![];
        let mut drain = task.drain(..);
        while let Some(task) = drain.next() {
            match task {
                Task::Applies(a) => {
                    let elapsed = duration_to_sec(a.start.elapsed());
                    APPLY_TASK_WAIT_TIME_HISTOGRAM.observe(elapsed);
                    if applies.capacity() == 0 {
                        applies = Vec::with_capacity(drain.size_hint().0 + 1);
                    }
                    applies.push(a.vec);
                }
                Task::Proposals(p) => {
                    if props.capacity() == 0 {
                        props = Vec::with_capacity(drain.size_hint().0 + 1);
                    }
                    props.push(p);
                }
                Task::Registration(s) => {
                    // Technically, flush is not necessary as long as s is not related to
                    // pending messages. However, registration is a rare event, force flush
                    // to make it simple.
                    self.flush_batch_messages(&mut props, &mut applies);
                    self.handle_registration(s)
                }
                Task::Destroy(d) => {
                    self.flush_batch_messages(&mut props, &mut applies);
                    self.handle_destroy(d)
                }
>>>>>>> a7b9f83e
            }
        }
        self.flush_batch_messages(&mut props, &mut applies);
    }

    fn shutdown(&mut self) {
        self.handle_shutdown();
    }
}

#[cfg(test)]
mod tests {
    use std::cell::RefCell;
    use std::sync::atomic::*;
    use std::sync::mpsc::Sender;
    use std::sync::*;
    use std::time::*;

    use kvproto::metapb::{self, RegionEpoch};
    use kvproto::raft_cmdpb::*;
    use protobuf::Message;
    use raftstore::coprocessor::*;
    use raftstore::store::msg::WriteResponse;
    use raftstore::store::peer_storage::RAFT_INIT_LOG_INDEX;
    use raftstore::store::util::{new_learner_peer, new_peer};
    use rocksdb::{Writable, WriteBatch, DB};
    use tempdir::TempDir;

    use super::*;
    use import::test_helpers::*;
    use util::collections::HashMap;
    use util::mpsc::loose_bounded;

    pub fn create_tmp_engine(path: &str) -> (TempDir, Engines) {
        let path = TempDir::new(path).unwrap();
        let db = Arc::new(
            rocksdb::new_engine(path.path().join("db").to_str().unwrap(), ALL_CFS, None).unwrap(),
        );
        let raft_db = Arc::new(
            rocksdb::new_engine(path.path().join("raft").to_str().unwrap(), &[], None).unwrap(),
        );
        (path, Engines::new(db, raft_db))
    }

    pub fn create_tmp_importer(path: &str) -> (TempDir, Arc<SSTImporter>) {
        let dir = TempDir::new(path).unwrap();
        let importer = Arc::new(SSTImporter::new(dir.path()).unwrap());
        (dir, importer)
    }

    fn new_runner(
        engines: Engines,
        host: Arc<CoprocessorHost>,
        importer: Arc<SSTImporter>,
        tx: Router,
    ) -> Runner {
        Runner {
            engines,
            host,
            importer,
            delegates: HashMap::default(),
            notifier: tx,
            sync_log: false,
            tag: "".to_owned(),
            use_delete_range: true,
        }
    }

    pub fn new_entry(term: u64, index: u64, req: Option<RaftCmdRequest>) -> Entry {
        let mut e = Entry::new();
        e.set_index(index);
        e.set_term(term);
        if let Some(r) = req {
            e.set_data(r.write_to_bytes().unwrap())
        };
        e
    }

    #[test]
    fn test_should_write_to_engine() {
        // ComputeHash command
        let mut req = RaftCmdRequest::new();
        req.mut_admin_request()
            .set_cmd_type(AdminCmdType::ComputeHash);
        let wb = WriteBatch::new();
        assert_eq!(should_write_to_engine(&req, wb.count()), true);

        // IngestSST command
        let mut req = Request::new();
        req.set_cmd_type(CmdType::IngestSST);
        req.set_ingest_sst(IngestSSTRequest::new());
        let mut cmd = RaftCmdRequest::new();
        cmd.mut_requests().push(req);
        let wb = WriteBatch::new();
        assert_eq!(should_write_to_engine(&cmd, wb.count()), true);

        // Write batch keys reach WRITE_BATCH_MAX_KEYS
        let req = RaftCmdRequest::new();
        let wb = WriteBatch::new();
        for i in 0..WRITE_BATCH_MAX_KEYS {
            let key = format!("key_{}", i);
            wb.put(key.as_bytes(), b"value").unwrap();
        }
        assert_eq!(should_write_to_engine(&req, wb.count()), true);

        // Write batch keys not reach WRITE_BATCH_MAX_KEYS
        let req = RaftCmdRequest::new();
        let wb = WriteBatch::new();
        for i in 0..WRITE_BATCH_MAX_KEYS - 1 {
            let key = format!("key_{}", i);
            wb.put(key.as_bytes(), b"value").unwrap();
        }
        assert_eq!(should_write_to_engine(&req, wb.count()), false);
    }

    #[test]
    fn test_basic_flow() {
        let (router, rx) = Router::new_for_test(1);
        let (tx2, rx2) = loose_bounded(10);
        router.register_mailbox(2, tx2);
        let (_tmp, engines) = create_tmp_engine("apply-basic");
        let host = Arc::new(CoprocessorHost::default());
        let (_dir, importer) = create_tmp_importer("apply-basic");
        let mut runner = new_runner(
            engines.clone(),
            Arc::clone(&host),
            Arc::clone(&importer),
            router,
        );

        let mut reg = Registration::default();
        reg.id = 1;
        reg.region.set_id(2);
        reg.apply_state.set_applied_index(3);
        reg.term = 4;
        reg.applied_index_term = 5;
        runner.run_batch(&mut vec![Task::Registration(reg.clone())]);
        assert!(runner.delegates.get(&2).is_some());
        {
            let delegate = &runner.delegates[&2].as_ref().unwrap();
            assert_eq!(delegate.id, 1);
            assert_eq!(delegate.tag, "[region 2] 1");
            assert_eq!(delegate.region, reg.region);
            assert!(!delegate.pending_remove);
            assert_eq!(delegate.apply_state, reg.apply_state);
            assert_eq!(delegate.term, reg.term);
            assert_eq!(delegate.applied_index_term, reg.applied_index_term);
        }

        let (resp_tx, resp_rx) = mpsc::channel();
        let p = Proposal::new(
            false,
            1,
            0,
            Callback::Write(box move |resp: WriteResponse| {
                resp_tx.send(resp.response).unwrap();
            }),
        );
        let region_proposal = RegionProposal::new(1, 1, vec![p]);
<<<<<<< HEAD
        runner.run(Task::Proposals(region_proposal));
=======
        runner.run_batch(&mut vec![Task::Proposals(vec![region_proposal])]);
>>>>>>> a7b9f83e
        // unregistered region should be ignored and notify failed.
        assert!(rx.try_recv().is_err());
        let resp = resp_rx.try_recv().unwrap();
        assert!(resp.get_header().get_error().has_region_not_found());

        let (cc_tx, cc_rx) = mpsc::channel();
        let pops = vec![
            Proposal::new(false, 2, 0, Callback::None),
            Proposal::new(
                true,
                3,
                0,
                Callback::Write(box move |write: WriteResponse| {
                    cc_tx.send(write.response).unwrap();
                }),
            ),
        ];
        let region_proposal = RegionProposal::new(1, 2, pops);
<<<<<<< HEAD
        runner.run(Task::Proposals(region_proposal));
=======
        runner.run_batch(&mut vec![Task::Proposals(vec![region_proposal])]);
>>>>>>> a7b9f83e
        assert!(rx.try_recv().is_err());
        {
            let normals = &runner.delegates[&2].as_ref().unwrap().pending_cmds.normals;
            assert_eq!(normals.back().map(|c| c.index), Some(2));
        }
        assert!(rx.try_recv().is_err());
        {
            let cc = &runner.delegates[&2]
                .as_ref()
                .unwrap()
                .pending_cmds
                .conf_change;
            assert_eq!(cc.as_ref().map(|c| c.index), Some(3));
        }

        let p = Proposal::new(true, 4, 0, Callback::None);
        let region_proposal = RegionProposal::new(1, 2, vec![p]);
<<<<<<< HEAD
        runner.run(Task::Proposals(region_proposal));
=======
        runner.run_batch(&mut vec![Task::Proposals(vec![region_proposal])]);
>>>>>>> a7b9f83e
        assert!(rx.try_recv().is_err());
        {
            let cc = &runner.delegates[&2]
                .as_ref()
                .unwrap()
                .pending_cmds
                .conf_change;
            assert_eq!(cc.as_ref().map(|c| c.index), Some(4));
        }
        // propose another conf change should mark previous stale.
        let cc_resp = cc_rx.try_recv().unwrap();
        assert!(cc_resp.get_header().get_error().has_stale_command());

<<<<<<< HEAD
        runner.run(Task::apply(Apply::new(1, 1, vec![new_entry(2, 3, None)])));
        // non registered region should be ignored.
        assert!(rx.try_recv().is_err());

        runner.run(Task::apply(Apply::new(2, 11, vec![])));
=======
        runner.run_batch(&mut vec![Task::applies(vec![Apply::new(
            1,
            1,
            vec![new_entry(2, 3, None)],
        )])]);
        // non registered region should be ignored.
        assert!(rx.try_recv().is_err());

        runner.run_batch(&mut vec![Task::applies(vec![Apply::new(2, 11, vec![])])]);
>>>>>>> a7b9f83e
        // empty entries should be ignored.
        assert!(rx2.try_recv().is_err());
        assert_eq!(runner.delegates[&2].as_ref().unwrap().term, reg.term);

        let apply_state_key = keys::apply_state_key(2);
        assert!(engines.kv.get(&apply_state_key).unwrap().is_none());
<<<<<<< HEAD
        runner.run(Task::apply(Apply::new(2, 11, vec![new_entry(5, 4, None)])));
        let apply_res = match rx2.try_recv() {
            Ok(PeerMsg::ApplyRes(TaskRes::Apply(res))) => res,
=======
        runner.run_batch(&mut vec![Task::applies(vec![Apply::new(
            2,
            11,
            vec![new_entry(5, 4, None)],
        )])]);
        let res = match rx.try_recv() {
            Ok(TaskRes::Applys(res)) => res,
>>>>>>> a7b9f83e
            e => panic!("unexpected apply result: {:?}", e),
        };
        assert_eq!(apply_res.region_id, 2);
        assert_eq!(apply_res.apply_state.get_applied_index(), 4);
        assert!(apply_res.exec_res.is_empty());
        // empty entry will make applied_index step forward and should write apply state to engine.
        assert_eq!(apply_res.metrics.written_keys, 1);
        assert_eq!(apply_res.applied_index_term, 5);
        {
            let delegate = &runner.delegates[&2].as_ref().unwrap();
            assert_eq!(delegate.term, 11);
            assert_eq!(delegate.applied_index_term, 5);
            assert_eq!(delegate.apply_state.get_applied_index(), 4);
            let apply_state: RaftApplyState = engines
                .kv
                .get_msg_cf(CF_RAFT, &apply_state_key)
                .unwrap()
                .unwrap();
            assert_eq!(apply_state, delegate.apply_state);
        }

<<<<<<< HEAD
        runner.run(Task::destroy(2));
        let destroy_res = match rx2.try_recv() {
            Ok(PeerMsg::ApplyRes(TaskRes::Destroy(d))) => d,
=======
        runner.run_batch(&mut vec![Task::destroy(2)]);
        let destroy_res = match rx.try_recv() {
            Ok(TaskRes::Destroy(d)) => d,
>>>>>>> a7b9f83e
            e => panic!("expected destroy result, but got {:?}", e),
        };
        assert_eq!(destroy_res.id, 1);
        assert_eq!(destroy_res.applied_index_term, 5);

        runner.shutdown();
    }

    struct EntryBuilder {
        entry: Entry,
        req: RaftCmdRequest,
    }

    impl EntryBuilder {
        fn new(index: u64, term: u64) -> EntryBuilder {
            let req = RaftCmdRequest::new();
            let mut entry = Entry::new();
            entry.set_index(index);
            entry.set_term(term);
            EntryBuilder { entry, req }
        }

        fn capture_resp(
            self,
            delegate: &mut ApplyDelegate,
            tx: Sender<RaftCmdResponse>,
        ) -> EntryBuilder {
            let cmd = PendingCmd::new(
                self.entry.get_index(),
                self.entry.get_term(),
                Callback::Write(box move |resp: WriteResponse| {
                    tx.send(resp.response).unwrap();
                }),
            );
            delegate.pending_cmds.append_normal(cmd);
            self
        }

        fn epoch(mut self, conf_ver: u64, version: u64) -> EntryBuilder {
            let mut epoch = RegionEpoch::new();
            epoch.set_version(version);
            epoch.set_conf_ver(conf_ver);
            self.req.mut_header().set_region_epoch(epoch);
            self
        }

        fn put(self, key: &[u8], value: &[u8]) -> EntryBuilder {
            self.add_put_req(None, key, value)
        }

        fn put_cf(self, cf: &str, key: &[u8], value: &[u8]) -> EntryBuilder {
            self.add_put_req(Some(cf), key, value)
        }

        fn add_put_req(mut self, cf: Option<&str>, key: &[u8], value: &[u8]) -> EntryBuilder {
            let mut cmd = Request::new();
            cmd.set_cmd_type(CmdType::Put);
            if let Some(cf) = cf {
                cmd.mut_put().set_cf(cf.to_owned());
            }
            cmd.mut_put().set_key(key.to_vec());
            cmd.mut_put().set_value(value.to_vec());
            self.req.mut_requests().push(cmd);
            self
        }

        fn delete(self, key: &[u8]) -> EntryBuilder {
            self.add_delete_req(None, key)
        }

        fn delete_cf(self, cf: &str, key: &[u8]) -> EntryBuilder {
            self.add_delete_req(Some(cf), key)
        }

        fn delete_range(self, start_key: &[u8], end_key: &[u8]) -> EntryBuilder {
            self.add_delete_range_req(None, start_key, end_key)
        }

        fn delete_range_cf(self, cf: &str, start_key: &[u8], end_key: &[u8]) -> EntryBuilder {
            self.add_delete_range_req(Some(cf), start_key, end_key)
        }

        fn add_delete_req(mut self, cf: Option<&str>, key: &[u8]) -> EntryBuilder {
            let mut cmd = Request::new();
            cmd.set_cmd_type(CmdType::Delete);
            if let Some(cf) = cf {
                cmd.mut_delete().set_cf(cf.to_owned());
            }
            cmd.mut_delete().set_key(key.to_vec());
            self.req.mut_requests().push(cmd);
            self
        }

        fn add_delete_range_req(
            mut self,
            cf: Option<&str>,
            start_key: &[u8],
            end_key: &[u8],
        ) -> EntryBuilder {
            let mut cmd = Request::new();
            cmd.set_cmd_type(CmdType::DeleteRange);
            if let Some(cf) = cf {
                cmd.mut_delete_range().set_cf(cf.to_owned());
            }
            cmd.mut_delete_range().set_start_key(start_key.to_vec());
            cmd.mut_delete_range().set_end_key(end_key.to_vec());
            self.req.mut_requests().push(cmd);
            self
        }

        fn ingest_sst(mut self, meta: &SSTMeta) -> EntryBuilder {
            let mut cmd = Request::new();
            cmd.set_cmd_type(CmdType::IngestSST);
            cmd.mut_ingest_sst().set_sst(meta.clone());
            self.req.mut_requests().push(cmd);
            self
        }

        fn split(mut self, splits: BatchSplitRequest) -> EntryBuilder {
            let mut req = AdminRequest::new();
            req.set_cmd_type(AdminCmdType::BatchSplit);
            req.set_splits(splits);
            self.req.set_admin_request(req);
            self
        }

        fn build(mut self) -> Entry {
            self.entry.set_data(self.req.write_to_bytes().unwrap());
            self.entry
        }
    }

    #[derive(Clone, Default)]
    struct ApplyObserver {
        pre_admin_count: Arc<AtomicUsize>,
        pre_query_count: Arc<AtomicUsize>,
        post_admin_count: Arc<AtomicUsize>,
        post_query_count: Arc<AtomicUsize>,
    }

    impl Coprocessor for ApplyObserver {}

    impl QueryObserver for ApplyObserver {
        fn pre_apply_query(&self, _: &mut ObserverContext, _: &[Request]) {
            self.pre_query_count.fetch_add(1, Ordering::SeqCst);
        }

        fn post_apply_query(&self, _: &mut ObserverContext, _: &mut RepeatedField<Response>) {
            self.post_query_count.fetch_add(1, Ordering::SeqCst);
        }
    }

    #[test]
    fn test_handle_raft_committed_entries() {
        let (_path, engines) = create_tmp_engine("test-delegate");
        let (import_dir, importer) = create_tmp_importer("test-delegate");
        let mut reg = Registration::default();
        reg.region.set_end_key(b"k5".to_vec());
        reg.region.mut_region_epoch().set_version(3);
        let mut delegate = ApplyDelegate::from_registration(engines.clone(), reg);
        let mut delegates = HashMap::default();
        let (tx, rx) = mpsc::channel();

        let put_entry = EntryBuilder::new(1, 1)
            .put(b"k1", b"v1")
            .put(b"k2", b"v1")
            .put(b"k3", b"v1")
            .epoch(1, 3)
            .capture_resp(&mut delegate, tx.clone())
            .build();
        let mut host = CoprocessorHost::default();
        let obs = ApplyObserver::default();
        host.registry
            .register_query_observer(1, Box::new(obs.clone()));
        let mut core = ApplyContextCore::new(&host, &importer).use_delete_range(true);
        let mut apply_ctx = ApplyContext::new(&mut core, &mut delegates);
        delegate.handle_raft_committed_entries(&mut apply_ctx, vec![put_entry]);
        apply_ctx.write_to_db(&engines.kv);
        assert!(apply_ctx.core.apply_res.last().unwrap().exec_res.is_empty());
        let resp = rx.try_recv().unwrap();
        assert!(!resp.get_header().has_error(), "{:?}", resp);
        assert_eq!(resp.get_responses().len(), 3);
        let dk_k1 = keys::data_key(b"k1");
        let dk_k2 = keys::data_key(b"k2");
        let dk_k3 = keys::data_key(b"k3");
        assert_eq!(engines.kv.get(&dk_k1).unwrap().unwrap(), b"v1");
        assert_eq!(engines.kv.get(&dk_k2).unwrap().unwrap(), b"v1");
        assert_eq!(engines.kv.get(&dk_k3).unwrap().unwrap(), b"v1");
        assert_eq!(delegate.applied_index_term, 1);
        assert_eq!(delegate.apply_state.get_applied_index(), 1);

        let lock_written_bytes = delegate.metrics.lock_cf_written_bytes;
        let written_bytes = delegate.metrics.written_bytes;
        let written_keys = delegate.metrics.written_keys;
        let size_diff_hint = delegate.metrics.size_diff_hint;
        let put_entry = EntryBuilder::new(2, 2)
            .put_cf(CF_LOCK, b"k1", b"v1")
            .epoch(1, 3)
            .build();
        delegate.handle_raft_committed_entries(&mut apply_ctx, vec![put_entry]);
        apply_ctx.write_to_db(&engines.kv);
        let lock_handle = engines.kv.cf_handle(CF_LOCK).unwrap();
        assert_eq!(
            engines.kv.get_cf(lock_handle, &dk_k1).unwrap().unwrap(),
            b"v1"
        );
        assert_eq!(
            delegate.metrics.lock_cf_written_bytes,
            lock_written_bytes + 5
        );
        assert!(delegate.metrics.written_bytes >= written_bytes + 5);
        assert_eq!(delegate.metrics.written_keys, written_keys + 2);
        assert_eq!(delegate.metrics.size_diff_hint, size_diff_hint + 5);
        assert_eq!(delegate.applied_index_term, 2);
        assert_eq!(delegate.apply_state.get_applied_index(), 2);

        let put_entry = EntryBuilder::new(3, 2)
            .put(b"k2", b"v2")
            .epoch(1, 1)
            .capture_resp(&mut delegate, tx.clone())
            .build();
        delegate.handle_raft_committed_entries(&mut apply_ctx, vec![put_entry]);
        apply_ctx.write_to_db(&engines.kv);
        let resp = rx.try_recv().unwrap();
        assert!(resp.get_header().get_error().has_stale_epoch());
        assert_eq!(delegate.applied_index_term, 2);
        assert_eq!(delegate.apply_state.get_applied_index(), 3);

        let put_entry = EntryBuilder::new(4, 2)
            .put(b"k3", b"v3")
            .put(b"k5", b"v5")
            .epoch(1, 3)
            .capture_resp(&mut delegate, tx.clone())
            .build();
        delegate.handle_raft_committed_entries(&mut apply_ctx, vec![put_entry]);
        apply_ctx.write_to_db(&engines.kv);
        let resp = rx.try_recv().unwrap();
        assert!(resp.get_header().get_error().has_key_not_in_region());
        assert_eq!(delegate.applied_index_term, 2);
        assert_eq!(delegate.apply_state.get_applied_index(), 4);
        // a writebatch should be atomic.
        assert_eq!(engines.kv.get(&dk_k3).unwrap().unwrap(), b"v1");

        EntryBuilder::new(5, 2)
            .capture_resp(&mut delegate, tx.clone())
            .build();
        let put_entry = EntryBuilder::new(5, 3)
            .delete(b"k1")
            .delete_cf(CF_LOCK, b"k1")
            .delete_cf(CF_WRITE, b"k1")
            .epoch(1, 3)
            .capture_resp(&mut delegate, tx.clone())
            .build();
        let lock_written_bytes = delegate.metrics.lock_cf_written_bytes;
        let delete_keys_hint = delegate.metrics.delete_keys_hint;
        let size_diff_hint = delegate.metrics.size_diff_hint;
        delegate.handle_raft_committed_entries(&mut apply_ctx, vec![put_entry]);
        apply_ctx.write_to_db(&engines.kv);
        let resp = rx.try_recv().unwrap();
        // stale command should be cleared.
        assert!(resp.get_header().get_error().has_stale_command());
        let resp = rx.try_recv().unwrap();
        assert!(!resp.get_header().has_error(), "{:?}", resp);
        assert!(engines.kv.get(&dk_k1).unwrap().is_none());
        assert_eq!(
            delegate.metrics.lock_cf_written_bytes,
            lock_written_bytes + 3
        );
        assert_eq!(delegate.metrics.delete_keys_hint, delete_keys_hint + 2);
        assert_eq!(delegate.metrics.size_diff_hint, size_diff_hint - 9);

        let delete_entry = EntryBuilder::new(6, 3)
            .delete(b"k5")
            .epoch(1, 3)
            .capture_resp(&mut delegate, tx.clone())
            .build();
        delegate.handle_raft_committed_entries(&mut apply_ctx, vec![delete_entry]);
        apply_ctx.write_to_db(&engines.kv);
        let resp = rx.try_recv().unwrap();
        assert!(resp.get_header().get_error().has_key_not_in_region());

        let delete_range_entry = EntryBuilder::new(7, 3)
            .delete_range(b"", b"")
            .epoch(1, 3)
            .capture_resp(&mut delegate, tx.clone())
            .build();
        delegate.handle_raft_committed_entries(&mut apply_ctx, vec![delete_range_entry]);
        apply_ctx.write_to_db(&engines.kv);
        let resp = rx.try_recv().unwrap();
        assert!(resp.get_header().get_error().has_key_not_in_region());
        assert_eq!(engines.kv.get(&dk_k3).unwrap().unwrap(), b"v1");

        let delete_range_entry = EntryBuilder::new(8, 3)
            .delete_range_cf(CF_DEFAULT, b"", b"k5")
            .delete_range_cf(CF_LOCK, b"", b"k5")
            .delete_range_cf(CF_WRITE, b"", b"k5")
            .epoch(1, 3)
            .capture_resp(&mut delegate, tx.clone())
            .build();
        delegate.handle_raft_committed_entries(&mut apply_ctx, vec![delete_range_entry]);
        apply_ctx.write_to_db(&engines.kv);
        let resp = rx.try_recv().unwrap();
        assert!(!resp.get_header().has_error(), "{:?}", resp);
        assert!(engines.kv.get(&dk_k1).unwrap().is_none());
        assert!(engines.kv.get(&dk_k2).unwrap().is_none());
        assert!(engines.kv.get(&dk_k3).unwrap().is_none());

        // UploadSST
        let sst_path = import_dir.path().join("test.sst");
        let sst_epoch = delegate.region.get_region_epoch().clone();
        let sst_range = (0, 100);
        let (mut meta1, data1) = gen_sst_file(&sst_path, sst_range);
        meta1.set_region_epoch(sst_epoch);
        let mut file1 = importer.create(&meta1).unwrap();
        file1.append(&data1).unwrap();
        file1.finish().unwrap();
        let (mut meta2, data2) = gen_sst_file(&sst_path, sst_range);
        meta2.mut_region_epoch().set_version(1234);
        let mut file2 = importer.create(&meta2).unwrap();
        file2.append(&data2).unwrap();
        file2.finish().unwrap();

        // IngestSST
        let put_ok = EntryBuilder::new(9, 3)
            .capture_resp(&mut delegate, tx.clone())
            .put(&[sst_range.0], &[sst_range.1])
            .epoch(0, 3)
            .build();
        // Add a put above to test flush before ingestion.
        let ingest_ok = EntryBuilder::new(10, 3)
            .capture_resp(&mut delegate, tx.clone())
            .ingest_sst(&meta1)
            .epoch(0, 3)
            .build();
        let ingest_stale_epoch = EntryBuilder::new(11, 3)
            .capture_resp(&mut delegate, tx.clone())
            .ingest_sst(&meta2)
            .epoch(0, 3)
            .build();
        let entries = vec![put_ok, ingest_ok, ingest_stale_epoch];
        delegate.handle_raft_committed_entries(&mut apply_ctx, entries);
        apply_ctx.write_to_db(&engines.kv);
        let resp = rx.try_recv().unwrap();
        assert!(!resp.get_header().has_error(), "{:?}", resp);
        let resp = rx.try_recv().unwrap();
        assert!(!resp.get_header().has_error(), "{:?}", resp);
        check_db_range(&engines.kv, sst_range);
        let resp = rx.try_recv().unwrap();
        assert!(resp.get_header().has_error());
        assert_eq!(delegate.applied_index_term, 3);
        assert_eq!(delegate.apply_state.get_applied_index(), 11);

        let mut entries = vec![];
        for i in 0..WRITE_BATCH_MAX_KEYS {
            let put_entry = EntryBuilder::new(i as u64 + 12, 3)
                .put(b"k", b"v")
                .epoch(1, 3)
                .capture_resp(&mut delegate, tx.clone())
                .build();
            entries.push(put_entry);
        }
        delegate.handle_raft_committed_entries(&mut apply_ctx, entries);
        apply_ctx.write_to_db(&engines.kv);
        for _ in 0..WRITE_BATCH_MAX_KEYS {
            rx.try_recv().unwrap();
        }
        let index = WRITE_BATCH_MAX_KEYS + 11;
        assert_eq!(delegate.apply_state.get_applied_index(), index as u64);
        assert_eq!(obs.pre_query_count.load(Ordering::SeqCst), index);
        assert_eq!(obs.post_query_count.load(Ordering::SeqCst), index);
    }

    #[test]
    fn test_check_sst_for_ingestion() {
        let mut sst = SSTMeta::new();
        let mut region = Region::new();

        // Check uuid and cf name
        assert!(check_sst_for_ingestion(&sst, &region).is_err());
        sst.set_uuid(Uuid::new_v4().as_bytes().to_vec());
        sst.set_cf_name(CF_DEFAULT.to_owned());
        check_sst_for_ingestion(&sst, &region).unwrap();
        sst.set_cf_name("test".to_owned());
        assert!(check_sst_for_ingestion(&sst, &region).is_err());
        sst.set_cf_name(CF_WRITE.to_owned());
        check_sst_for_ingestion(&sst, &region).unwrap();

        // Check region id
        region.set_id(1);
        sst.set_region_id(2);
        assert!(check_sst_for_ingestion(&sst, &region).is_err());
        sst.set_region_id(1);
        check_sst_for_ingestion(&sst, &region).unwrap();

        // Check region epoch
        region.mut_region_epoch().set_conf_ver(1);
        assert!(check_sst_for_ingestion(&sst, &region).is_err());
        sst.mut_region_epoch().set_conf_ver(1);
        check_sst_for_ingestion(&sst, &region).unwrap();
        region.mut_region_epoch().set_version(1);
        assert!(check_sst_for_ingestion(&sst, &region).is_err());
        sst.mut_region_epoch().set_version(1);
        check_sst_for_ingestion(&sst, &region).unwrap();

        // Check region range
        region.set_start_key(vec![2]);
        region.set_end_key(vec![8]);
        sst.mut_range().set_start(vec![1]);
        sst.mut_range().set_end(vec![8]);
        assert!(check_sst_for_ingestion(&sst, &region).is_err());
        sst.mut_range().set_start(vec![2]);
        assert!(check_sst_for_ingestion(&sst, &region).is_err());
        sst.mut_range().set_end(vec![7]);
        check_sst_for_ingestion(&sst, &region).unwrap();
    }

    #[test]
    fn test_stash() {
        let (_path, engines) = create_tmp_engine("test-delegate");
        let (_import_dir, importer) = create_tmp_importer("test-delegate");
        let mut reg = Registration::default();
        reg.region.set_end_key(b"k5".to_vec());
        reg.region.mut_region_epoch().set_version(3);
        let mut delegate1 = ApplyDelegate::from_registration(engines.clone(), reg);
        delegate1.apply_state.set_applied_index(3);
        reg = Registration::default();
        reg.region.set_start_key(b"k5".to_vec());
        reg.region.mut_region_epoch().set_version(3);
        let mut delegate2 = ApplyDelegate::from_registration(engines.clone(), reg);
        delegate2.apply_state.set_applied_index(1);

        let host = CoprocessorHost::default();
        let mut core = ApplyContextCore::new(&host, &importer);
        let (tx, rx) = mpsc::channel();
        core.prepare_for(&delegate1);
        assert_eq!(core.last_applied_index, 3);
        let state = delegate1.apply_state.clone();
        core.exec_ctx = Some(ExecContext::new(state, RaftCmdRequest::new(), 4, 2));
        core.wb.as_mut().unwrap().put(b"k1", b"v1").unwrap();
        let tx1 = tx.clone();
        assert_eq!(core.cbs.last().unwrap().region, delegate1.region);
        core.cbs.last_mut().unwrap().push(
            Some(Callback::Write(Box::new(move |_| tx1.send(1).unwrap()))),
            RaftCmdResponse::new(),
        );
        core.exec_ctx
            .as_mut()
            .unwrap()
            .apply_state
            .set_applied_index(4);

        let stash = core.stash(&mut delegate1);
        core.prepare_for(&delegate2);
        assert!(core.exec_ctx.is_none());
        assert_eq!(core.last_applied_index, 1);
        let state = delegate2.apply_state.clone();
        core.exec_ctx = Some(ExecContext::new(state, RaftCmdRequest::new(), 2, 3));
        core.wb.as_mut().unwrap().put(b"k2", b"v2").unwrap();
        let tx1 = tx.clone();
        assert_eq!(core.cbs.last().unwrap().region, delegate2.region);
        core.cbs.last_mut().unwrap().push(
            Some(Callback::Write(Box::new(move |_| tx1.send(2).unwrap()))),
            RaftCmdResponse::new(),
        );
        delegate2.apply_state = core.exec_ctx.take().unwrap().apply_state;
        core.finish_for(&mut delegate2, VecDeque::new());

        core.restore_stash(stash);
        assert_eq!(core.last_applied_index, 3);
        core.wb.as_mut().unwrap().put(b"k3", b"v3").unwrap();
        let tx1 = tx.clone();
        assert_eq!(core.cbs.last().unwrap().region, delegate1.region);
        core.cbs.last_mut().unwrap().push(
            Some(Callback::Write(Box::new(move |_| tx1.send(3).unwrap()))),
            RaftCmdResponse::new(),
        );
        delegate1.apply_state = core.exec_ctx.take().unwrap().apply_state;
        core.finish_for(&mut delegate1, VecDeque::new());
        core.write_to_db(&engines.kv);

        assert_eq!(rx.recv_timeout(Duration::from_secs(1)).unwrap(), 1);
        assert_eq!(rx.recv_timeout(Duration::from_secs(1)).unwrap(), 2);
        assert_eq!(rx.recv_timeout(Duration::from_secs(1)).unwrap(), 3);
        assert_eq!(delegate1.apply_state.get_applied_index(), 4);
        assert_eq!(delegate2.apply_state.get_applied_index(), 1);
        let written_bytes1 = delegate1.metrics.written_bytes;
        let written_bytes2 = delegate2.metrics.written_bytes;
        assert!(
            written_bytes1 > written_bytes2,
            "{} > {}",
            written_bytes1,
            written_bytes2
        );
        assert_eq!(delegate1.metrics.written_keys, 3); // 2 kvs + 1 state
        assert_eq!(delegate2.metrics.written_keys, 2); // 1 kv + 1 state
    }

    fn new_split_req(key: &[u8], id: u64, children: Vec<u64>) -> SplitRequest {
        let mut req = SplitRequest::new();
        req.set_split_key(key.to_vec());
        req.set_new_region_id(id);
        req.set_new_peer_ids(children);
        req
    }

    struct SplitResultChecker<'a> {
        db: &'a DB,
        origin_peers: &'a [metapb::Peer],
        epoch: Rc<RefCell<RegionEpoch>>,
    }

    impl<'a> SplitResultChecker<'a> {
        fn check(&self, start: &[u8], end: &[u8], id: u64, children: &[u64], check_initial: bool) {
            let key = keys::region_state_key(id);
            let state: RegionLocalState = self.db.get_msg_cf(CF_RAFT, &key).unwrap().unwrap();
            assert_eq!(state.get_state(), PeerState::Normal);
            assert_eq!(state.get_region().get_id(), id);
            assert_eq!(state.get_region().get_start_key(), start);
            assert_eq!(state.get_region().get_end_key(), end);
            let expect_peers: Vec<_> = self
                .origin_peers
                .iter()
                .zip(children)
                .map(|(p, new_id)| {
                    let mut new_peer = metapb::Peer::clone(p);
                    new_peer.set_id(*new_id);
                    new_peer
                })
                .collect();
            assert_eq!(state.get_region().get_peers(), expect_peers.as_slice());
            assert!(!state.has_merge_state(), "{:?}", state);
            let epoch = self.epoch.borrow();
            assert_eq!(*state.get_region().get_region_epoch(), *epoch);
            if !check_initial {
                return;
            }
            let key = keys::apply_state_key(id);
            let initial_state: RaftApplyState = self.db.get_msg_cf(CF_RAFT, &key).unwrap().unwrap();
            assert_eq!(initial_state.get_applied_index(), RAFT_INIT_LOG_INDEX);
            assert_eq!(
                initial_state.get_truncated_state().get_index(),
                RAFT_INIT_LOG_INDEX
            );
            assert_eq!(
                initial_state.get_truncated_state().get_term(),
                RAFT_INIT_LOG_INDEX
            );
        }
    }

    fn error_msg(resp: &RaftCmdResponse) -> &str {
        resp.get_header().get_error().get_message()
    }

    #[test]
    fn test_split() {
        let (_path, engines) = create_tmp_engine("test-delegate");
        let (_import_dir, importer) = create_tmp_importer("test-delegate");
        let mut reg = Registration::default();
        reg.region.set_id(1);
        reg.region.set_end_key(b"k5".to_vec());
        reg.region.mut_region_epoch().set_version(3);
        let peers = vec![new_peer(2, 3), new_peer(4, 5), new_learner_peer(6, 7)];
        reg.region.set_peers(RepeatedField::from_vec(peers.clone()));
        let mut delegate = ApplyDelegate::from_registration(engines.clone(), reg);
        let mut delegates = HashMap::default();
        let (tx, rx) = mpsc::channel();
        let host = CoprocessorHost::default();

        let mut index_id = 1;
        let mut exec_split = |delegate: &mut ApplyDelegate, reqs| {
            let mut core = ApplyContextCore::new(&host, &importer).use_delete_range(true);
            let mut apply_ctx = ApplyContext::new(&mut core, &mut delegates);
            let epoch = delegate.region.get_region_epoch().to_owned();
            let split = EntryBuilder::new(index_id, 1)
                .split(reqs)
                .epoch(epoch.get_conf_ver(), epoch.get_version())
                .capture_resp(delegate, tx.clone())
                .build();
            delegate.handle_raft_committed_entries(&mut apply_ctx, vec![split]);
            apply_ctx.write_to_db(&engines.kv);
            index_id += 1;
            rx.try_recv().unwrap()
        };

        let mut splits = BatchSplitRequest::new();
        splits.set_right_derive(true);
        splits.mut_requests().push(new_split_req(b"k1", 8, vec![]));
        let resp = exec_split(&mut delegate, splits.clone());
        // 3 followers are required.
        assert!(error_msg(&resp).contains("id count"), "{:?}", resp);

        splits.mut_requests().clear();
        let resp = exec_split(&mut delegate, splits.clone());
        // Empty requests should be rejected.
        assert!(error_msg(&resp).contains("missing"), "{:?}", resp);

        splits
            .mut_requests()
            .push(new_split_req(b"k6", 8, vec![9, 10, 11]));
        let resp = exec_split(&mut delegate, splits.clone());
        // Out of range keys should be rejected.
        assert!(
            resp.get_header().get_error().has_key_not_in_region(),
            "{:?}",
            resp
        );

        splits
            .mut_requests()
            .push(new_split_req(b"", 8, vec![9, 10, 11]));
        let resp = exec_split(&mut delegate, splits.clone());
        // Empty key should be rejected.
        assert!(error_msg(&resp).contains("missing"), "{:?}", resp);

        splits.mut_requests().clear();
        splits
            .mut_requests()
            .push(new_split_req(b"k2", 8, vec![9, 10, 11]));
        splits
            .mut_requests()
            .push(new_split_req(b"k1", 8, vec![9, 10, 11]));
        let resp = exec_split(&mut delegate, splits.clone());
        // keys should be in ascend order.
        assert!(error_msg(&resp).contains("invalid"), "{:?}", resp);

        splits.mut_requests().clear();
        splits
            .mut_requests()
            .push(new_split_req(b"k1", 8, vec![9, 10, 11]));
        splits
            .mut_requests()
            .push(new_split_req(b"k2", 8, vec![9, 10]));
        let resp = exec_split(&mut delegate, splits.clone());
        // All requests should be checked.
        assert!(error_msg(&resp).contains("id count"), "{:?}", resp);

        let epoch = Rc::new(RefCell::new(delegate.region.get_region_epoch().clone()));
        let mut new_version = epoch.borrow().get_version() + 1;
        epoch.borrow_mut().set_version(new_version);
        let checker = SplitResultChecker {
            db: &engines.kv,
            origin_peers: &peers,
            epoch: epoch.clone(),
        };

        splits.mut_requests().clear();
        splits
            .mut_requests()
            .push(new_split_req(b"k1", 8, vec![9, 10, 11]));
        let resp = exec_split(&mut delegate, splits.clone());
        // Split should succeed.
        assert!(!resp.get_header().has_error(), "{:?}", resp);
        checker.check(b"", b"k1", 8, &[9, 10, 11], true);
        checker.check(b"k1", b"k5", 1, &[3, 5, 7], false);

        new_version = epoch.borrow().get_version() + 1;
        epoch.borrow_mut().set_version(new_version);
        splits.mut_requests().clear();
        splits
            .mut_requests()
            .push(new_split_req(b"k4", 12, vec![13, 14, 15]));
        splits.set_right_derive(false);
        let resp = exec_split(&mut delegate, splits.clone());
        // Right derive should be respected.
        assert!(!resp.get_header().has_error(), "{:?}", resp);
        checker.check(b"k4", b"k5", 12, &[13, 14, 15], true);
        checker.check(b"k1", b"k4", 1, &[3, 5, 7], false);

        new_version = epoch.borrow().get_version() + 2;
        epoch.borrow_mut().set_version(new_version);
        splits.mut_requests().clear();
        splits
            .mut_requests()
            .push(new_split_req(b"k2", 16, vec![17, 18, 19]));
        splits
            .mut_requests()
            .push(new_split_req(b"k3", 20, vec![21, 22, 23]));
        splits.set_right_derive(true);
        let resp = exec_split(&mut delegate, splits.clone());
        // Right derive should be respected.
        assert!(!resp.get_header().has_error(), "{:?}", resp);
        checker.check(b"k1", b"k2", 16, &[17, 18, 19], true);
        checker.check(b"k2", b"k3", 20, &[21, 22, 23], true);
        checker.check(b"k3", b"k4", 1, &[3, 5, 7], false);

        new_version = epoch.borrow().get_version() + 2;
        epoch.borrow_mut().set_version(new_version);
        splits.mut_requests().clear();
        splits
            .mut_requests()
            .push(new_split_req(b"k31", 24, vec![25, 26, 27]));
        splits
            .mut_requests()
            .push(new_split_req(b"k32", 28, vec![29, 30, 31]));
        splits.set_right_derive(false);
        let resp = exec_split(&mut delegate, splits.clone());
        // Right derive should be respected.
        assert!(!resp.get_header().has_error(), "{:?}", resp);
        checker.check(b"k3", b"k31", 1, &[3, 5, 7], false);
        checker.check(b"k31", b"k32", 24, &[25, 26, 27], true);
        checker.check(b"k32", b"k4", 28, &[29, 30, 31], true);
    }
}<|MERGE_RESOLUTION|>--- conflicted
+++ resolved
@@ -53,6 +53,8 @@
 use util::time::{duration_to_sec, Instant, SlowTimer};
 use util::worker::Runnable;
 use util::{escape, rocksdb, MustConsumeVec};
+
+use super::metrics::*;
 
 const WRITE_BATCH_MAX_KEYS: usize = 128;
 const DEFAULT_APPLY_WB_SIZE: usize = 4 * 1024;
@@ -2065,32 +2067,21 @@
         }
     }
 
-<<<<<<< HEAD
-    fn handle_apply(&mut self, apply: Apply) {
+    fn handle_applies(&mut self, applys: &mut Vec<Apply>) {
         let t = SlowTimer::new();
 
         let mut core = ApplyContextCore::new(self.host.as_ref(), self.importer.as_ref())
-            .apply_res_capacity(1)
+            .apply_res_capacity(applys.len())
             .use_delete_range(self.use_delete_range)
             .enable_sync_log(self.sync_log);
-        'handle_apply: {
-=======
-    fn handle_applies(&mut self, applys: &mut Vec<Vec<Apply>>) {
-        let t = SlowTimer::new();
-
-        let mut core = ApplyContextCore::new(self.host.as_ref(), self.importer.as_ref())
-            .apply_res_capacity(applys.iter().map(|s| s.len()).sum())
-            .use_delete_range(self.use_delete_range)
-            .enable_sync_log(self.sync_log);
-        for apply in applys.drain(..).flatten() {
->>>>>>> a7b9f83e
+        for apply in applys.drain(..) {
             if apply.entries.is_empty() || core.merged_regions.contains(&apply.region_id) {
-                break 'handle_apply;
+                continue;
             }
             let mut delegate = match self.delegates.get_mut(&apply.region_id) {
                 None => {
                     error!("[region {}] is missing", apply.region_id);
-                    break 'handle_apply;
+                    continue;
                 }
                 Some(e) => e.take().unwrap(),
             };
@@ -2146,18 +2137,9 @@
         );
     }
 
-<<<<<<< HEAD
-    fn handle_proposals(&mut self, region_proposal: RegionProposal) {
-        let delegate = match self.delegates.get_mut(&region_proposal.region_id) {
-            Some(d) => d.as_mut().unwrap(),
-            None => {
-                for p in region_proposal.props {
-                    let cmd = PendingCmd::new(p.index, p.term, p.cb);
-                    notify_region_removed(region_proposal.region_id, region_proposal.id, cmd);
-=======
-    fn handle_proposals(&mut self, proposals: &mut Vec<Vec<RegionProposal>>) {
+    fn handle_proposals(&mut self, proposals: &mut Vec<RegionProposal>) {
         let mut propose_num = 0;
-        for region_proposal in proposals.drain(..).flatten() {
+        for region_proposal in proposals.drain(..) {
             propose_num += region_proposal.props.len();
             let delegate = match self.delegates.get_mut(&region_proposal.region_id) {
                 Some(d) => d.as_mut().unwrap(),
@@ -2167,27 +2149,26 @@
                         notify_region_removed(region_proposal.region_id, region_proposal.id, cmd);
                     }
                     continue;
->>>>>>> a7b9f83e
                 }
-                return;
+            };
+            assert_eq!(delegate.id, region_proposal.id);
+            for p in region_proposal.props {
+                let cmd = PendingCmd::new(p.index, p.term, p.cb);
+                if p.is_conf_change {
+                    if let Some(cmd) = delegate.pending_cmds.take_conf_change() {
+                        // if it loses leadership before conf change is replicated, there may be
+                        // a stale pending conf change before next conf change is applied. If it
+                        // becomes leader again with the stale pending conf change, will enter
+                        // this block, so we notify leadership may have been changed.
+                        notify_stale_command(&delegate.tag, delegate.term, cmd);
+                    }
+                    delegate.pending_cmds.set_conf_change(cmd);
+                } else {
+                    delegate.pending_cmds.append_normal(cmd);
+                }
             }
-        };
-        assert_eq!(delegate.id, region_proposal.id);
-        for p in region_proposal.props {
-            let cmd = PendingCmd::new(p.index, p.term, p.cb);
-            if p.is_conf_change {
-                if let Some(cmd) = delegate.pending_cmds.take_conf_change() {
-                    // if it loses leadership before conf change is replicated, there may be
-                    // a stale pending conf change before next conf change is applied. If it
-                    // becomes leader again with the stale pending conf change, will enter
-                    // this block, so we notify leadership may have been changed.
-                    notify_stale_command(&delegate.tag, delegate.term, cmd);
-                }
-                delegate.pending_cmds.set_conf_change(cmd);
-            } else {
-                delegate.pending_cmds.append_normal(cmd);
-            }
-        }
+        }
+        APPLY_PROPOSAL.observe(propose_num as f64);
     }
 
     fn handle_registration(&mut self, s: Registration) {
@@ -2230,11 +2211,7 @@
     }
 
     #[inline]
-    fn flush_batch_messages(
-        &mut self,
-        props: &mut Vec<Vec<RegionProposal>>,
-        applies: &mut Vec<Vec<Apply>>,
-    ) {
+    fn flush_batch_messages(&mut self, props: &mut Vec<RegionProposal>, applies: &mut Vec<Apply>) {
         if !props.is_empty() {
             self.handle_proposals(props);
         }
@@ -2245,14 +2222,6 @@
 }
 
 impl Runnable<Task> for Runner {
-<<<<<<< HEAD
-    fn run(&mut self, task: Task) {
-        match task {
-            Task::Apply(a) => {
-                let elapsed = duration_to_sec(a.start.elapsed());
-                APPLY_TASK_WAIT_TIME_HISTOGRAM.observe(elapsed);
-                self.handle_apply(a.apply);
-=======
     fn run(&mut self, _: Task) {
         unimplemented!()
     }
@@ -2263,13 +2232,13 @@
         let mut drain = task.drain(..);
         while let Some(task) = drain.next() {
             match task {
-                Task::Applies(a) => {
+                Task::Apply(a) => {
                     let elapsed = duration_to_sec(a.start.elapsed());
                     APPLY_TASK_WAIT_TIME_HISTOGRAM.observe(elapsed);
                     if applies.capacity() == 0 {
                         applies = Vec::with_capacity(drain.size_hint().0 + 1);
                     }
-                    applies.push(a.vec);
+                    applies.push(a.apply);
                 }
                 Task::Proposals(p) => {
                     if props.capacity() == 0 {
@@ -2288,7 +2257,6 @@
                     self.flush_batch_messages(&mut props, &mut applies);
                     self.handle_destroy(d)
                 }
->>>>>>> a7b9f83e
             }
         }
         self.flush_batch_messages(&mut props, &mut applies);
@@ -2448,11 +2416,7 @@
             }),
         );
         let region_proposal = RegionProposal::new(1, 1, vec![p]);
-<<<<<<< HEAD
-        runner.run(Task::Proposals(region_proposal));
-=======
-        runner.run_batch(&mut vec![Task::Proposals(vec![region_proposal])]);
->>>>>>> a7b9f83e
+        runner.run_batch(&mut vec![Task::Proposals(region_proposal)]);
         // unregistered region should be ignored and notify failed.
         assert!(rx.try_recv().is_err());
         let resp = resp_rx.try_recv().unwrap();
@@ -2471,11 +2435,7 @@
             ),
         ];
         let region_proposal = RegionProposal::new(1, 2, pops);
-<<<<<<< HEAD
-        runner.run(Task::Proposals(region_proposal));
-=======
-        runner.run_batch(&mut vec![Task::Proposals(vec![region_proposal])]);
->>>>>>> a7b9f83e
+        runner.run_batch(&mut vec![Task::Proposals(region_proposal)]);
         assert!(rx.try_recv().is_err());
         {
             let normals = &runner.delegates[&2].as_ref().unwrap().pending_cmds.normals;
@@ -2493,11 +2453,7 @@
 
         let p = Proposal::new(true, 4, 0, Callback::None);
         let region_proposal = RegionProposal::new(1, 2, vec![p]);
-<<<<<<< HEAD
-        runner.run(Task::Proposals(region_proposal));
-=======
-        runner.run_batch(&mut vec![Task::Proposals(vec![region_proposal])]);
->>>>>>> a7b9f83e
+        runner.run_batch(&mut vec![Task::Proposals(region_proposal)]);
         assert!(rx.try_recv().is_err());
         {
             let cc = &runner.delegates[&2]
@@ -2511,42 +2467,28 @@
         let cc_resp = cc_rx.try_recv().unwrap();
         assert!(cc_resp.get_header().get_error().has_stale_command());
 
-<<<<<<< HEAD
-        runner.run(Task::apply(Apply::new(1, 1, vec![new_entry(2, 3, None)])));
-        // non registered region should be ignored.
-        assert!(rx.try_recv().is_err());
-
-        runner.run(Task::apply(Apply::new(2, 11, vec![])));
-=======
-        runner.run_batch(&mut vec![Task::applies(vec![Apply::new(
+        runner.run_batch(&mut vec![Task::apply(Apply::new(
             1,
             1,
             vec![new_entry(2, 3, None)],
-        )])]);
+        ))]);
         // non registered region should be ignored.
         assert!(rx.try_recv().is_err());
 
-        runner.run_batch(&mut vec![Task::applies(vec![Apply::new(2, 11, vec![])])]);
->>>>>>> a7b9f83e
+        runner.run_batch(&mut vec![Task::apply(Apply::new(2, 11, vec![]))]);
         // empty entries should be ignored.
         assert!(rx2.try_recv().is_err());
         assert_eq!(runner.delegates[&2].as_ref().unwrap().term, reg.term);
 
         let apply_state_key = keys::apply_state_key(2);
         assert!(engines.kv.get(&apply_state_key).unwrap().is_none());
-<<<<<<< HEAD
-        runner.run(Task::apply(Apply::new(2, 11, vec![new_entry(5, 4, None)])));
-        let apply_res = match rx2.try_recv() {
-            Ok(PeerMsg::ApplyRes(TaskRes::Apply(res))) => res,
-=======
-        runner.run_batch(&mut vec![Task::applies(vec![Apply::new(
+        runner.run_batch(&mut vec![Task::apply(Apply::new(
             2,
             11,
             vec![new_entry(5, 4, None)],
-        )])]);
-        let res = match rx.try_recv() {
-            Ok(TaskRes::Applys(res)) => res,
->>>>>>> a7b9f83e
+        ))]);
+        let apply_res = match rx2.try_recv() {
+            Ok(PeerMsg::ApplyRes(TaskRes::Apply(res))) => res,
             e => panic!("unexpected apply result: {:?}", e),
         };
         assert_eq!(apply_res.region_id, 2);
@@ -2568,15 +2510,9 @@
             assert_eq!(apply_state, delegate.apply_state);
         }
 
-<<<<<<< HEAD
-        runner.run(Task::destroy(2));
+        runner.run_batch(&mut vec![Task::destroy(2)]);
         let destroy_res = match rx2.try_recv() {
             Ok(PeerMsg::ApplyRes(TaskRes::Destroy(d))) => d,
-=======
-        runner.run_batch(&mut vec![Task::destroy(2)]);
-        let destroy_res = match rx.try_recv() {
-            Ok(TaskRes::Destroy(d)) => d,
->>>>>>> a7b9f83e
             e => panic!("expected destroy result, but got {:?}", e),
         };
         assert_eq!(destroy_res.id, 1);
