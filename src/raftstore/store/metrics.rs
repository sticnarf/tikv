--- conflicted
+++ resolved
@@ -213,16 +213,14 @@
             "Bucketed histogram of rocksdb ingestion durations",
             exponential_buckets(0.005, 2.0, 20).unwrap()
         ).unwrap();
-<<<<<<< HEAD
 
     pub static ref RAFTSTORE_CHANNEL_FULL: IntCounter =
         register_int_counter!("tikv_raftstore_channel_full", "Total number of raftstore channel full error").unwrap();
-=======
+
     pub static ref RAFT_INVALID_PROPOSAL_COUNTER_VEC: IntCounterVec =
         register_int_counter_vec!(
             "tikv_raftstore_raft_invalid_proposal_total",
             "Total number of raft invalid proposal.",
             &["type"]
         ).unwrap();
->>>>>>> a49b80eb
 }