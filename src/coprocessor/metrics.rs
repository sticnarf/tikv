// Copyright 2016 TiKV Project Authors. Licensed under Apache-2.0.

use std::cell::RefCell;
use std::mem;

use crate::storage::{FlowStatistics, FlowStatsReporter, Statistics};
use tikv_util::collections::HashMap;

use prometheus::local::*;
use prometheus::*;
use prometheus_static_metric::*;

lazy_static! {
    pub static ref COPR_REQ_HISTOGRAM_VEC: HistogramVec = register_histogram_vec!(
        "tikv_coprocessor_request_duration_seconds",
        "Bucketed histogram of coprocessor request duration",
        &["req"],
        exponential_buckets(0.0005, 2.0, 20).unwrap()
    )
    .unwrap();
    pub static ref COPR_REQ_HANDLE_TIME: HistogramVec = register_histogram_vec!(
        "tikv_coprocessor_request_handle_seconds",
        "Bucketed histogram of coprocessor handle request duration",
        &["req"],
        exponential_buckets(0.0005, 2.0, 20).unwrap()
    )
    .unwrap();
    pub static ref COPR_REQ_WAIT_TIME: HistogramVec = register_histogram_vec!(
        "tikv_coprocessor_request_wait_seconds",
        "Bucketed histogram of coprocessor request wait duration",
        &["req"],
        exponential_buckets(0.0005, 2.0, 20).unwrap()
    )
    .unwrap();
    pub static ref COPR_REQ_ERROR: IntCounterVec = register_int_counter_vec!(
        "tikv_coprocessor_request_error",
        "Total number of push down request error.",
        &["reason"]
    )
    .unwrap();
    pub static ref COPR_SCAN_KEYS: HistogramVec = register_histogram_vec!(
        "tikv_coprocessor_scan_keys",
        "Bucketed histogram of coprocessor per request scan keys",
        &["req"],
        exponential_buckets(1.0, 2.0, 20).unwrap()
    )
    .unwrap();
    pub static ref COPR_SCAN_DETAILS: IntCounterVec = register_int_counter_vec!(
        "tikv_coprocessor_scan_details",
        "Bucketed counter of coprocessor scan details for each CF",
        &["req", "cf", "tag"]
    )
    .unwrap();
    pub static ref COPR_ROCKSDB_PERF_COUNTER: IntCounterVec = register_int_counter_vec!(
        "tikv_coprocessor_rocksdb_perf",
        "Total number of RocksDB internal operations from PerfContext",
        &["req", "metric"]
    )
    .unwrap();
    pub static ref COPR_DAG_REQ_COUNT: IntCounterVec = register_int_counter_vec!(
        "tikv_coprocessor_dag_request_count",
        "Total number of DAG requests",
        &["vec_type"]
    )
    .unwrap();
    pub static ref COPR_RESP_SIZE: IntCounter = register_int_counter!(
        "tikv_coprocessor_response_bytes",
        "Total bytes of response body"
    )
    .unwrap();
<<<<<<< HEAD
    pub static ref COPR_ACQUIRE_SEMAPHORE_RESULT: CoprAcquireSemaphoreResultCounterVec =
        register_static_int_counter_vec!(
            CoprAcquireSemaphoreResultCounterVec,
            "tikv_coprocessor_acquire_semaphore_result",
            "The acquire result of the coprocessor semaphore",
            &["result"],
        )
        .unwrap();
}

make_static_metric! {
    pub label_enum AcquireSemaphoreType {
        acquired_generic,
        acquired_heavy,
        unacquired,
    }

    pub struct CoprAcquireSemaphoreResultCounterVec: IntCounter {
        "result" => AcquireSemaphoreType,
    }
=======
}

pub struct CopLocalMetrics {
    pub local_copr_req_histogram_vec: LocalHistogramVec,
    pub local_copr_req_handle_time: LocalHistogramVec,
    pub local_copr_req_wait_time: LocalHistogramVec,
    pub local_copr_scan_keys: LocalHistogramVec,
    pub local_copr_rocksdb_perf_counter: LocalIntCounterVec,
    local_scan_details: HashMap<&'static str, Statistics>,
    local_cop_flow_stats: HashMap<u64, FlowStatistics>,
}

thread_local! {
    pub static TLS_COP_METRICS: RefCell<CopLocalMetrics> = RefCell::new(
        CopLocalMetrics {
            local_copr_req_histogram_vec:
                COPR_REQ_HISTOGRAM_VEC.local(),
            local_copr_req_handle_time:
                COPR_REQ_HANDLE_TIME.local(),
            local_copr_req_wait_time:
                COPR_REQ_WAIT_TIME.local(),
            local_copr_scan_keys:
                COPR_SCAN_KEYS.local(),
            local_copr_rocksdb_perf_counter:
                COPR_ROCKSDB_PERF_COUNTER.local(),
            local_scan_details:
                HashMap::default(),
            local_cop_flow_stats:
                HashMap::default(),
        }
    );
}

pub fn tls_flush<R: FlowStatsReporter>(reporter: &R) {
    TLS_COP_METRICS.with(|m| {
        // Flush Prometheus metrics
        let mut m = m.borrow_mut();
        m.local_copr_req_histogram_vec.flush();
        m.local_copr_req_handle_time.flush();
        m.local_copr_req_wait_time.flush();
        m.local_copr_scan_keys.flush();
        m.local_copr_rocksdb_perf_counter.flush();

        for (cmd, stat) in m.local_scan_details.drain() {
            for (cf, cf_details) in stat.details().iter() {
                for (tag, count) in cf_details.iter() {
                    COPR_SCAN_DETAILS
                        .with_label_values(&[cmd, *cf, *tag])
                        .inc_by(*count as i64);
                }
            }
        }

        // Report PD metrics
        if m.local_cop_flow_stats.is_empty() {
            // Stats to report to PD is empty, ignore.
            return;
        }

        let mut read_stats = HashMap::default();
        mem::swap(&mut read_stats, &mut m.local_cop_flow_stats);

        reporter.report_read_stats(read_stats);
    });
}

pub fn tls_collect_scan_details(cmd: &'static str, stats: &Statistics) {
    TLS_COP_METRICS.with(|m| {
        m.borrow_mut()
            .local_scan_details
            .entry(cmd)
            .or_insert_with(Default::default)
            .add(stats);
    });
}

pub fn tls_collect_read_flow(region_id: u64, statistics: &Statistics) {
    TLS_COP_METRICS.with(|m| {
        let map = &mut m.borrow_mut().local_cop_flow_stats;
        let flow_stats = map
            .entry(region_id)
            .or_insert_with(crate::storage::FlowStatistics::default);
        flow_stats.add(&statistics.write.flow_stats);
        flow_stats.add(&statistics.data.flow_stats);
    });
>>>>>>> b0241e85
}<|MERGE_RESOLUTION|>--- conflicted
+++ resolved
@@ -68,7 +68,6 @@
         "Total bytes of response body"
     )
     .unwrap();
-<<<<<<< HEAD
     pub static ref COPR_ACQUIRE_SEMAPHORE_RESULT: CoprAcquireSemaphoreResultCounterVec =
         register_static_int_counter_vec!(
             CoprAcquireSemaphoreResultCounterVec,
@@ -89,7 +88,6 @@
     pub struct CoprAcquireSemaphoreResultCounterVec: IntCounter {
         "result" => AcquireSemaphoreType,
     }
-=======
 }
 
 pub struct CopLocalMetrics {
@@ -175,5 +173,4 @@
         flow_stats.add(&statistics.write.flow_stats);
         flow_stats.add(&statistics.data.flow_stats);
     });
->>>>>>> b0241e85
 }